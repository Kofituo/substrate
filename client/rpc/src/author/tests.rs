// This file is part of Substrate.

// Copyright (C) 2017-2022 Parity Technologies (UK) Ltd.
// SPDX-License-Identifier: GPL-3.0-or-later WITH Classpath-exception-2.0

// This program is free software: you can redistribute it and/or modify
// it under the terms of the GNU General Public License as published by
// the Free Software Foundation, either version 3 of the License, or
// (at your option) any later version.

// This program is distributed in the hope that it will be useful,
// but WITHOUT ANY WARRANTY; without even the implied warranty of
// MERCHANTABILITY or FITNESS FOR A PARTICULAR PURPOSE. See the
// GNU General Public License for more details.

// You should have received a copy of the GNU General Public License
// along with this program. If not, see <https://www.gnu.org/licenses/>.

use super::*;

use crate::testing::{test_executor, timeout_secs};
use assert_matches::assert_matches;
use codec::Encode;
use jsonrpsee::{
	core::Error as RpcError,
	types::{error::CallError, EmptyParams},
	RpcModule,
};
use sc_transaction_pool::{BasicPool, FullChainApi};
<<<<<<< HEAD
use sc_utils::mpsc::tracing_unbounded;
=======
use sc_transaction_pool_api::TransactionStatus;
>>>>>>> c8653447
use sp_core::{
	blake2_256,
	bytes::to_hex,
	crypto::{ByteArray, CryptoTypePublicPair, Pair},
	ed25519, sr25519,
	testing::{ED25519, SR25519},
	H256,
};
use sp_keystore::testing::KeyStore;
use std::sync::Arc;
use substrate_test_runtime_client::{
	self,
	runtime::{Block, Extrinsic, SessionKeys, Transfer},
	AccountKeyring, Backend, Client, DefaultTestClientBuilderExt, TestClientBuilderExt,
};

fn uxt(sender: AccountKeyring, nonce: u64) -> Extrinsic {
	let tx = Transfer {
		amount: Default::default(),
		nonce,
		from: sender.into(),
		to: AccountKeyring::Bob.into(),
	};
	tx.into_signed_tx()
}

type FullTransactionPool = BasicPool<FullChainApi<Client<Backend>, Block>, Block>;

struct TestSetup {
	pub client: Arc<Client<Backend>>,
	pub keystore: Arc<KeyStore>,
	pub pool: Arc<FullTransactionPool>,
}

impl Default for TestSetup {
	fn default() -> Self {
		let keystore = Arc::new(KeyStore::new());
		let client_builder = substrate_test_runtime_client::TestClientBuilder::new();
		let client = Arc::new(client_builder.set_keystore(keystore.clone()).build());

		let spawner = sp_core::testing::TaskExecutor::new();
		let pool =
			BasicPool::new_full(Default::default(), true.into(), None, spawner, client.clone());
		TestSetup { client, keystore, pool }
	}
}

impl TestSetup {
	fn author(&self) -> Author<FullTransactionPool, Client<Backend>> {
		let (tx, rx) = tracing_unbounded("mixnet_tests");
		std::thread::spawn(move || {
			futures::executor::block_on(rx.for_each(move |request| {
				let SendToMixnet(_, sender) = request;
				let _ = sender.send(Ok(()));
				futures::future::ready(())
			}))
		});
		Author {
			client: self.client.clone(),
			pool: self.pool.clone(),
			keystore: self.keystore.clone(),
			mixnet: tx,
			deny_unsafe: DenyUnsafe::No,
			executor: test_executor(),
		}
	}

	fn into_rpc() -> RpcModule<Author<FullTransactionPool, Client<Backend>>> {
		Self::default().author().into_rpc()
	}
}

#[tokio::test]
async fn author_submit_transaction_should_not_cause_error() {
	let _ = env_logger::try_init();
	let author = TestSetup::default().author();
	let api = author.into_rpc();
	let xt: Bytes = uxt(AccountKeyring::Alice, 1).encode().into();
	let extrinsic_hash: H256 = blake2_256(&xt).into();
	let response: H256 = api.call("author_submitExtrinsic", [xt.clone()]).await.unwrap();

	assert_eq!(response, extrinsic_hash);

	assert_matches!(
		api.call::<_, H256>("author_submitExtrinsic", [xt]).await,
		Err(RpcError::Call(CallError::Custom(err))) if err.message().contains("Already Imported") && err.code() == 1013
	);
}

#[tokio::test]
async fn author_should_watch_extrinsic() {
	let api = TestSetup::into_rpc();
	let xt = to_hex(&uxt(AccountKeyring::Alice, 0).encode(), true);

	let mut sub = api.subscribe("author_submitAndWatchExtrinsic", [xt]).await.unwrap();
	let (tx, sub_id) = timeout_secs(10, sub.next::<TransactionStatus<H256, Block>>())
		.await
		.unwrap()
		.unwrap()
		.unwrap();

	assert_matches!(tx, TransactionStatus::Ready);
	assert_eq!(&sub_id, sub.subscription_id());

	// Replace the extrinsic and observe the subscription is notified.
	let (xt_replacement, xt_hash) = {
		let tx = Transfer {
			amount: 5,
			nonce: 0,
			from: AccountKeyring::Alice.into(),
			to: AccountKeyring::Bob.into(),
		};
		let tx = tx.into_signed_tx().encode();
		let hash = blake2_256(&tx);

		(to_hex(&tx, true), hash)
	};

	let _ = api.call::<_, H256>("author_submitExtrinsic", [xt_replacement]).await.unwrap();

	let (tx, sub_id) = timeout_secs(10, sub.next::<TransactionStatus<H256, Block>>())
		.await
		.unwrap()
		.unwrap()
		.unwrap();
	assert_eq!(tx, TransactionStatus::Usurped(xt_hash.into()));
	assert_eq!(&sub_id, sub.subscription_id());
}

#[tokio::test]
async fn author_should_return_watch_validation_error() {
	const METHOD: &'static str = "author_submitAndWatchExtrinsic";

	let api = TestSetup::into_rpc();
	let failed_sub = api
		.subscribe(METHOD, [to_hex(&uxt(AccountKeyring::Alice, 179).encode(), true)])
		.await;

	assert_matches!(
		failed_sub,
		Err(RpcError::Call(CallError::Custom(err))) if err.message().contains("Invalid Transaction") && err.code() == 1010
	);
}

#[tokio::test]
async fn author_should_return_pending_extrinsics() {
	let api = TestSetup::into_rpc();

	let xt_bytes: Bytes = uxt(AccountKeyring::Alice, 0).encode().into();
	api.call::<_, H256>("author_submitExtrinsic", [to_hex(&xt_bytes, true)])
		.await
		.unwrap();

	let pending: Vec<Bytes> =
		api.call("author_pendingExtrinsics", EmptyParams::new()).await.unwrap();
	assert_eq!(pending, vec![xt_bytes]);
}

#[tokio::test]
async fn author_should_remove_extrinsics() {
	const METHOD: &'static str = "author_removeExtrinsic";
	let setup = TestSetup::default();
	let api = setup.author().into_rpc();

	// Submit three extrinsics, then remove two of them (will cause the third to be removed as well,
	// having a higher nonce)
	let xt1_bytes = uxt(AccountKeyring::Alice, 0).encode();
	let xt1 = to_hex(&xt1_bytes, true);
	let xt1_hash: H256 = api.call("author_submitExtrinsic", [xt1]).await.unwrap();

	let xt2 = to_hex(&uxt(AccountKeyring::Alice, 1).encode(), true);
	let xt2_hash: H256 = api.call("author_submitExtrinsic", [xt2]).await.unwrap();

	let xt3 = to_hex(&uxt(AccountKeyring::Bob, 0).encode(), true);
	let xt3_hash: H256 = api.call("author_submitExtrinsic", [xt3]).await.unwrap();
	assert_eq!(setup.pool.status().ready, 3);

	// Now remove all three.
	// Notice how we need an extra `Vec` wrapping the `Vec` we want to submit as params.
	let removed: Vec<H256> = api
		.call(
			METHOD,
			vec![vec![
				hash::ExtrinsicOrHash::Hash(xt3_hash),
				// Removing this one will also remove xt2
				hash::ExtrinsicOrHash::Extrinsic(xt1_bytes.into()),
			]],
		)
		.await
		.unwrap();

	assert_eq!(removed, vec![xt1_hash, xt2_hash, xt3_hash]);
}

#[tokio::test]
async fn author_should_insert_key() {
	let setup = TestSetup::default();
	let api = setup.author().into_rpc();
	let suri = "//Alice";
	let keypair = ed25519::Pair::from_string(suri, None).expect("generates keypair");
	let params: (String, String, Bytes) = (
		String::from_utf8(ED25519.0.to_vec()).expect("Keytype is a valid string"),
		suri.to_string(),
		keypair.public().0.to_vec().into(),
	);
	api.call::<_, ()>("author_insertKey", params).await.unwrap();
	let pubkeys = SyncCryptoStore::keys(&*setup.keystore, ED25519).unwrap();

	assert!(
		pubkeys.contains(&CryptoTypePublicPair(ed25519::CRYPTO_ID, keypair.public().to_raw_vec()))
	);
}

#[tokio::test]
async fn author_should_rotate_keys() {
	let setup = TestSetup::default();
	let api = setup.author().into_rpc();

	let new_pubkeys: Bytes = api.call("author_rotateKeys", EmptyParams::new()).await.unwrap();
	let session_keys =
		SessionKeys::decode(&mut &new_pubkeys[..]).expect("SessionKeys decode successfully");
	let ed25519_pubkeys = SyncCryptoStore::keys(&*setup.keystore, ED25519).unwrap();
	let sr25519_pubkeys = SyncCryptoStore::keys(&*setup.keystore, SR25519).unwrap();
	assert!(ed25519_pubkeys
		.contains(&CryptoTypePublicPair(ed25519::CRYPTO_ID, session_keys.ed25519.to_raw_vec())));
	assert!(sr25519_pubkeys
		.contains(&CryptoTypePublicPair(sr25519::CRYPTO_ID, session_keys.sr25519.to_raw_vec())));
}

#[tokio::test]
async fn author_has_session_keys() {
	// Setup
	let api = TestSetup::into_rpc();

	// Add a valid session key
	let pubkeys: Bytes = api
		.call("author_rotateKeys", EmptyParams::new())
		.await
		.expect("Rotates the keys");

	// Add a session key in a different keystore
	let non_existent_pubkeys: Bytes = {
		let api2 = TestSetup::default().author().into_rpc();
		api2.call("author_rotateKeys", EmptyParams::new())
			.await
			.expect("Rotates the keys")
	};

	// Then…
	let existing = api.call::<_, bool>("author_hasSessionKeys", vec![pubkeys]).await.unwrap();
	assert!(existing, "Existing key is in the session keys");

	let inexistent = api
		.call::<_, bool>("author_hasSessionKeys", vec![non_existent_pubkeys])
		.await
		.unwrap();
	assert_eq!(inexistent, false, "Inexistent key is not in the session keys");

	assert_matches!(
		api.call::<_, bool>("author_hasSessionKeys", vec![Bytes::from(vec![1, 2, 3])]).await,
		Err(RpcError::Call(CallError::Custom(err))) if err.message().contains("Session keys are not encoded correctly")
	);
}

#[tokio::test]
async fn author_has_key() {
	let _ = env_logger::try_init();

	let api = TestSetup::into_rpc();
	let suri = "//Alice";
	let alice_keypair = ed25519::Pair::from_string(suri, None).expect("Generates keypair");
	let params = (
		String::from_utf8(ED25519.0.to_vec()).expect("Keytype is a valid string"),
		suri.to_string(),
		Bytes::from(alice_keypair.public().0.to_vec()),
	);

	api.call::<_, ()>("author_insertKey", params).await.expect("insertKey works");

	let bob_keypair = ed25519::Pair::from_string("//Bob", None).expect("Generates keypair");

	// Alice's ED25519 key is there
	let has_alice_ed: bool = {
		let params = (
			Bytes::from(alice_keypair.public().to_raw_vec()),
			String::from_utf8(ED25519.0.to_vec()).expect("Keytype is a valid string"),
		);
		api.call("author_hasKey", params).await.unwrap()
	};
	assert!(has_alice_ed);

	// Alice's SR25519 key is not there
	let has_alice_sr: bool = {
		let params = (
			Bytes::from(alice_keypair.public().to_raw_vec()),
			String::from_utf8(SR25519.0.to_vec()).expect("Keytype is a valid string"),
		);
		api.call("author_hasKey", params).await.unwrap()
	};
	assert!(!has_alice_sr);

	// Bob's ED25519 key is not there
	let has_bob_ed: bool = {
		let params = (
			Bytes::from(bob_keypair.public().to_raw_vec()),
			String::from_utf8(ED25519.0.to_vec()).expect("Keytype is a valid string"),
		);
		api.call("author_hasKey", params).await.unwrap()
	};
	assert!(!has_bob_ed);
}<|MERGE_RESOLUTION|>--- conflicted
+++ resolved
@@ -21,17 +21,15 @@
 use crate::testing::{test_executor, timeout_secs};
 use assert_matches::assert_matches;
 use codec::Encode;
+use futures::StreamExt;
 use jsonrpsee::{
 	core::Error as RpcError,
 	types::{error::CallError, EmptyParams},
 	RpcModule,
 };
 use sc_transaction_pool::{BasicPool, FullChainApi};
-<<<<<<< HEAD
+use sc_transaction_pool_api::TransactionStatus;
 use sc_utils::mpsc::tracing_unbounded;
-=======
-use sc_transaction_pool_api::TransactionStatus;
->>>>>>> c8653447
 use sp_core::{
 	blake2_256,
 	bytes::to_hex,
@@ -84,8 +82,8 @@
 		let (tx, rx) = tracing_unbounded("mixnet_tests");
 		std::thread::spawn(move || {
 			futures::executor::block_on(rx.for_each(move |request| {
-				let SendToMixnet(_, sender) = request;
-				let _ = sender.send(Ok(()));
+				let SendToMixnet { reply, .. } = request;
+				let _ = reply.send(Ok(()));
 				futures::future::ready(())
 			}))
 		});
