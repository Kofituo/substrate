--- conflicted
+++ resolved
@@ -27,9 +27,6 @@
 sc-rpc-api = { version = "0.10.0-dev", path = "../rpc-api" }
 sc-tracing = { version = "4.0.0-dev", path = "../tracing" }
 sc-transaction-pool-api = { version = "4.0.0-dev", path = "../transaction-pool/api" }
-<<<<<<< HEAD
-mixnet = { git = "https://github.com/paritytech/mixnet" }
-=======
 sc-utils = { version = "4.0.0-dev", path = "../utils" }
 sp-api = { version = "4.0.0-dev", path = "../../primitives/api" }
 sp-blockchain = { version = "4.0.0-dev", path = "../../primitives/blockchain" }
@@ -42,7 +39,7 @@
 sp-version = { version = "5.0.0", path = "../../primitives/version" }
 
 tokio = { version = "1.17.0", optional = true }
->>>>>>> c8653447
+mixnet = { git = "https://github.com/paritytech/mixnet" }
 
 [dev-dependencies]
 env_logger = "0.9"
