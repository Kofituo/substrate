// This file is part of Substrate.

// Copyright (C) 2017-2022 Parity Technologies (UK) Ltd.
// SPDX-License-Identifier: GPL-3.0-or-later WITH Classpath-exception-2.0

// This program is free software: you can redistribute it and/or modify
// it under the terms of the GNU General Public License as published by
// the Free Software Foundation, either version 3 of the License, or
// (at your option) any later version.

// This program is distributed in the hope that it will be useful,
// but WITHOUT ANY WARRANTY; without even the implied warranty of
// MERCHANTABILITY or FITNESS FOR A PARTICULAR PURPOSE. See the
// GNU General Public License for more details.

// You should have received a copy of the GNU General Public License
// along with this program. If not, see <https://www.gnu.org/licenses/>.

//! System RPC module errors.

use crate::system::helpers::Health;
use jsonrpsee::{
	core::Error as JsonRpseeError,
	types::error::{CallError, ErrorObject},
};

/// System RPC Result type.
pub type Result<T> = std::result::Result<T, Error>;

/// System RPC errors.
#[derive(Debug, thiserror::Error)]
pub enum Error {
	/// Provided block range couldn't be resolved to a list of blocks.
	#[error("Node is not fully functional: {}", .0)]
	NotHealthy(Health),
	/// Peer argument is malformatted.
	#[error("{0}")]
	MalformattedPeerArg(String),
	/// Error submitting transaction to the mix network.
	#[error("{0}")]
	MixnetError(String),
}

// Base code for all system errors.
const BASE_ERROR: i32 = 2000;
// Provided block range couldn't be resolved to a list of blocks.
const NOT_HEALTHY_ERROR: i32 = BASE_ERROR + 1;
// Peer argument is malformatted.
const MALFORMATTED_PEER_ARG_ERROR: i32 = BASE_ERROR + 2;

impl From<Error> for JsonRpseeError {
	fn from(e: Error) -> Self {
		match e {
<<<<<<< HEAD
			Error::NotHealthy(ref h) => rpc::Error {
				code: rpc::ErrorCode::ServerError(BASE_ERROR + 1),
				message: format!("{}", e),
				data: serde_json::to_value(h).ok(),
			},
			Error::MalformattedPeerArg(ref e) => rpc::Error {
				code: rpc::ErrorCode::ServerError(BASE_ERROR + 2),
				message: e.clone(),
				data: None,
			},
			Error::MixnetError(ref e) => rpc::Error {
				code: rpc::ErrorCode::ServerError(BASE_ERROR + 3),
				message: e.clone(),
				data: None,
			},
=======
			Error::NotHealthy(ref h) =>
				CallError::Custom(ErrorObject::owned(NOT_HEALTHY_ERROR, e.to_string(), Some(h))),
			Error::MalformattedPeerArg(e) => CallError::Custom(ErrorObject::owned(
				MALFORMATTED_PEER_ARG_ERROR + 2,
				e,
				None::<()>,
			)),
>>>>>>> c8653447
		}
		.into()
	}
}<|MERGE_RESOLUTION|>--- conflicted
+++ resolved
@@ -47,27 +47,12 @@
 const NOT_HEALTHY_ERROR: i32 = BASE_ERROR + 1;
 // Peer argument is malformatted.
 const MALFORMATTED_PEER_ARG_ERROR: i32 = BASE_ERROR + 2;
+// Mixnet error corde.
+const MIXNET_ERROR: i32 = BASE_ERROR + 3;
 
 impl From<Error> for JsonRpseeError {
 	fn from(e: Error) -> Self {
 		match e {
-<<<<<<< HEAD
-			Error::NotHealthy(ref h) => rpc::Error {
-				code: rpc::ErrorCode::ServerError(BASE_ERROR + 1),
-				message: format!("{}", e),
-				data: serde_json::to_value(h).ok(),
-			},
-			Error::MalformattedPeerArg(ref e) => rpc::Error {
-				code: rpc::ErrorCode::ServerError(BASE_ERROR + 2),
-				message: e.clone(),
-				data: None,
-			},
-			Error::MixnetError(ref e) => rpc::Error {
-				code: rpc::ErrorCode::ServerError(BASE_ERROR + 3),
-				message: e.clone(),
-				data: None,
-			},
-=======
 			Error::NotHealthy(ref h) =>
 				CallError::Custom(ErrorObject::owned(NOT_HEALTHY_ERROR, e.to_string(), Some(h))),
 			Error::MalformattedPeerArg(e) => CallError::Custom(ErrorObject::owned(
@@ -75,7 +60,8 @@
 				e,
 				None::<()>,
 			)),
->>>>>>> c8653447
+			Error::MixnetError(ref e) =>
+				CallError::Custom(ErrorObject::owned(MIXNET_ERROR, e, None::<()>)),
 		}
 		.into()
 	}
