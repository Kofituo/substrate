--- conflicted
+++ resolved
@@ -888,11 +888,8 @@
 			state_request_protocol_config,
 			light_client_request_protocol_config,
 			warp_sync_protocol_config: Some(warp_protocol_config),
-<<<<<<< HEAD
 			mixnet: None,
-=======
 			request_response_protocol_configs: Vec::new(),
->>>>>>> 952030cf
 		})
 		.unwrap();
 
