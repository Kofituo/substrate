// This file is part of Substrate.

// Copyright (C) 2017-2022 Parity Technologies (UK) Ltd.
// SPDX-License-Identifier: GPL-3.0-or-later WITH Classpath-exception-2.0

// This program is free software: you can redistribute it and/or modify
// it under the terms of the GNU General Public License as published by
// the Free Software Foundation, either version 3 of the License, or
// (at your option) any later version.

// This program is distributed in the hope that it will be useful,
// but WITHOUT ANY WARRANTY; without even the implied warranty of
// MERCHANTABILITY or FITNESS FOR A PARTICULAR PURPOSE. See the
// GNU General Public License for more details.

// You should have received a copy of the GNU General Public License
// along with this program. If not, see <https://www.gnu.org/licenses/>.
#![allow(missing_docs)]

#[cfg(test)]
mod block_import;
#[cfg(test)]
mod sync;

use std::{
	borrow::Cow,
	collections::HashMap,
	marker::PhantomData,
	pin::Pin,
	sync::Arc,
	task::{Context as FutureContext, Poll},
	time::Duration,
};

use async_std::future::timeout;
use futures::{future::BoxFuture, prelude::*};
use libp2p::{build_multiaddr, PeerId};
use log::trace;
use parking_lot::Mutex;
use sc_block_builder::{BlockBuilder, BlockBuilderProvider};
use sc_client_api::{
	backend::{AuxStore, Backend, Finalizer, TransactionFor},
	BlockBackend, BlockImportNotification, BlockchainEvents, FinalityNotification,
	FinalityNotifications, ImportNotifications,
};
use sc_consensus::{
	BasicQueue, BlockCheckParams, BlockImport, BlockImportParams, BoxJustificationImport,
	ForkChoiceStrategy, ImportResult, JustificationImport, LongestChain, Verifier,
};
pub use sc_network::config::EmptyTransactionPool;
use sc_network::{
	config::{
		MultiaddrWithPeerId, NetworkConfiguration, NonDefaultSetConfig, NonReservedPeerMode, Role,
		SyncMode, TransportConfig,
	},
	Multiaddr, NetworkService, NetworkWorker,
};
pub use sc_network_common::config::ProtocolId;
use sc_network_common::sync::warp::{
	AuthorityList, EncodedProof, SetId, VerificationResult, WarpSyncProvider,
};
use sc_network_light::light_client_requests::handler::LightClientRequestHandler;
use sc_network_sync::{
	block_request_handler::BlockRequestHandler, state_request_handler::StateRequestHandler,
	warp_request_handler, ChainSync,
};
use sc_service::client::Client;
use sp_blockchain::{
	well_known_cache_keys::{self, Id as CacheKeyId},
	HeaderBackend, Info as BlockchainInfo, Result as ClientResult,
};
use sp_consensus::{
	block_validation::{BlockAnnounceValidator, DefaultBlockAnnounceValidator},
	BlockOrigin, Error as ConsensusError,
};
use sp_core::H256;
use sp_runtime::{
	codec::{Decode, Encode},
	generic::{BlockId, OpaqueDigestItemId},
	traits::{Block as BlockT, Header as HeaderT, NumberFor},
	Justification, Justifications,
};
use substrate_test_runtime_client::AccountKeyring;
pub use substrate_test_runtime_client::{
	runtime::{Block, Extrinsic, Hash, Transfer},
	TestClient, TestClientBuilder, TestClientBuilderExt,
};

type AuthorityId = sp_consensus_babe::AuthorityId;

/// A Verifier that accepts all blocks and passes them on with the configured
/// finality to be imported.
#[derive(Clone)]
pub struct PassThroughVerifier {
	finalized: bool,
}

impl PassThroughVerifier {
	/// Create a new instance.
	///
	/// Every verified block will use `finalized` for the `BlockImportParams`.
	pub fn new(finalized: bool) -> Self {
		Self { finalized }
	}
}

/// This `Verifier` accepts all data as valid.
#[async_trait::async_trait]
impl<B: BlockT> Verifier<B> for PassThroughVerifier {
	async fn verify(
		&mut self,
		mut block: BlockImportParams<B, ()>,
	) -> Result<(BlockImportParams<B, ()>, Option<Vec<(CacheKeyId, Vec<u8>)>>), String> {
		let maybe_keys = block
			.header
			.digest()
			.log(|l| {
				l.try_as_raw(OpaqueDigestItemId::Consensus(b"aura"))
					.or_else(|| l.try_as_raw(OpaqueDigestItemId::Consensus(b"babe")))
			})
			.map(|blob| vec![(well_known_cache_keys::AUTHORITIES, blob.to_vec())]);
		if block.fork_choice.is_none() {
			block.fork_choice = Some(ForkChoiceStrategy::LongestChain);
		};
		block.finalized = self.finalized;
		Ok((block, maybe_keys))
	}
}

pub type PeersFullClient = Client<
	substrate_test_runtime_client::Backend,
	substrate_test_runtime_client::ExecutorDispatch,
	Block,
	substrate_test_runtime_client::runtime::RuntimeApi,
>;

#[derive(Clone)]
pub struct PeersClient {
	client: Arc<PeersFullClient>,
	backend: Arc<substrate_test_runtime_client::Backend>,
}

impl PeersClient {
	pub fn as_client(&self) -> Arc<PeersFullClient> {
		self.client.clone()
	}

	pub fn as_backend(&self) -> Arc<substrate_test_runtime_client::Backend> {
		self.backend.clone()
	}

	pub fn as_block_import(&self) -> BlockImportAdapter<Self> {
		BlockImportAdapter::new(self.clone())
	}

	pub fn get_aux(&self, key: &[u8]) -> ClientResult<Option<Vec<u8>>> {
		self.client.get_aux(key)
	}

	pub fn info(&self) -> BlockchainInfo<Block> {
		self.client.info()
	}

	pub fn header(
		&self,
		block: &BlockId<Block>,
	) -> ClientResult<Option<<Block as BlockT>::Header>> {
		self.client.header(block)
	}

	pub fn has_state_at(&self, block: &BlockId<Block>) -> bool {
		let header = match self.header(block).unwrap() {
			Some(header) => header,
			None => return false,
		};
		self.backend.have_state_at(&header.hash(), *header.number())
	}

	pub fn justifications(&self, block: &BlockId<Block>) -> ClientResult<Option<Justifications>> {
		self.client.justifications(block)
	}

	pub fn finality_notification_stream(&self) -> FinalityNotifications<Block> {
		self.client.finality_notification_stream()
	}

	pub fn import_notification_stream(&self) -> ImportNotifications<Block> {
		self.client.import_notification_stream()
	}

	pub fn finalize_block(
		&self,
		id: BlockId<Block>,
		justification: Option<Justification>,
		notify: bool,
	) -> ClientResult<()> {
		self.client.finalize_block(id, justification, notify)
	}
}

#[async_trait::async_trait]
impl BlockImport<Block> for PeersClient {
	type Error = ConsensusError;
	type Transaction = ();

	async fn check_block(
		&mut self,
		block: BlockCheckParams<Block>,
	) -> Result<ImportResult, Self::Error> {
		self.client.check_block(block).await
	}

	async fn import_block(
		&mut self,
		block: BlockImportParams<Block, ()>,
		cache: HashMap<well_known_cache_keys::Id, Vec<u8>>,
	) -> Result<ImportResult, Self::Error> {
		self.client.import_block(block.clear_storage_changes_and_mutate(), cache).await
	}
}

pub struct Peer<D, BlockImport> {
	pub data: D,
	client: PeersClient,
	/// We keep a copy of the verifier so that we can invoke it for locally-generated blocks,
	/// instead of going through the import queue.
	verifier: VerifierAdapter<Block>,
	/// We keep a copy of the block_import so that we can invoke it for locally-generated blocks,
	/// instead of going through the import queue.
	block_import: BlockImportAdapter<BlockImport>,
	select_chain: Option<LongestChain<substrate_test_runtime_client::Backend, Block>>,
	backend: Option<Arc<substrate_test_runtime_client::Backend>>,
	network: NetworkWorker<Block, <Block as BlockT>::Hash, PeersFullClient>,
	imported_blocks_stream: Pin<Box<dyn Stream<Item = BlockImportNotification<Block>> + Send>>,
	finality_notification_stream: Pin<Box<dyn Stream<Item = FinalityNotification<Block>> + Send>>,
	listen_addr: Multiaddr,
}

impl<D, B> Peer<D, B>
where
	B: BlockImport<Block, Error = ConsensusError> + Send + Sync,
	B::Transaction: Send,
{
	/// Get this peer ID.
	pub fn id(&self) -> PeerId {
		*self.network.service().local_peer_id()
	}

	/// Returns true if we're major syncing.
	pub fn is_major_syncing(&self) -> bool {
		self.network.service().is_major_syncing()
	}

	// Returns a clone of the local SelectChain, only available on full nodes
	pub fn select_chain(
		&self,
	) -> Option<LongestChain<substrate_test_runtime_client::Backend, Block>> {
		self.select_chain.clone()
	}

	/// Returns the number of peers we're connected to.
	pub fn num_peers(&self) -> usize {
		self.network.num_connected_peers()
	}

	/// Returns the number of downloaded blocks.
	pub fn num_downloaded_blocks(&self) -> usize {
		self.network.num_downloaded_blocks()
	}

	/// Returns true if we have no peer.
	pub fn is_offline(&self) -> bool {
		self.num_peers() == 0
	}

	/// Request a justification for the given block.
	pub fn request_justification(&self, hash: &<Block as BlockT>::Hash, number: NumberFor<Block>) {
		self.network.service().request_justification(hash, number);
	}

	/// Announces an important block on the network.
	pub fn announce_block(&self, hash: <Block as BlockT>::Hash, data: Option<Vec<u8>>) {
		self.network.service().announce_block(hash, data);
	}

	/// Request explicit fork sync.
	pub fn set_sync_fork_request(
		&self,
		peers: Vec<PeerId>,
		hash: <Block as BlockT>::Hash,
		number: NumberFor<Block>,
	) {
		self.network.service().set_sync_fork_request(peers, hash, number);
	}

	/// Add blocks to the peer -- edit the block before adding
	pub fn generate_blocks<F>(&mut self, count: usize, origin: BlockOrigin, edit_block: F) -> H256
	where
		F: FnMut(
			BlockBuilder<Block, PeersFullClient, substrate_test_runtime_client::Backend>,
		) -> Block,
	{
		let best_hash = self.client.info().best_hash;
		self.generate_blocks_at(
			BlockId::Hash(best_hash),
			count,
			origin,
			edit_block,
			false,
			true,
			true,
			ForkChoiceStrategy::LongestChain,
		)
	}

	/// Add blocks to the peer -- edit the block before adding and use custom fork choice rule.
	pub fn generate_blocks_with_fork_choice<F>(
		&mut self,
		count: usize,
		origin: BlockOrigin,
		edit_block: F,
		fork_choice: ForkChoiceStrategy,
	) -> H256
	where
		F: FnMut(
			BlockBuilder<Block, PeersFullClient, substrate_test_runtime_client::Backend>,
		) -> Block,
	{
		let best_hash = self.client.info().best_hash;
		self.generate_blocks_at(
			BlockId::Hash(best_hash),
			count,
			origin,
			edit_block,
			false,
			true,
			true,
			fork_choice,
		)
	}

	/// Add blocks to the peer -- edit the block before adding. The chain will
	/// start at the given block iD.
	pub fn generate_blocks_at<F>(
		&mut self,
		at: BlockId<Block>,
		count: usize,
		origin: BlockOrigin,
		mut edit_block: F,
		headers_only: bool,
		inform_sync_about_new_best_block: bool,
		announce_block: bool,
		fork_choice: ForkChoiceStrategy,
	) -> H256
	where
		F: FnMut(
			BlockBuilder<Block, PeersFullClient, substrate_test_runtime_client::Backend>,
		) -> Block,
	{
		let full_client = self.client.as_client();
		let mut at = full_client.header(&at).unwrap().unwrap().hash();
		for _ in 0..count {
			let builder =
				full_client.new_block_at(&BlockId::Hash(at), Default::default(), false).unwrap();
			let block = edit_block(builder);
			let hash = block.header.hash();
			trace!(
				target: "test_network",
				"Generating {}, (#{}, parent={})",
				hash,
				block.header.number,
				block.header.parent_hash,
			);
			let header = block.header.clone();
			let mut import_block = BlockImportParams::new(origin, header.clone());
			import_block.body = if headers_only { None } else { Some(block.extrinsics) };
			import_block.fork_choice = Some(fork_choice);
			let (import_block, cache) =
				futures::executor::block_on(self.verifier.verify(import_block)).unwrap();
			let cache = if let Some(cache) = cache {
				cache.into_iter().collect()
			} else {
				Default::default()
			};

			futures::executor::block_on(self.block_import.import_block(import_block, cache))
				.expect("block_import failed");
			if announce_block {
				self.network.service().announce_block(hash, None);
			}
			at = hash;
		}

		if inform_sync_about_new_best_block {
			self.network.new_best_block_imported(
				at,
				*full_client.header(&BlockId::Hash(at)).ok().flatten().unwrap().number(),
			);
		}
		at
	}

	/// Push blocks to the peer (simplified: with or without a TX)
	pub fn push_blocks(&mut self, count: usize, with_tx: bool) -> H256 {
		let best_hash = self.client.info().best_hash;
		self.push_blocks_at(BlockId::Hash(best_hash), count, with_tx)
	}

	/// Push blocks to the peer (simplified: with or without a TX)
	pub fn push_headers(&mut self, count: usize) -> H256 {
		let best_hash = self.client.info().best_hash;
		self.generate_tx_blocks_at(BlockId::Hash(best_hash), count, false, true, true, true)
	}

	/// Push blocks to the peer (simplified: with or without a TX) starting from
	/// given hash.
	pub fn push_blocks_at(&mut self, at: BlockId<Block>, count: usize, with_tx: bool) -> H256 {
		self.generate_tx_blocks_at(at, count, with_tx, false, true, true)
	}

	/// Push blocks to the peer (simplified: with or without a TX) starting from
	/// given hash without informing the sync protocol about the new best block.
	pub fn push_blocks_at_without_informing_sync(
		&mut self,
		at: BlockId<Block>,
		count: usize,
		with_tx: bool,
	) -> H256 {
		self.generate_tx_blocks_at(at, count, with_tx, false, false, true)
	}

	/// Push blocks to the peer (simplified: with or without a TX) starting from
	/// given hash without announcing the block.
	pub fn push_blocks_at_without_announcing(
		&mut self,
		at: BlockId<Block>,
		count: usize,
		with_tx: bool,
	) -> H256 {
		self.generate_tx_blocks_at(at, count, with_tx, false, true, false)
	}

	/// Push blocks/headers to the peer (simplified: with or without a TX) starting from
	/// given hash.
	fn generate_tx_blocks_at(
		&mut self,
		at: BlockId<Block>,
		count: usize,
		with_tx: bool,
		headers_only: bool,
		inform_sync_about_new_best_block: bool,
		announce_block: bool,
	) -> H256 {
		let mut nonce = 0;
		if with_tx {
			self.generate_blocks_at(
				at,
				count,
				BlockOrigin::File,
				|mut builder| {
					let transfer = Transfer {
						from: AccountKeyring::Alice.into(),
						to: AccountKeyring::Alice.into(),
						amount: 1,
						nonce,
					};
					builder.push(transfer.into_signed_tx()).unwrap();
					nonce += 1;
					builder.build().unwrap().block
				},
				headers_only,
				inform_sync_about_new_best_block,
				announce_block,
				ForkChoiceStrategy::LongestChain,
			)
		} else {
			self.generate_blocks_at(
				at,
				count,
				BlockOrigin::File,
				|builder| builder.build().unwrap().block,
				headers_only,
				inform_sync_about_new_best_block,
				announce_block,
				ForkChoiceStrategy::LongestChain,
			)
		}
	}

	pub fn push_authorities_change_block(&mut self, new_authorities: Vec<AuthorityId>) -> H256 {
		self.generate_blocks(1, BlockOrigin::File, |mut builder| {
			builder.push(Extrinsic::AuthoritiesChange(new_authorities.clone())).unwrap();
			builder.build().unwrap().block
		})
	}

	/// Get a reference to the client.
	pub fn client(&self) -> &PeersClient {
		&self.client
	}

	/// Get a reference to the network service.
	pub fn network_service(&self) -> &Arc<NetworkService<Block, <Block as BlockT>::Hash>> {
		self.network.service()
	}

	/// Get a reference to the network worker.
	pub fn network(&self) -> &NetworkWorker<Block, <Block as BlockT>::Hash, PeersFullClient> {
		&self.network
	}

	/// Test helper to compare the blockchain state of multiple (networked)
	/// clients.
	pub fn blockchain_canon_equals(&self, other: &Self) -> bool {
		if let (Some(mine), Some(others)) = (self.backend.clone(), other.backend.clone()) {
			mine.blockchain().info().best_hash == others.blockchain().info().best_hash
		} else {
			false
		}
	}

	/// Count the total number of imported blocks.
	pub fn blocks_count(&self) -> u64 {
		self.backend
			.as_ref()
			.map(|backend| backend.blockchain().info().best_number)
			.unwrap_or(0)
	}

	/// Return a collection of block hashes that failed verification
	pub fn failed_verifications(&self) -> HashMap<<Block as BlockT>::Hash, String> {
		self.verifier.failed_verifications.lock().clone()
	}

	pub fn has_block(&self, hash: &H256) -> bool {
		self.backend
			.as_ref()
			.map(|backend| backend.blockchain().header(BlockId::hash(*hash)).unwrap().is_some())
			.unwrap_or(false)
	}
}

pub trait BlockImportAdapterFull:
	BlockImport<
		Block,
		Transaction = TransactionFor<substrate_test_runtime_client::Backend, Block>,
		Error = ConsensusError,
	> + Send
	+ Sync
	+ Clone
{
}

impl<T> BlockImportAdapterFull for T where
	T: BlockImport<
			Block,
			Transaction = TransactionFor<substrate_test_runtime_client::Backend, Block>,
			Error = ConsensusError,
		> + Send
		+ Sync
		+ Clone
{
}

/// Implements `BlockImport` for any `Transaction`. Internally the transaction is
/// "converted", aka the field is set to `None`.
///
/// This is required as the `TestNetFactory` trait does not distinguish between
/// full and light nodes.
#[derive(Clone)]
pub struct BlockImportAdapter<I, Transaction = ()> {
	inner: I,
	_phantom: PhantomData<Transaction>,
}

impl<I, Transaction> BlockImportAdapter<I, Transaction> {
	/// Create a new instance of `Self::Full`.
	pub fn new(inner: I) -> Self {
		Self { inner, _phantom: PhantomData }
	}
}

#[async_trait::async_trait]
impl<I, Transaction> BlockImport<Block> for BlockImportAdapter<I, Transaction>
where
	I: BlockImport<Block, Error = ConsensusError> + Send + Sync,
	I::Transaction: Send,
	Transaction: Send + 'static,
{
	type Error = ConsensusError;
	type Transaction = Transaction;

	async fn check_block(
		&mut self,
		block: BlockCheckParams<Block>,
	) -> Result<ImportResult, Self::Error> {
		self.inner.check_block(block).await
	}

	async fn import_block(
		&mut self,
		block: BlockImportParams<Block, Self::Transaction>,
		cache: HashMap<well_known_cache_keys::Id, Vec<u8>>,
	) -> Result<ImportResult, Self::Error> {
		self.inner.import_block(block.clear_storage_changes_and_mutate(), cache).await
	}
}

/// Implements `Verifier` and keeps track of failed verifications.
struct VerifierAdapter<B: BlockT> {
	verifier: Arc<futures::lock::Mutex<Box<dyn Verifier<B>>>>,
	failed_verifications: Arc<Mutex<HashMap<B::Hash, String>>>,
}

#[async_trait::async_trait]
impl<B: BlockT> Verifier<B> for VerifierAdapter<B> {
	async fn verify(
		&mut self,
		block: BlockImportParams<B, ()>,
	) -> Result<(BlockImportParams<B, ()>, Option<Vec<(CacheKeyId, Vec<u8>)>>), String> {
		let hash = block.header.hash();
		self.verifier.lock().await.verify(block).await.map_err(|e| {
			self.failed_verifications.lock().insert(hash, e.clone());
			e
		})
	}
}

impl<B: BlockT> Clone for VerifierAdapter<B> {
	fn clone(&self) -> Self {
		Self {
			verifier: self.verifier.clone(),
			failed_verifications: self.failed_verifications.clone(),
		}
	}
}

impl<B: BlockT> VerifierAdapter<B> {
	fn new(verifier: impl Verifier<B> + 'static) -> Self {
		VerifierAdapter {
			verifier: Arc::new(futures::lock::Mutex::new(Box::new(verifier))),
			failed_verifications: Default::default(),
		}
	}
}

struct TestWarpSyncProvider<B: BlockT>(Arc<dyn HeaderBackend<B>>);

impl<B: BlockT> WarpSyncProvider<B> for TestWarpSyncProvider<B> {
	fn generate(
		&self,
		_start: B::Hash,
	) -> Result<EncodedProof, Box<dyn std::error::Error + Send + Sync>> {
		let info = self.0.info();
		let best_header = self.0.header(BlockId::hash(info.best_hash)).unwrap().unwrap();
		Ok(EncodedProof(best_header.encode()))
	}
	fn verify(
		&self,
		proof: &EncodedProof,
		_set_id: SetId,
		_authorities: AuthorityList,
	) -> Result<VerificationResult<B>, Box<dyn std::error::Error + Send + Sync>> {
		let EncodedProof(encoded) = proof;
		let header = B::Header::decode(&mut encoded.as_slice()).unwrap();
		Ok(VerificationResult::Complete(0, Default::default(), header))
	}
	fn current_authorities(&self) -> AuthorityList {
		Default::default()
	}
}

/// Configuration for a full peer.
#[derive(Default)]
pub struct FullPeerConfig {
	/// Pruning window size.
	///
	/// NOTE: only finalized blocks are subject for removal!
	pub keep_blocks: Option<u32>,
	/// Block announce validator.
	pub block_announce_validator: Option<Box<dyn BlockAnnounceValidator<Block> + Send + Sync>>,
	/// List of notification protocols that the network must support.
	pub notifications_protocols: Vec<Cow<'static, str>>,
	/// The indices of the peers the peer should be connected to.
	///
	/// If `None`, it will be connected to all other peers.
	pub connect_to_peers: Option<Vec<usize>>,
	/// Whether the full peer should have the authority role.
	pub is_authority: bool,
	/// Syncing mode
	pub sync_mode: SyncMode,
	/// Extra genesis storage.
	pub extra_storage: Option<sp_core::storage::Storage>,
	/// Enable transaction indexing.
	pub storage_chain: bool,
}

pub trait TestNetFactory: Default + Sized
where
	<Self::BlockImport as BlockImport<Block>>::Transaction: Send,
{
	type Verifier: 'static + Verifier<Block>;
	type BlockImport: BlockImport<Block, Error = ConsensusError> + Clone + Send + Sync + 'static;
	type PeerData: Default;

	/// This one needs to be implemented!
	fn make_verifier(&self, client: PeersClient, peer_data: &Self::PeerData) -> Self::Verifier;

	/// Get reference to peer.
	fn peer(&mut self, i: usize) -> &mut Peer<Self::PeerData, Self::BlockImport>;
	fn peers(&self) -> &Vec<Peer<Self::PeerData, Self::BlockImport>>;
	fn mut_peers<F: FnOnce(&mut Vec<Peer<Self::PeerData, Self::BlockImport>>)>(
		&mut self,
		closure: F,
	);

	/// Get custom block import handle for fresh client, along with peer data.
	fn make_block_import(
		&self,
		client: PeersClient,
	) -> (
		BlockImportAdapter<Self::BlockImport>,
		Option<BoxJustificationImport<Block>>,
		Self::PeerData,
	);

	/// Create new test network with this many peers.
	fn new(n: usize) -> Self {
		trace!(target: "test_network", "Creating test network");
		let mut net = Self::default();

		for i in 0..n {
			trace!(target: "test_network", "Adding peer {}", i);
			net.add_full_peer();
		}
		net
	}

	fn add_full_peer(&mut self) {
		self.add_full_peer_with_config(Default::default())
	}

	/// Add a full peer.
	fn add_full_peer_with_config(&mut self, config: FullPeerConfig) {
		let mut test_client_builder = match (config.keep_blocks, config.storage_chain) {
			(Some(keep_blocks), true) => TestClientBuilder::with_tx_storage(keep_blocks),
			(None, true) => TestClientBuilder::with_tx_storage(u32::MAX),
			(Some(keep_blocks), false) => TestClientBuilder::with_pruning_window(keep_blocks),
			(None, false) => TestClientBuilder::with_default_backend(),
		};
		if let Some(storage) = config.extra_storage {
			let genesis_extra_storage = test_client_builder.genesis_init_mut().extra_storage();
			*genesis_extra_storage = storage;
		}

		if matches!(config.sync_mode, SyncMode::Fast { .. } | SyncMode::Warp) {
			test_client_builder = test_client_builder.set_no_genesis();
		}
		let backend = test_client_builder.backend();
		let (c, longest_chain) = test_client_builder.build_with_longest_chain();
		let client = Arc::new(c);

		let (block_import, justification_import, data) = self
			.make_block_import(PeersClient { client: client.clone(), backend: backend.clone() });

		let verifier = self
			.make_verifier(PeersClient { client: client.clone(), backend: backend.clone() }, &data);
		let verifier = VerifierAdapter::new(verifier);

		let import_queue = Box::new(BasicQueue::new(
			verifier.clone(),
			Box::new(block_import.clone()),
			justification_import,
			&sp_core::testing::TaskExecutor::new(),
			None,
		));

		let listen_addr = build_multiaddr![Memory(rand::random::<u64>())];

		let mut network_config =
			NetworkConfiguration::new("test-node", "test-client", Default::default(), None);
		network_config.sync_mode = config.sync_mode;
		network_config.transport = TransportConfig::MemoryOnly;
		network_config.listen_addresses = vec![listen_addr.clone()];
		network_config.allow_non_globals_in_dht = true;
		network_config.extra_sets = config
			.notifications_protocols
			.into_iter()
			.map(|p| NonDefaultSetConfig {
				notifications_protocol: p,
				fallback_names: Vec::new(),
				max_notification_size: 1024 * 1024,
				set_config: Default::default(),
			})
			.collect();
		if let Some(connect_to) = config.connect_to_peers {
			let addrs = connect_to
				.iter()
				.map(|v| {
					let peer_id = *self.peer(*v).network_service().local_peer_id();
					let multiaddr = self.peer(*v).listen_addr.clone();
					MultiaddrWithPeerId { peer_id, multiaddr }
				})
				.collect();
			network_config.default_peers_set.reserved_nodes = addrs;
			network_config.default_peers_set.non_reserved_mode = NonReservedPeerMode::Deny;
		}

		let protocol_id = ProtocolId::from("test-protocol-name");

		let block_request_protocol_config = {
			let (handler, protocol_config) =
				BlockRequestHandler::new(&protocol_id, client.clone(), 50);
			self.spawn_task(handler.run().boxed());
			protocol_config
		};

		let state_request_protocol_config = {
			let (handler, protocol_config) =
				StateRequestHandler::new(&protocol_id, client.clone(), 50);
			self.spawn_task(handler.run().boxed());
			protocol_config
		};

		let light_client_request_protocol_config = {
			let (handler, protocol_config) =
				LightClientRequestHandler::new(&protocol_id, client.clone());
			self.spawn_task(handler.run().boxed());
			protocol_config
		};

		let warp_sync = Arc::new(TestWarpSyncProvider(client.clone()));

		let warp_protocol_config = {
			let (handler, protocol_config) =
				warp_request_handler::RequestHandler::new(protocol_id.clone(), warp_sync.clone());
			self.spawn_task(handler.run().boxed());
			protocol_config
		};

		let block_announce_validator = config
			.block_announce_validator
			.unwrap_or_else(|| Box::new(DefaultBlockAnnounceValidator));
		let chain_sync = ChainSync::new(
			match network_config.sync_mode {
				SyncMode::Full => sc_network_common::sync::SyncMode::Full,
				SyncMode::Fast { skip_proofs, storage_chain_mode } =>
					sc_network_common::sync::SyncMode::LightState {
						skip_proofs,
						storage_chain_mode,
					},
				SyncMode::Warp => sc_network_common::sync::SyncMode::Warp,
			},
			client.clone(),
			block_announce_validator,
			network_config.max_parallel_downloads,
			Some(warp_sync),
		)
		.unwrap();
		let network = NetworkWorker::new(sc_network::config::Params {
			role: if config.is_authority { Role::Authority } else { Role::Full },
			executor: None,
			transactions_handler_executor: Box::new(|task| {
				async_std::task::spawn(task);
			}),
			network_config,
			chain: client.clone(),
			transaction_pool: Arc::new(EmptyTransactionPool),
			protocol_id,
			import_queue,
			chain_sync: Box::new(chain_sync),
			metrics_registry: None,
			block_request_protocol_config,
			state_request_protocol_config,
			light_client_request_protocol_config,
<<<<<<< HEAD
			warp_sync: Some((warp_sync, warp_protocol_config)),
			mixnet: None,
=======
			warp_sync_protocol_config: Some(warp_protocol_config),
>>>>>>> 744eda47
		})
		.unwrap();

		trace!(target: "test_network", "Peer identifier: {}", network.service().local_peer_id());

		self.mut_peers(move |peers| {
			for peer in peers.iter_mut() {
				peer.network
					.add_known_address(*network.service().local_peer_id(), listen_addr.clone());
			}

			let imported_blocks_stream = Box::pin(client.import_notification_stream().fuse());
			let finality_notification_stream =
				Box::pin(client.finality_notification_stream().fuse());

			peers.push(Peer {
				data,
				client: PeersClient { client: client.clone(), backend: backend.clone() },
				select_chain: Some(longest_chain),
				backend: Some(backend),
				imported_blocks_stream,
				finality_notification_stream,
				block_import,
				verifier,
				network,
				listen_addr,
			});
		});
	}

	/// Used to spawn background tasks, e.g. the block request protocol handler.
	fn spawn_task(&self, f: BoxFuture<'static, ()>) {
		async_std::task::spawn(f);
	}

	/// Polls the testnet until all nodes are in sync.
	///
	/// Must be executed in a task context.
	fn poll_until_sync(&mut self, cx: &mut FutureContext) -> Poll<()> {
		self.poll(cx);

		// Return `NotReady` if there's a mismatch in the highest block number.
		let mut highest = None;
		for peer in self.peers().iter() {
			if peer.is_major_syncing() || peer.network.num_queued_blocks() != 0 {
				return Poll::Pending
			}
			if peer.network.num_sync_requests() != 0 {
				return Poll::Pending
			}
			match (highest, peer.client.info().best_hash) {
				(None, b) => highest = Some(b),
				(Some(ref a), ref b) if a == b => {},
				(Some(_), _) => return Poll::Pending,
			}
		}
		Poll::Ready(())
	}

	/// Polls the testnet until theres' no activiy of any kind.
	///
	/// Must be executed in a task context.
	fn poll_until_idle(&mut self, cx: &mut FutureContext) -> Poll<()> {
		self.poll(cx);

		for peer in self.peers().iter() {
			if peer.is_major_syncing() || peer.network.num_queued_blocks() != 0 {
				return Poll::Pending
			}
			if peer.network.num_sync_requests() != 0 {
				return Poll::Pending
			}
		}
		Poll::Ready(())
	}

	/// Polls the testnet until all peers are connected to each other.
	///
	/// Must be executed in a task context.
	fn poll_until_connected(&mut self, cx: &mut FutureContext) -> Poll<()> {
		self.poll(cx);

		let num_peers = self.peers().len();
		if self.peers().iter().all(|p| p.num_peers() == num_peers - 1) {
			return Poll::Ready(())
		}

		Poll::Pending
	}

	/// Blocks the current thread until we are sync'ed.
	///
	/// Calls `poll_until_sync` repeatedly.
	/// (If we've not synced within 10 mins then panic rather than hang.)
	fn block_until_sync(&mut self) {
		futures::executor::block_on(timeout(
			Duration::from_secs(10 * 60),
			futures::future::poll_fn::<(), _>(|cx| self.poll_until_sync(cx)),
		))
		.expect("sync didn't happen within 10 mins");
	}

	/// Blocks the current thread until there are no pending packets.
	///
	/// Calls `poll_until_idle` repeatedly with the runtime passed as parameter.
	fn block_until_idle(&mut self) {
		futures::executor::block_on(futures::future::poll_fn::<(), _>(|cx| {
			self.poll_until_idle(cx)
		}));
	}

	/// Blocks the current thread until all peers are connected to each other.
	///
	/// Calls `poll_until_connected` repeatedly with the runtime passed as parameter.
	fn block_until_connected(&mut self) {
		futures::executor::block_on(futures::future::poll_fn::<(), _>(|cx| {
			self.poll_until_connected(cx)
		}));
	}

	/// Polls the testnet. Processes all the pending actions.
	fn poll(&mut self, cx: &mut FutureContext) {
		self.mut_peers(|peers| {
			for (i, peer) in peers.iter_mut().enumerate() {
				trace!(target: "sync", "-- Polling {}: {}", i, peer.id());
				if let Poll::Ready(()) = peer.network.poll_unpin(cx) {
					panic!("NetworkWorker has terminated unexpectedly.")
				}
				trace!(target: "sync", "-- Polling complete {}: {}", i, peer.id());

				// We poll `imported_blocks_stream`.
				while let Poll::Ready(Some(notification)) =
					peer.imported_blocks_stream.as_mut().poll_next(cx)
				{
					peer.network.service().announce_block(notification.hash, None);
				}

				// We poll `finality_notification_stream`.
				while let Poll::Ready(Some(notification)) =
					peer.finality_notification_stream.as_mut().poll_next(cx)
				{
					peer.network.on_block_finalized(notification.hash, notification.header);
				}
			}
		});
	}
}

#[derive(Default)]
pub struct TestNet {
	peers: Vec<Peer<(), PeersClient>>,
}

impl TestNetFactory for TestNet {
	type Verifier = PassThroughVerifier;
	type PeerData = ();
	type BlockImport = PeersClient;

	fn make_verifier(&self, _client: PeersClient, _peer_data: &()) -> Self::Verifier {
		PassThroughVerifier::new(false)
	}

	fn make_block_import(
		&self,
		client: PeersClient,
	) -> (
		BlockImportAdapter<Self::BlockImport>,
		Option<BoxJustificationImport<Block>>,
		Self::PeerData,
	) {
		(client.as_block_import(), None, ())
	}

	fn peer(&mut self, i: usize) -> &mut Peer<(), Self::BlockImport> {
		&mut self.peers[i]
	}

	fn peers(&self) -> &Vec<Peer<(), Self::BlockImport>> {
		&self.peers
	}

	fn mut_peers<F: FnOnce(&mut Vec<Peer<(), Self::BlockImport>>)>(&mut self, closure: F) {
		closure(&mut self.peers);
	}
}

pub struct ForceFinalized(PeersClient);

#[async_trait::async_trait]
impl JustificationImport<Block> for ForceFinalized {
	type Error = ConsensusError;

	async fn on_start(&mut self) -> Vec<(H256, NumberFor<Block>)> {
		Vec::new()
	}

	async fn import_justification(
		&mut self,
		hash: H256,
		_number: NumberFor<Block>,
		justification: Justification,
	) -> Result<(), Self::Error> {
		self.0
			.finalize_block(BlockId::Hash(hash), Some(justification), true)
			.map_err(|_| ConsensusError::InvalidJustification)
	}
}

#[derive(Default)]
pub struct JustificationTestNet(TestNet);

impl TestNetFactory for JustificationTestNet {
	type Verifier = PassThroughVerifier;
	type PeerData = ();
	type BlockImport = PeersClient;

	fn make_verifier(&self, client: PeersClient, peer_data: &()) -> Self::Verifier {
		self.0.make_verifier(client, peer_data)
	}

	fn peer(&mut self, i: usize) -> &mut Peer<Self::PeerData, Self::BlockImport> {
		self.0.peer(i)
	}

	fn peers(&self) -> &Vec<Peer<Self::PeerData, Self::BlockImport>> {
		self.0.peers()
	}

	fn mut_peers<F: FnOnce(&mut Vec<Peer<Self::PeerData, Self::BlockImport>>)>(
		&mut self,
		closure: F,
	) {
		self.0.mut_peers(closure)
	}

	fn make_block_import(
		&self,
		client: PeersClient,
	) -> (
		BlockImportAdapter<Self::BlockImport>,
		Option<BoxJustificationImport<Block>>,
		Self::PeerData,
	) {
		(client.as_block_import(), Some(Box::new(ForceFinalized(client))), Default::default())
	}
}<|MERGE_RESOLUTION|>--- conflicted
+++ resolved
@@ -873,12 +873,8 @@
 			block_request_protocol_config,
 			state_request_protocol_config,
 			light_client_request_protocol_config,
-<<<<<<< HEAD
-			warp_sync: Some((warp_sync, warp_protocol_config)),
+			warp_sync_protocol_config: Some(warp_protocol_config),
 			mixnet: None,
-=======
-			warp_sync_protocol_config: Some(warp_protocol_config),
->>>>>>> 744eda47
 		})
 		.unwrap();
 
