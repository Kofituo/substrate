--- conflicted
+++ resolved
@@ -357,16 +357,12 @@
 			};
 
 			let behaviour = {
-<<<<<<< HEAD
-				let bitswap = params.network_config.ipfs_server.then(|| Bitswap::new(params.chain));
-
 				let mut mixnet = None;
 				if let Some((mixnet_in, mixnet_out, command_sender)) = params.mixnet {
+					let keep_connection_alive = true;
 					mixnet = Some((MixnetBehaviour::new(mixnet_in, mixnet_out), command_sender));
 				};
 
-=======
->>>>>>> 952030cf
 				let result = Behaviour::new(
 					protocol,
 					user_agent,
@@ -375,11 +371,7 @@
 					params.block_request_protocol_config,
 					params.state_request_protocol_config,
 					params.warp_sync_protocol_config,
-<<<<<<< HEAD
-					bitswap,
 					mixnet,
-=======
->>>>>>> 952030cf
 					params.light_client_request_protocol_config,
 					params.network_config.request_response_protocols,
 					peerset_handle.clone(),
@@ -1780,21 +1772,14 @@
 						let reason = match cause {
 							Some(ConnectionError::IO(_)) => "transport-error",
 							Some(ConnectionError::Handler(EitherError::A(EitherError::A(
-<<<<<<< HEAD
-								EitherError::A(EitherError::A(EitherError::B(EitherError::A(
+								EitherError::A(EitherError::B(EitherError::A(
 									PingFailure::Timeout,
-								)))),
+								))),
 							)))) => "ping-timeout",
 							Some(ConnectionError::Handler(EitherError::A(EitherError::A(
-								EitherError::A(EitherError::A(EitherError::A(
+								EitherError::A(EitherError::A(
 									NotifsHandlerError::SyncNotificationsClogged,
-								))),
-=======
-								EitherError::B(EitherError::A(PingFailure::Timeout)),
-							)))) => "ping-timeout",
-							Some(ConnectionError::Handler(EitherError::A(EitherError::A(
-								EitherError::A(NotifsHandlerError::SyncNotificationsClogged),
->>>>>>> 952030cf
+								)),
 							)))) => "sync-notifications-clogged",
 							Some(ConnectionError::Handler(_)) => "protocol-error",
 							Some(ConnectionError::KeepAliveTimeout) => "keep-alive-timeout",
