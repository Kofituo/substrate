// This file is part of Substrate.

// Copyright (C) 2017-2022 Parity Technologies (UK) Ltd.
// SPDX-License-Identifier: GPL-3.0-or-later WITH Classpath-exception-2.0

// This program is free software: you can redistribute it and/or modify
// it under the terms of the GNU General Public License as published by
// the Free Software Foundation, either version 3 of the License, or
// (at your option) any later version.

// This program is distributed in the hope that it will be useful,
// but WITHOUT ANY WARRANTY; without even the implied warranty of
// MERCHANTABILITY or FITNESS FOR A PARTICULAR PURPOSE. See the
// GNU General Public License for more details.

// You should have received a copy of the GNU General Public License
// along with this program. If not, see <https://www.gnu.org/licenses/>.

use crate::{config, NetworkService, NetworkWorker};

use futures::prelude::*;
use libp2p::Multiaddr;
use sc_consensus::{ImportQueue, Link};
use sc_network_common::{
	config::{NonDefaultSetConfig, ProtocolId, SetConfig, TransportConfig},
	protocol::{event::Event, role::Roles},
	service::NetworkEventStream,
};
use sc_network_light::light_client_requests::handler::LightClientRequestHandler;
use sc_network_sync::{
	block_request_handler::BlockRequestHandler,
	engine::SyncingEngine,
	service::network::{NetworkServiceHandle, NetworkServiceProvider},
	state_request_handler::StateRequestHandler,
};
use sp_runtime::traits::{Block as BlockT, Header as _};
use std::sync::Arc;
use substrate_test_runtime_client::{
	runtime::{Block as TestBlock, Hash as TestHash},
	TestClient, TestClientBuilder, TestClientBuilderExt as _,
};

#[cfg(test)]
mod service;

type TestNetworkWorker = NetworkWorker<TestBlock, TestHash, TestClient>;
type TestNetworkService = NetworkService<TestBlock, TestHash>;

const PROTOCOL_NAME: &str = "/foo";

struct TestNetwork {
	network: TestNetworkWorker,
}

impl TestNetwork {
	pub fn new(network: TestNetworkWorker) -> Self {
		Self { network }
	}

	pub fn start_network(
		self,
	) -> (Arc<TestNetworkService>, (impl Stream<Item = Event> + std::marker::Unpin)) {
		let worker = self.network;
		let service = worker.service().clone();
		let event_stream = service.event_stream("test");

		tokio::spawn(async move {
			futures::pin_mut!(worker);
			let _ = worker.await;
		});

		(service, event_stream)
	}
}

struct TestNetworkBuilder {
	import_queue: Option<Box<dyn ImportQueue<TestBlock>>>,
	link: Option<Box<dyn Link<TestBlock>>>,
	client: Option<Arc<substrate_test_runtime_client::TestClient>>,
	listen_addresses: Vec<Multiaddr>,
	set_config: Option<SetConfig>,
	chain_sync_network: Option<(NetworkServiceProvider, NetworkServiceHandle)>,
	config: Option<config::NetworkConfiguration>,
}

impl TestNetworkBuilder {
	pub fn new() -> Self {
		Self {
			import_queue: None,
			link: None,
			client: None,
			listen_addresses: Vec::new(),
			set_config: None,
			chain_sync_network: None,
			config: None,
		}
	}

	pub fn with_config(mut self, config: config::NetworkConfiguration) -> Self {
		self.config = Some(config);
		self
	}

	pub fn with_listen_addresses(mut self, addresses: Vec<Multiaddr>) -> Self {
		self.listen_addresses = addresses;
		self
	}

	pub fn with_set_config(mut self, set_config: SetConfig) -> Self {
		self.set_config = Some(set_config);
		self
	}

	pub fn build(mut self) -> TestNetwork {
		let client = self.client.as_mut().map_or(
			Arc::new(TestClientBuilder::with_default_backend().build_with_longest_chain().0),
			|v| v.clone(),
		);

		let network_config = self.config.unwrap_or(config::NetworkConfiguration {
			extra_sets: vec![NonDefaultSetConfig {
				notifications_protocol: PROTOCOL_NAME.into(),
				fallback_names: Vec::new(),
				max_notification_size: 1024 * 1024,
				handshake: None,
				set_config: self.set_config.unwrap_or_default(),
			}],
			listen_addresses: self.listen_addresses,
			transport: TransportConfig::MemoryOnly,
			..config::NetworkConfiguration::new_local()
		});

		#[derive(Clone)]
		struct PassThroughVerifier(bool);

		#[async_trait::async_trait]
		impl<B: BlockT> sc_consensus::Verifier<B> for PassThroughVerifier {
			async fn verify(
				&mut self,
				mut block: sc_consensus::BlockImportParams<B, ()>,
			) -> Result<
				(
					sc_consensus::BlockImportParams<B, ()>,
					Option<Vec<(sp_blockchain::well_known_cache_keys::Id, Vec<u8>)>>,
				),
				String,
			> {
				let maybe_keys = block
					.header
					.digest()
					.log(|l| {
						l.try_as_raw(sp_runtime::generic::OpaqueDigestItemId::Consensus(b"aura"))
							.or_else(|| {
								l.try_as_raw(sp_runtime::generic::OpaqueDigestItemId::Consensus(
									b"babe",
								))
							})
					})
					.map(|blob| {
						vec![(sp_blockchain::well_known_cache_keys::AUTHORITIES, blob.to_vec())]
					});

				block.finalized = self.0;
				block.fork_choice = Some(sc_consensus::ForkChoiceStrategy::LongestChain);
				Ok((block, maybe_keys))
			}
		}

		let mut import_queue =
			self.import_queue.unwrap_or(Box::new(sc_consensus::BasicQueue::new(
				PassThroughVerifier(false),
				Box::new(client.clone()),
				None,
				&sp_core::testing::TaskExecutor::new(),
				None,
			)));

		let protocol_id = ProtocolId::from("test-protocol-name");
		let fork_id = Some(String::from("test-fork-id"));

		let block_request_protocol_config = {
			let (handler, protocol_config) =
				BlockRequestHandler::new(&protocol_id, None, client.clone(), 50);
			tokio::spawn(handler.run().boxed());
			protocol_config
		};

		let state_request_protocol_config = {
			let (handler, protocol_config) =
				StateRequestHandler::new(&protocol_id, None, client.clone(), 50);
			tokio::spawn(handler.run().boxed());
			protocol_config
		};

		let light_client_request_protocol_config = {
			let (handler, protocol_config) =
				LightClientRequestHandler::new(&protocol_id, None, client.clone());
			tokio::spawn(handler.run().boxed());
			protocol_config
		};

		let (chain_sync_network_provider, chain_sync_network_handle) =
			self.chain_sync_network.unwrap_or(NetworkServiceProvider::new());

<<<<<<< HEAD
		let (engine, chain_sync_service, block_announce_config) = SyncingEngine::new(
			Roles::from(&config::Role::Full),
			client.clone(),
			None,
			&network_config,
			protocol_id.clone(),
			&None,
			Box::new(sp_consensus::block_validation::DefaultBlockAnnounceValidator),
			None,
			chain_sync_network_handle,
			import_queue.service(),
			block_request_protocol_config.name.clone(),
			state_request_protocol_config.name.clone(),
			None,
		)
		.unwrap();
		let mut link = self.link.unwrap_or(Box::new(chain_sync_service.clone()));
		let handle = self.rt_handle.clone();
		let executor = move |f| {
			handle.spawn(f);
		};
=======
		let (chain_sync, chain_sync_service) = self.chain_sync.unwrap_or({
			let (chain_sync, chain_sync_service, _) = ChainSync::new(
				match network_config.sync_mode {
					config::SyncMode::Full => sc_network_common::sync::SyncMode::Full,
					config::SyncMode::Fast { skip_proofs, storage_chain_mode } =>
						sc_network_common::sync::SyncMode::LightState {
							skip_proofs,
							storage_chain_mode,
						},
					config::SyncMode::Warp => sc_network_common::sync::SyncMode::Warp,
				},
				client.clone(),
				protocol_id.clone(),
				&fork_id,
				Roles::from(&config::Role::Full),
				Box::new(sp_consensus::block_validation::DefaultBlockAnnounceValidator),
				network_config.max_parallel_downloads,
				None,
				None,
				chain_sync_network_handle,
				import_queue.service(),
				block_request_protocol_config.name.clone(),
				state_request_protocol_config.name.clone(),
				None,
			)
			.unwrap();

			if let None = self.link {
				self.link = Some(Box::new(chain_sync_service.clone()));
			}
			(Box::new(chain_sync), Box::new(chain_sync_service))
		});
		let mut link = self
			.link
			.unwrap_or(Box::new(sc_network_sync::service::mock::MockChainSyncInterface::new()));
>>>>>>> ed82c874

		let worker = NetworkWorker::<
			substrate_test_runtime_client::runtime::Block,
			substrate_test_runtime_client::runtime::Hash,
			substrate_test_runtime_client::TestClient,
		>::new(config::Params {
			block_announce_config,
			role: config::Role::Full,
			executor: Box::new(|f| {
				tokio::spawn(f);
			}),
			network_config,
			chain: client.clone(),
			protocol_id,
			fork_id,
			metrics_registry: None,
			request_response_protocol_configs: [
				block_request_protocol_config,
				state_request_protocol_config,
				light_client_request_protocol_config,
			]
			.to_vec(),
		})
		.unwrap();

		let service = worker.service().clone();
		tokio::spawn(async move {
			let _ = chain_sync_network_provider.run(service).await;
		});
		tokio::spawn(async move {
			loop {
				futures::future::poll_fn(|cx| {
					import_queue.poll_actions(cx, &mut *link);
					std::task::Poll::Ready(())
				})
				.await;
				tokio::time::sleep(std::time::Duration::from_millis(250)).await;
			}
		});
		let stream = worker.service().event_stream("syncing");
		self.rt_handle.spawn(async move { engine.run(stream).await });

		TestNetwork::new(worker)
	}
}<|MERGE_RESOLUTION|>--- conflicted
+++ resolved
@@ -202,7 +202,6 @@
 		let (chain_sync_network_provider, chain_sync_network_handle) =
 			self.chain_sync_network.unwrap_or(NetworkServiceProvider::new());
 
-<<<<<<< HEAD
 		let (engine, chain_sync_service, block_announce_config) = SyncingEngine::new(
 			Roles::from(&config::Role::Full),
 			client.clone(),
@@ -220,48 +219,6 @@
 		)
 		.unwrap();
 		let mut link = self.link.unwrap_or(Box::new(chain_sync_service.clone()));
-		let handle = self.rt_handle.clone();
-		let executor = move |f| {
-			handle.spawn(f);
-		};
-=======
-		let (chain_sync, chain_sync_service) = self.chain_sync.unwrap_or({
-			let (chain_sync, chain_sync_service, _) = ChainSync::new(
-				match network_config.sync_mode {
-					config::SyncMode::Full => sc_network_common::sync::SyncMode::Full,
-					config::SyncMode::Fast { skip_proofs, storage_chain_mode } =>
-						sc_network_common::sync::SyncMode::LightState {
-							skip_proofs,
-							storage_chain_mode,
-						},
-					config::SyncMode::Warp => sc_network_common::sync::SyncMode::Warp,
-				},
-				client.clone(),
-				protocol_id.clone(),
-				&fork_id,
-				Roles::from(&config::Role::Full),
-				Box::new(sp_consensus::block_validation::DefaultBlockAnnounceValidator),
-				network_config.max_parallel_downloads,
-				None,
-				None,
-				chain_sync_network_handle,
-				import_queue.service(),
-				block_request_protocol_config.name.clone(),
-				state_request_protocol_config.name.clone(),
-				None,
-			)
-			.unwrap();
-
-			if let None = self.link {
-				self.link = Some(Box::new(chain_sync_service.clone()));
-			}
-			(Box::new(chain_sync), Box::new(chain_sync_service))
-		});
-		let mut link = self
-			.link
-			.unwrap_or(Box::new(sc_network_sync::service::mock::MockChainSyncInterface::new()));
->>>>>>> ed82c874
-
 		let worker = NetworkWorker::<
 			substrate_test_runtime_client::runtime::Block,
 			substrate_test_runtime_client::runtime::Hash,
@@ -301,7 +258,7 @@
 			}
 		});
 		let stream = worker.service().event_stream("syncing");
-		self.rt_handle.spawn(async move { engine.run(stream).await });
+		tokio::spawn(async move { engine.run(stream).await });
 
 		TestNetwork::new(worker)
 	}
