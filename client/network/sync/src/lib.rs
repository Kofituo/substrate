// This file is part of Substrate.

// Copyright (C) 2017-2022 Parity Technologies (UK) Ltd.
// SPDX-License-Identifier: GPL-3.0-or-later WITH Classpath-exception-2.0

// This program is free software: you can redistribute it and/or modify
// it under the terms of the GNU General Public License as published by
// the Free Software Foundation, either version 3 of the License, or
// (at your option) any later version.

// This program is distributed in the hope that it will be useful,
// but WITHOUT ANY WARRANTY; without even the implied warranty of
// MERCHANTABILITY or FITNESS FOR A PARTICULAR PURPOSE. See the
// GNU General Public License for more details.

// You should have received a copy of the GNU General Public License
// along with this program. If not, see <https://www.gnu.org/licenses/>.

//! Contains the state of the chain synchronization process
//!
//! At any given point in time, a running node tries as much as possible to be at the head of the
//! chain. This module handles the logic of which blocks to request from remotes, and processing
//! responses. It yields blocks to check and potentially move to the database.
//!
//! # Usage
//!
//! The `ChainSync` struct maintains the state of the block requests. Whenever something happens on
//! the network, or whenever a block has been successfully verified, call the appropriate method in
//! order to update it.

pub mod block_request_handler;
pub mod blocks;
pub mod engine;
pub mod mock;
mod schema;
pub mod service;
pub mod state;
pub mod state_request_handler;
pub mod warp;
pub mod warp_request_handler;

use crate::{
	blocks::BlockCollection,
	schema::v1::{StateRequest, StateResponse},
	state::StateSync,
	warp::{WarpProofImportResult, WarpSync},
};
use codec::{Decode, DecodeAll, Encode};
use extra_requests::ExtraRequests;
use futures::{
	channel::oneshot, stream::FuturesUnordered, task::Poll, Future, FutureExt, StreamExt,
};
use libp2p::{request_response::OutboundFailure, PeerId};
use log::{debug, error, info, trace, warn};
use prometheus_endpoint::{register, Counter, PrometheusError, Registry, U64};
use prost::Message;
use sc_client_api::{BlockBackend, ProofProvider};
use sc_consensus::{
	import_queue::ImportQueueService, BlockImportError, BlockImportStatus, IncomingBlock,
};
use sc_network_common::{
	config::{
		NonDefaultSetConfig, NonReservedPeerMode, NotificationHandshake, ProtocolId, SetConfig,
	},
	protocol::{role::Roles, ProtocolName},
	request_responses::{IfDisconnected, RequestFailure},
	sync::{
		message::{
			BlockAnnounce, BlockAnnouncesHandshake, BlockAttributes, BlockData, BlockRequest,
			BlockResponse, Direction, FromBlock,
		},
		warp::{EncodedProof, WarpProofRequest, WarpSyncPhase, WarpSyncProgress, WarpSyncProvider},
		BadPeer, ChainSync as ChainSyncT, ImportResult, Metrics, OnBlockData, OnBlockJustification,
		OnStateData, OpaqueBlockRequest, OpaqueBlockResponse, OpaqueStateRequest,
		OpaqueStateResponse, PeerInfo, PeerRequest, PollBlockAnnounceValidation, SyncMode,
		SyncState, SyncStatus,
	},
};
pub use service::chain_sync::SyncingService;
use sp_arithmetic::traits::Saturating;
use sp_blockchain::{Error as ClientError, HeaderBackend, HeaderMetadata};
use sp_consensus::{
	block_validation::{BlockAnnounceValidator, Validation},
	BlockOrigin, BlockStatus,
};
use sp_runtime::{
	generic::BlockId,
	traits::{
		Block as BlockT, CheckedSub, Hash, HashFor, Header as HeaderT, NumberFor, One,
		SaturatedConversion, Zero,
	},
	EncodedJustification, Justifications,
};
use std::{
	collections::{hash_map::Entry, HashMap, HashSet},
	iter,
	ops::Range,
	pin::Pin,
	sync::Arc,
};
use warp::TargetBlockImportResult;

mod extra_requests;

/// Maximum blocks to request in a single packet.
const MAX_BLOCKS_TO_REQUEST: usize = 64;

/// Maximum blocks to store in the import queue.
const MAX_IMPORTING_BLOCKS: usize = 2048;

/// Maximum blocks to download ahead of any gap.
const MAX_DOWNLOAD_AHEAD: u32 = 2048;

/// Maximum blocks to look backwards. The gap is the difference between the highest block and the
/// common block of a node.
const MAX_BLOCKS_TO_LOOK_BACKWARDS: u32 = MAX_DOWNLOAD_AHEAD / 2;

/// Maximum number of concurrent block announce validations.
///
/// If the queue reaches the maximum, we drop any new block
/// announcements.
const MAX_CONCURRENT_BLOCK_ANNOUNCE_VALIDATIONS: usize = 256;

/// Maximum number of concurrent block announce validations per peer.
///
/// See [`MAX_CONCURRENT_BLOCK_ANNOUNCE_VALIDATIONS`] for more information.
const MAX_CONCURRENT_BLOCK_ANNOUNCE_VALIDATIONS_PER_PEER: usize = 4;

/// Pick the state to sync as the latest finalized number minus this.
const STATE_SYNC_FINALITY_THRESHOLD: u32 = 8;

/// We use a heuristic that with a high likelihood, by the time
/// `MAJOR_SYNC_BLOCKS` have been imported we'll be on the same
/// chain as (or at least closer to) the peer so we want to delay
/// the ancestor search to not waste time doing that when we are
/// so far behind.
const MAJOR_SYNC_BLOCKS: u8 = 5;

/// Number of peers that need to be connected before warp sync is started.
const MIN_PEERS_TO_START_WARP_SYNC: usize = 3;

/// Maximum allowed size for a block announce.
const MAX_BLOCK_ANNOUNCE_SIZE: u64 = 1024 * 1024;

mod rep {
	use sc_peerset::ReputationChange as Rep;
	/// Reputation change when a peer sent us a message that led to a
	/// database read error.
	pub const BLOCKCHAIN_READ_ERROR: Rep = Rep::new(-(1 << 16), "DB Error");

	/// Reputation change when a peer sent us a status message with a different
	/// genesis than us.
	pub const GENESIS_MISMATCH: Rep = Rep::new(i32::MIN, "Genesis mismatch");

	/// Reputation change for peers which send us a block with an incomplete header.
	pub const INCOMPLETE_HEADER: Rep = Rep::new(-(1 << 20), "Incomplete header");

	/// Reputation change for peers which send us a block which we fail to verify.
	pub const VERIFICATION_FAIL: Rep = Rep::new(-(1 << 29), "Block verification failed");

	/// Reputation change for peers which send us a known bad block.
	pub const BAD_BLOCK: Rep = Rep::new(-(1 << 29), "Bad block");

	/// Peer did not provide us with advertised block data.
	pub const NO_BLOCK: Rep = Rep::new(-(1 << 29), "No requested block data");

	/// Reputation change for peers which send us non-requested block data.
	pub const NOT_REQUESTED: Rep = Rep::new(-(1 << 29), "Not requested block data");

	/// Reputation change for peers which send us a block with bad justifications.
	pub const BAD_JUSTIFICATION: Rep = Rep::new(-(1 << 16), "Bad justification");

	/// Reputation change when a peer sent us invlid ancestry result.
	pub const UNKNOWN_ANCESTOR: Rep = Rep::new(-(1 << 16), "DB Error");

	/// Peer response data does not have requested bits.
	pub const BAD_RESPONSE: Rep = Rep::new(-(1 << 12), "Incomplete response");

	/// Reputation change when a peer doesn't respond in time to our messages.
	pub const TIMEOUT: Rep = Rep::new(-(1 << 10), "Request timeout");

	/// Peer is on unsupported protocol version.
	pub const BAD_PROTOCOL: Rep = Rep::new_fatal("Unsupported protocol");

	/// Reputation change when a peer refuses a request.
	pub const REFUSED: Rep = Rep::new(-(1 << 10), "Request refused");

	/// We received a message that failed to decode.
	pub const BAD_MESSAGE: Rep = Rep::new(-(1 << 12), "Bad message");
}

enum AllowedRequests {
	Some(HashSet<PeerId>),
	All,
}

impl AllowedRequests {
	fn add(&mut self, id: &PeerId) {
		if let Self::Some(ref mut set) = self {
			set.insert(*id);
		}
	}

	fn take(&mut self) -> Self {
		std::mem::take(self)
	}

	fn set_all(&mut self) {
		*self = Self::All;
	}

	fn contains(&self, id: &PeerId) -> bool {
		match self {
			Self::Some(set) => set.contains(id),
			Self::All => true,
		}
	}

	fn is_empty(&self) -> bool {
		match self {
			Self::Some(set) => set.is_empty(),
			Self::All => false,
		}
	}

	fn clear(&mut self) {
		std::mem::take(self);
	}
}

impl Default for AllowedRequests {
	fn default() -> Self {
		Self::Some(HashSet::default())
	}
}

struct SyncingMetrics {
	pub import_queue_blocks_submitted: Counter<U64>,
	pub import_queue_justifications_submitted: Counter<U64>,
}

impl SyncingMetrics {
	fn register(registry: &Registry) -> Result<Self, PrometheusError> {
		Ok(Self {
			import_queue_blocks_submitted: register(
				Counter::new(
					"substrate_sync_import_queue_blocks_submitted",
					"Number of blocks submitted to the import queue.",
				)?,
				registry,
			)?,
			import_queue_justifications_submitted: register(
				Counter::new(
					"substrate_sync_import_queue_justifications_submitted",
					"Number of justifications submitted to the import queue.",
				)?,
				registry,
			)?,
		})
	}
}

struct GapSync<B: BlockT> {
	blocks: BlockCollection<B>,
	best_queued_number: NumberFor<B>,
	target: NumberFor<B>,
}

type PendingResponse<B> = Pin<
	Box<
		dyn Future<
				Output = (
					PeerId,
					PeerRequest<B>,
					Result<Result<Vec<u8>, RequestFailure>, oneshot::Canceled>,
				),
			> + Send,
	>,
>;

/// The main data structure which contains all the state for a chains
/// active syncing strategy.
pub struct ChainSync<B: BlockT, Client> {
	/// Chain client.
	client: Arc<Client>,
	/// The active peers that we are using to sync and their PeerSync status
	peers: HashMap<PeerId, PeerSync<B>>,
	/// A `BlockCollection` of blocks that are being downloaded from peers
	blocks: BlockCollection<B>,
	/// The best block number in our queue of blocks to import
	best_queued_number: NumberFor<B>,
	/// The best block hash in our queue of blocks to import
	best_queued_hash: B::Hash,
	/// Current mode (full/light)
	mode: SyncMode,
	/// Any extra justification requests.
	extra_justifications: ExtraRequests<B>,
	/// A set of hashes of blocks that are being downloaded or have been
	/// downloaded and are queued for import.
	queue_blocks: HashSet<B::Hash>,
	/// Fork sync targets.
	fork_targets: HashMap<B::Hash, ForkTarget<B>>,
	/// A set of peers for which there might be potential block requests
	allowed_requests: AllowedRequests,
	/// A type to check incoming block announcements.
	block_announce_validator: Box<dyn BlockAnnounceValidator<B> + Send>,
	/// Maximum number of peers to ask the same blocks in parallel.
	max_parallel_downloads: u32,
	/// Total number of downloaded blocks.
	downloaded_blocks: usize,
	/// All block announcement that are currently being validated.
	block_announce_validation:
		FuturesUnordered<Pin<Box<dyn Future<Output = PreValidateBlockAnnounce<B::Header>> + Send>>>,
	/// Stats per peer about the number of concurrent block announce validations.
	block_announce_validation_per_peer_stats: HashMap<PeerId, usize>,
	/// State sync in progress, if any.
	state_sync: Option<StateSync<B, Client>>,
	/// Warp sync in progress, if any.
	warp_sync: Option<WarpSync<B, Client>>,
	/// Warp sync provider.
	warp_sync_provider: Option<Arc<dyn WarpSyncProvider<B>>>,
	/// Enable importing existing blocks. This is used used after the state download to
	/// catch up to the latest state while re-importing blocks.
	import_existing: bool,
	/// Gap download process.
	gap_sync: Option<GapSync<B>>,
	/// Handle for communicating with `NetworkService`
	network_service: service::network::NetworkServiceHandle,
	/// Protocol name used for block announcements
	block_announce_protocol_name: ProtocolName,
	/// Protocol name used to send out block requests
	block_request_protocol_name: ProtocolName,
	/// Protocol name used to send out state requests
	state_request_protocol_name: ProtocolName,
	/// Protocol name used to send out warp sync requests
	warp_sync_protocol_name: Option<ProtocolName>,
	/// Pending responses
	pending_responses: FuturesUnordered<PendingResponse<B>>,
	/// Handle to import queue.
	import_queue: Box<dyn ImportQueueService<B>>,
	/// Metrics.
	metrics: Option<SyncingMetrics>,
}

/// All the data we have about a Peer that we are trying to sync with
#[derive(Debug, Clone)]
pub struct PeerSync<B: BlockT> {
	/// Peer id of this peer.
	pub peer_id: PeerId,
	/// The common number is the block number that is a common point of
	/// ancestry for both our chains (as far as we know).
	pub common_number: NumberFor<B>,
	/// The hash of the best block that we've seen for this peer.
	pub best_hash: B::Hash,
	/// The number of the best block that we've seen for this peer.
	pub best_number: NumberFor<B>,
	/// The state of syncing this peer is in for us, generally categories
	/// into `Available` or "busy" with something as defined by `PeerSyncState`.
	pub state: PeerSyncState<B>,
}

impl<B: BlockT> PeerSync<B> {
	/// Update the `common_number` iff `new_common > common_number`.
	fn update_common_number(&mut self, new_common: NumberFor<B>) {
		if self.common_number < new_common {
			trace!(
				target: "sync",
				"Updating peer {} common number from={} => to={}.",
				self.peer_id,
				self.common_number,
				new_common,
			);
			self.common_number = new_common;
		}
	}
}

struct ForkTarget<B: BlockT> {
	number: NumberFor<B>,
	parent_hash: Option<B::Hash>,
	peers: HashSet<PeerId>,
}

/// The state of syncing between a Peer and ourselves.
///
/// Generally two categories, "busy" or `Available`. If busy, the enum
/// defines what we are busy with.
#[derive(Copy, Clone, Eq, PartialEq, Debug)]
pub enum PeerSyncState<B: BlockT> {
	/// Available for sync requests.
	Available,
	/// Searching for ancestors the Peer has in common with us.
	AncestorSearch { start: NumberFor<B>, current: NumberFor<B>, state: AncestorSearchState<B> },
	/// Actively downloading new blocks, starting from the given Number.
	DownloadingNew(NumberFor<B>),
	/// Downloading a stale block with given Hash. Stale means that it is a
	/// block with a number that is lower than our best number. It might be
	/// from a fork and not necessarily already imported.
	DownloadingStale(B::Hash),
	/// Downloading justification for given block hash.
	DownloadingJustification(B::Hash),
	/// Downloading state.
	DownloadingState,
	/// Downloading warp proof.
	DownloadingWarpProof,
	/// Downloading warp sync target block.
	DownloadingWarpTargetBlock,
	/// Actively downloading block history after warp sync.
	DownloadingGap(NumberFor<B>),
}

impl<B: BlockT> PeerSyncState<B> {
	pub fn is_available(&self) -> bool {
		matches!(self, Self::Available)
	}
}

/// Result of [`ChainSync::block_announce_validation`].
#[derive(Debug, Clone, PartialEq, Eq)]
enum PreValidateBlockAnnounce<H> {
	/// The announcement failed at validation.
	///
	/// The peer reputation should be decreased.
	Failure {
		/// Who sent the processed block announcement?
		who: PeerId,
		/// Should the peer be disconnected?
		disconnect: bool,
	},
	/// The pre-validation was sucessful and the announcement should be
	/// further processed.
	Process {
		/// Is this the new best block of the peer?
		is_new_best: bool,
		/// The id of the peer that send us the announcement.
		who: PeerId,
		/// The announcement.
		announce: BlockAnnounce<H>,
	},
	/// The announcement validation returned an error.
	///
	/// An error means that *this* node failed to validate it because some internal error happened.
	/// If the block announcement was invalid, [`Self::Failure`] is the correct variant to express
	/// this.
	Error { who: PeerId },
	/// The block announcement should be skipped.
	///
	/// This should *only* be returned when there wasn't a slot registered
	/// for this block announcement validation.
	Skip,
}

/// Result of [`ChainSync::has_slot_for_block_announce_validation`].
enum HasSlotForBlockAnnounceValidation {
	/// Yes, there is a slot for the block announce validation.
	Yes,
	/// We reached the total maximum number of validation slots.
	TotalMaximumSlotsReached,
	/// We reached the maximum number of validation slots for the given peer.
	MaximumPeerSlotsReached,
}

impl<B, Client> ChainSyncT<B> for ChainSync<B, Client>
where
	B: BlockT,
	Client: HeaderBackend<B>
		+ BlockBackend<B>
		+ HeaderMetadata<B, Error = sp_blockchain::Error>
		+ ProofProvider<B>
		+ Send
		+ Sync
		+ 'static,
{
	fn peer_info(&self, who: &PeerId) -> Option<PeerInfo<B>> {
		self.peers
			.get(who)
			.map(|p| PeerInfo { best_hash: p.best_hash, best_number: p.best_number })
	}

	/// Returns the current sync status.
	fn status(&self) -> SyncStatus<B> {
		let median_seen = self.median_seen();
		let best_seen_block =
			median_seen.and_then(|median| (median > self.best_queued_number).then_some(median));
		let sync_state = if let Some(target) = median_seen {
			// A chain is classified as downloading if the provided best block is
			// more than `MAJOR_SYNC_BLOCKS` behind the best block or as importing
			// if the same can be said about queued blocks.
			let best_block = self.client.info().best_number;
			if target > best_block && target - best_block > MAJOR_SYNC_BLOCKS.into() {
				// If target is not queued, we're downloading, otherwise importing.
				if target > self.best_queued_number {
					SyncState::Downloading { target }
				} else {
					SyncState::Importing { target }
				}
			} else {
				SyncState::Idle
			}
		} else {
			SyncState::Idle
		};

		let warp_sync_progress = match (&self.warp_sync, &self.mode, &self.gap_sync) {
			(_, _, Some(gap_sync)) => Some(WarpSyncProgress {
				phase: WarpSyncPhase::DownloadingBlocks(gap_sync.best_queued_number),
				total_bytes: 0,
			}),
			(None, SyncMode::Warp, _) =>
				Some(WarpSyncProgress { phase: WarpSyncPhase::AwaitingPeers, total_bytes: 0 }),
			(Some(sync), _, _) => Some(sync.progress()),
			_ => None,
		};

		SyncStatus {
			state: sync_state,
			best_seen_block,
			num_peers: self.peers.len() as u32,
			queued_blocks: self.queue_blocks.len() as u32,
			state_sync: self.state_sync.as_ref().map(|s| s.progress()),
			warp_sync: warp_sync_progress,
		}
	}

	fn num_sync_requests(&self) -> usize {
		self.fork_targets
			.values()
			.filter(|f| f.number <= self.best_queued_number)
			.count()
	}

	fn num_downloaded_blocks(&self) -> usize {
		self.downloaded_blocks
	}

	fn num_peers(&self) -> usize {
		self.peers.len()
	}

	fn num_active_peers(&self) -> usize {
		self.pending_responses.len()
	}

	fn new_peer(
		&mut self,
		who: PeerId,
		best_hash: B::Hash,
		best_number: NumberFor<B>,
	) -> Result<Option<BlockRequest<B>>, BadPeer> {
		// There is nothing sync can get from the node that has no blockchain data.
		match self.block_status(&best_hash) {
			Err(e) => {
				debug!(target:"sync", "Error reading blockchain: {}", e);
				Err(BadPeer(who, rep::BLOCKCHAIN_READ_ERROR))
			},
			Ok(BlockStatus::KnownBad) => {
				info!("💔 New peer with known bad best block {} ({}).", best_hash, best_number);
				Err(BadPeer(who, rep::BAD_BLOCK))
			},
			Ok(BlockStatus::Unknown) => {
				if best_number.is_zero() {
					info!("💔 New peer with unknown genesis hash {} ({}).", best_hash, best_number);
					return Err(BadPeer(who, rep::GENESIS_MISMATCH))
				}
				// If there are more than `MAJOR_SYNC_BLOCKS` in the import queue then we have
				// enough to do in the import queue that it's not worth kicking off
				// an ancestor search, which is what we do in the next match case below.
				if self.queue_blocks.len() > MAJOR_SYNC_BLOCKS.into() {
					debug!(
						target:"sync",
						"New peer with unknown best hash {} ({}), assuming common block.",
						self.best_queued_hash,
						self.best_queued_number
					);
					self.peers.insert(
						who,
						PeerSync {
							peer_id: who,
							common_number: self.best_queued_number,
							best_hash,
							best_number,
							state: PeerSyncState::Available,
						},
					);
					return Ok(None)
				}

				// If we are at genesis, just start downloading.
				let (state, req) = if self.best_queued_number.is_zero() {
					debug!(
						target:"sync",
						"New peer with best hash {} ({}).",
						best_hash,
						best_number,
					);

					(PeerSyncState::Available, None)
				} else {
					let common_best = std::cmp::min(self.best_queued_number, best_number);

					debug!(
						target:"sync",
						"New peer with unknown best hash {} ({}), searching for common ancestor.",
						best_hash,
						best_number
					);

					(
						PeerSyncState::AncestorSearch {
							current: common_best,
							start: self.best_queued_number,
							state: AncestorSearchState::ExponentialBackoff(One::one()),
						},
						Some(ancestry_request::<B>(common_best)),
					)
				};

				self.allowed_requests.add(&who);
				self.peers.insert(
					who,
					PeerSync {
						peer_id: who,
						common_number: Zero::zero(),
						best_hash,
						best_number,
						state,
					},
				);

				if let SyncMode::Warp = &self.mode {
					if self.peers.len() >= MIN_PEERS_TO_START_WARP_SYNC && self.warp_sync.is_none()
					{
						log::debug!(target: "sync", "Starting warp state sync.");
						if let Some(provider) = &self.warp_sync_provider {
							self.warp_sync =
								Some(WarpSync::new(self.client.clone(), provider.clone()));
						}
					}
				}

				Ok(req)
			},
			Ok(BlockStatus::Queued) |
			Ok(BlockStatus::InChainWithState) |
			Ok(BlockStatus::InChainPruned) => {
				debug!(
					target: "sync",
					"New peer with known best hash {} ({}).",
					best_hash,
					best_number,
				);
				self.peers.insert(
					who,
					PeerSync {
						peer_id: who,
						common_number: std::cmp::min(self.best_queued_number, best_number),
						best_hash,
						best_number,
						state: PeerSyncState::Available,
					},
				);
				self.allowed_requests.add(&who);
				Ok(None)
			},
		}
	}

	fn update_chain_info(&mut self, best_hash: &B::Hash, best_number: NumberFor<B>) {
		self.on_block_queued(best_hash, best_number);
	}

	fn request_justification(&mut self, hash: &B::Hash, number: NumberFor<B>) {
		let client = &self.client;
		self.extra_justifications
			.schedule((*hash, number), |base, block| is_descendent_of(&**client, base, block))
	}

	fn clear_justification_requests(&mut self) {
		self.extra_justifications.reset();
	}

	// The implementation is similar to on_block_announce with unknown parent hash.
	fn set_sync_fork_request(
		&mut self,
		mut peers: Vec<PeerId>,
		hash: &B::Hash,
		number: NumberFor<B>,
	) {
		if peers.is_empty() {
			peers = self
				.peers
				.iter()
				// Only request blocks from peers who are ahead or on a par.
				.filter(|(_, peer)| peer.best_number >= number)
				.map(|(id, _)| *id)
				.collect();

			debug!(
				target: "sync",
				"Explicit sync request for block {:?} with no peers specified. \
				Syncing from these peers {:?} instead.",
				hash, peers,
			);
		} else {
			debug!(target: "sync", "Explicit sync request for block {:?} with {:?}", hash, peers);
		}

		if self.is_known(hash) {
			debug!(target: "sync", "Refusing to sync known hash {:?}", hash);
			return
		}

		trace!(target: "sync", "Downloading requested old fork {:?}", hash);
		for peer_id in &peers {
			if let Some(peer) = self.peers.get_mut(peer_id) {
				if let PeerSyncState::AncestorSearch { .. } = peer.state {
					continue
				}

				if number > peer.best_number {
					peer.best_number = number;
					peer.best_hash = *hash;
				}
				self.allowed_requests.add(peer_id);
			}
		}

		self.fork_targets
			.entry(*hash)
			.or_insert_with(|| ForkTarget { number, peers: Default::default(), parent_hash: None })
			.peers
			.extend(peers);
	}

	fn on_block_data(
		&mut self,
		who: &PeerId,
		request: Option<BlockRequest<B>>,
		response: BlockResponse<B>,
	) -> Result<OnBlockData<B>, BadPeer> {
		self.downloaded_blocks += response.blocks.len();
		let mut gap = false;
		let new_blocks: Vec<IncomingBlock<B>> = if let Some(peer) = self.peers.get_mut(who) {
			let mut blocks = response.blocks;
			if request.as_ref().map_or(false, |r| r.direction == Direction::Descending) {
				trace!(target: "sync", "Reversing incoming block list");
				blocks.reverse()
			}
			self.allowed_requests.add(who);
			if let Some(request) = request {
				match &mut peer.state {
					PeerSyncState::DownloadingNew(_) => {
						self.blocks.clear_peer_download(who);
						peer.state = PeerSyncState::Available;
						if let Some(start_block) =
							validate_blocks::<B>(&blocks, who, Some(request))?
						{
							self.blocks.insert(start_block, blocks, *who);
						}
						self.ready_blocks()
					},
					PeerSyncState::DownloadingGap(_) => {
						peer.state = PeerSyncState::Available;
						if let Some(gap_sync) = &mut self.gap_sync {
							gap_sync.blocks.clear_peer_download(who);
							if let Some(start_block) =
								validate_blocks::<B>(&blocks, who, Some(request))?
							{
								gap_sync.blocks.insert(start_block, blocks, *who);
							}
							gap = true;
							let blocks: Vec<_> = gap_sync
								.blocks
								.ready_blocks(gap_sync.best_queued_number + One::one())
								.into_iter()
								.map(|block_data| {
									let justifications =
										block_data.block.justifications.or_else(|| {
											legacy_justification_mapping(
												block_data.block.justification,
											)
										});
									IncomingBlock {
										hash: block_data.block.hash,
										header: block_data.block.header,
										body: block_data.block.body,
										indexed_body: block_data.block.indexed_body,
										justifications,
										origin: block_data.origin,
										allow_missing_state: true,
										import_existing: self.import_existing,
										skip_execution: true,
										state: None,
									}
								})
								.collect();
							debug!(target: "sync", "Drained {} gap blocks from {}", blocks.len(), gap_sync.best_queued_number);
							blocks
						} else {
							debug!(target: "sync", "Unexpected gap block response from {}", who);
							return Err(BadPeer(*who, rep::NO_BLOCK))
						}
					},
					PeerSyncState::DownloadingStale(_) => {
						peer.state = PeerSyncState::Available;
						if blocks.is_empty() {
							debug!(target: "sync", "Empty block response from {}", who);
							return Err(BadPeer(*who, rep::NO_BLOCK))
						}
						validate_blocks::<B>(&blocks, who, Some(request))?;
						blocks
							.into_iter()
							.map(|b| {
								let justifications = b
									.justifications
									.or_else(|| legacy_justification_mapping(b.justification));
								IncomingBlock {
									hash: b.hash,
									header: b.header,
									body: b.body,
									indexed_body: None,
									justifications,
									origin: Some(*who),
									allow_missing_state: true,
									import_existing: self.import_existing,
									skip_execution: self.skip_execution(),
									state: None,
								}
							})
							.collect()
					},
					PeerSyncState::AncestorSearch { current, start, state } => {
						let matching_hash = match (blocks.get(0), self.client.hash(*current)) {
							(Some(block), Ok(maybe_our_block_hash)) => {
								trace!(
									target: "sync",
									"Got ancestry block #{} ({}) from peer {}",
									current,
									block.hash,
									who,
								);
								maybe_our_block_hash.filter(|x| x == &block.hash)
							},
							(None, _) => {
								debug!(
									target: "sync",
									"Invalid response when searching for ancestor from {}",
									who,
								);
								return Err(BadPeer(*who, rep::UNKNOWN_ANCESTOR))
							},
							(_, Err(e)) => {
								info!(
									target: "sync",
									"❌ Error answering legitimate blockchain query: {}",
									e,
								);
								return Err(BadPeer(*who, rep::BLOCKCHAIN_READ_ERROR))
							},
						};
						if matching_hash.is_some() {
							if *start < self.best_queued_number &&
								self.best_queued_number <= peer.best_number
							{
								// We've made progress on this chain since the search was started.
								// Opportunistically set common number to updated number
								// instead of the one that started the search.
								peer.common_number = self.best_queued_number;
							} else if peer.common_number < *current {
								peer.common_number = *current;
							}
						}
						if matching_hash.is_none() && current.is_zero() {
							trace!(target:"sync", "Ancestry search: genesis mismatch for peer {}", who);
							return Err(BadPeer(*who, rep::GENESIS_MISMATCH))
						}
						if let Some((next_state, next_num)) =
							handle_ancestor_search_state(state, *current, matching_hash.is_some())
						{
							peer.state = PeerSyncState::AncestorSearch {
								current: next_num,
								start: *start,
								state: next_state,
							};
							return Ok(OnBlockData::Request(*who, ancestry_request::<B>(next_num)))
						} else {
							// Ancestry search is complete. Check if peer is on a stale fork unknown
							// to us and add it to sync targets if necessary.
							trace!(
								target: "sync",
								"Ancestry search complete. Ours={} ({}), Theirs={} ({}), Common={:?} ({})",
								self.best_queued_hash,
								self.best_queued_number,
								peer.best_hash,
								peer.best_number,
								matching_hash,
								peer.common_number,
							);
							if peer.common_number < peer.best_number &&
								peer.best_number < self.best_queued_number
							{
								trace!(
									target: "sync",
									"Added fork target {} for {}",
									peer.best_hash,
									who,
								);
								self.fork_targets
									.entry(peer.best_hash)
									.or_insert_with(|| ForkTarget {
										number: peer.best_number,
										parent_hash: None,
										peers: Default::default(),
									})
									.peers
									.insert(*who);
							}
							peer.state = PeerSyncState::Available;
							Vec::new()
						}
					},
					PeerSyncState::DownloadingWarpTargetBlock => {
						peer.state = PeerSyncState::Available;
						if let Some(warp_sync) = &mut self.warp_sync {
							if blocks.len() == 1 {
								validate_blocks::<B>(&blocks, who, Some(request))?;
								match warp_sync.import_target_block(
									blocks.pop().expect("`blocks` len checked above."),
								) {
									TargetBlockImportResult::Success =>
										return Ok(OnBlockData::Continue),
									TargetBlockImportResult::BadResponse =>
										return Err(BadPeer(*who, rep::VERIFICATION_FAIL)),
								}
							} else if blocks.is_empty() {
								debug!(target: "sync", "Empty block response from {}", who);
								return Err(BadPeer(*who, rep::NO_BLOCK))
							} else {
								debug!(
									target: "sync",
									"Too many blocks ({}) in warp target block response from {}",
									blocks.len(),
									who,
								);
								return Err(BadPeer(*who, rep::NOT_REQUESTED))
							}
						} else {
							debug!(
								target: "sync",
								"Logic error: we think we are downloading warp target block from {}, but no warp sync is happening.",
								who,
							);
							return Ok(OnBlockData::Continue)
						}
					},
					PeerSyncState::Available |
					PeerSyncState::DownloadingJustification(..) |
					PeerSyncState::DownloadingState |
					PeerSyncState::DownloadingWarpProof => Vec::new(),
				}
			} else {
				// When request.is_none() this is a block announcement. Just accept blocks.
				validate_blocks::<B>(&blocks, who, None)?;
				blocks
					.into_iter()
					.map(|b| {
						let justifications = b
							.justifications
							.or_else(|| legacy_justification_mapping(b.justification));
						IncomingBlock {
							hash: b.hash,
							header: b.header,
							body: b.body,
							indexed_body: None,
							justifications,
							origin: Some(*who),
							allow_missing_state: true,
							import_existing: false,
							skip_execution: true,
							state: None,
						}
					})
					.collect()
			}
		} else {
			// We don't know of this peer, so we also did not request anything from it.
			return Err(BadPeer(*who, rep::NOT_REQUESTED))
		};

		Ok(self.validate_and_queue_blocks(new_blocks, gap))
	}

	fn process_block_response_data(&mut self, blocks_to_import: Result<OnBlockData<B>, BadPeer>) {
		match blocks_to_import {
			Ok(OnBlockData::Import(origin, blocks)) => self.import_blocks(origin, blocks),
			Ok(OnBlockData::Request(peer, req)) => self.send_block_request(peer, req),
			Ok(OnBlockData::Continue) => {},
			Err(BadPeer(id, repu)) => {
				self.network_service
					.disconnect_peer(id, self.block_announce_protocol_name.clone());
				self.network_service.report_peer(id, repu);
			},
		}
	}

	fn on_block_justification(
		&mut self,
		who: PeerId,
		response: BlockResponse<B>,
	) -> Result<OnBlockJustification<B>, BadPeer> {
		let peer = if let Some(peer) = self.peers.get_mut(&who) {
			peer
		} else {
			error!(target: "sync", "💔 Called on_block_justification with a bad peer ID");
			return Ok(OnBlockJustification::Nothing)
		};

		self.allowed_requests.add(&who);
		if let PeerSyncState::DownloadingJustification(hash) = peer.state {
			peer.state = PeerSyncState::Available;

			// We only request one justification at a time
			let justification = if let Some(block) = response.blocks.into_iter().next() {
				if hash != block.hash {
					warn!(
						target: "sync",
						"💔 Invalid block justification provided by {}: requested: {:?} got: {:?}",
						who,
						hash,
						block.hash,
					);
					return Err(BadPeer(who, rep::BAD_JUSTIFICATION))
				}

				block
					.justifications
					.or_else(|| legacy_justification_mapping(block.justification))
			} else {
				// we might have asked the peer for a justification on a block that we assumed it
				// had but didn't (regardless of whether it had a justification for it or not).
				trace!(
					target: "sync",
					"Peer {:?} provided empty response for justification request {:?}",
					who,
					hash,
				);

				None
			};

			if let Some((peer, hash, number, j)) =
				self.extra_justifications.on_response(who, justification)
			{
				return Ok(OnBlockJustification::Import { peer, hash, number, justifications: j })
			}
		}

		Ok(OnBlockJustification::Nothing)
	}

	fn on_justification_import(&mut self, hash: B::Hash, number: NumberFor<B>, success: bool) {
		let finalization_result = if success { Ok((hash, number)) } else { Err(()) };
		self.extra_justifications
			.try_finalize_root((hash, number), finalization_result, true);
		self.allowed_requests.set_all();
	}

	fn on_block_finalized(&mut self, hash: &B::Hash, number: NumberFor<B>) {
		let client = &self.client;
		let r = self.extra_justifications.on_block_finalized(hash, number, |base, block| {
			is_descendent_of(&**client, base, block)
		});

		if let SyncMode::LightState { skip_proofs, .. } = &self.mode {
			if self.state_sync.is_none() && !self.peers.is_empty() && self.queue_blocks.is_empty() {
				// Finalized a recent block.
				let mut heads: Vec<_> = self.peers.values().map(|peer| peer.best_number).collect();
				heads.sort();
				let median = heads[heads.len() / 2];
				if number + STATE_SYNC_FINALITY_THRESHOLD.saturated_into() >= median {
					if let Ok(Some(header)) = self.client.header(*hash) {
						log::debug!(
							target: "sync",
							"Starting state sync for #{} ({})",
							number,
							hash,
						);
						self.state_sync = Some(StateSync::new(
							self.client.clone(),
							header,
							None,
							None,
							*skip_proofs,
						));
						self.allowed_requests.set_all();
					}
				}
			}
		}

		if let Err(err) = r {
			warn!(
				target: "sync",
				"💔 Error cleaning up pending extra justification data requests: {}",
				err,
			);
		}
	}

	fn push_block_announce_validation(
		&mut self,
		who: PeerId,
		hash: B::Hash,
		announce: BlockAnnounce<B::Header>,
		is_best: bool,
	) {
		let header = &announce.header;
		let number = *header.number();
		debug!(
			target: "sync",
			"Pre-validating received block announcement {:?} with number {:?} from {}",
			hash,
			number,
			who,
		);

		if number.is_zero() {
			self.block_announce_validation.push(
				async move {
					warn!(
						target: "sync",
						"💔 Ignored genesis block (#0) announcement from {}: {}",
						who,
						hash,
					);
					PreValidateBlockAnnounce::Skip
				}
				.boxed(),
			);
			return
		}

		// Check if there is a slot for this block announce validation.
		match self.has_slot_for_block_announce_validation(&who) {
			HasSlotForBlockAnnounceValidation::Yes => {},
			HasSlotForBlockAnnounceValidation::TotalMaximumSlotsReached => {
				self.block_announce_validation.push(
					async move {
						warn!(
							target: "sync",
							"💔 Ignored block (#{} -- {}) announcement from {} because all validation slots are occupied.",
							number,
							hash,
							who,
						);
						PreValidateBlockAnnounce::Skip
					}
					.boxed(),
				);
				return
			},
			HasSlotForBlockAnnounceValidation::MaximumPeerSlotsReached => {
				self.block_announce_validation.push(async move {
					warn!(
						target: "sync",
						"💔 Ignored block (#{} -- {}) announcement from {} because all validation slots for this peer are occupied.",
						number,
						hash,
						who,
					);
					PreValidateBlockAnnounce::Skip
				}.boxed());
				return
			},
		}

		// Let external validator check the block announcement.
		let assoc_data = announce.data.as_ref().map_or(&[][..], |v| v.as_slice());
		let future = self.block_announce_validator.validate(header, assoc_data);

		self.block_announce_validation.push(
			async move {
				match future.await {
					Ok(Validation::Success { is_new_best }) => PreValidateBlockAnnounce::Process {
						is_new_best: is_new_best || is_best,
						announce,
						who,
					},
					Ok(Validation::Failure { disconnect }) => {
						debug!(
							target: "sync",
							"Block announcement validation of block {:?} from {} failed",
							hash,
							who,
						);
						PreValidateBlockAnnounce::Failure { who, disconnect }
					},
					Err(e) => {
						debug!(
							target: "sync",
							"💔 Block announcement validation of block {:?} errored: {}",
							hash,
							e,
						);
						PreValidateBlockAnnounce::Error { who }
					},
				}
			}
			.boxed(),
		);
	}

	fn poll_block_announce_validation(
		&mut self,
		cx: &mut std::task::Context,
	) -> Poll<PollBlockAnnounceValidation<B::Header>> {
		match self.block_announce_validation.poll_next_unpin(cx) {
			Poll::Ready(Some(res)) => {
				self.peer_block_announce_validation_finished(&res);
				Poll::Ready(self.finish_block_announce_validation(res))
			},
			_ => Poll::Pending,
		}
	}

	fn peer_disconnected(&mut self, who: &PeerId) {
		self.blocks.clear_peer_download(who);
		if let Some(gap_sync) = &mut self.gap_sync {
			gap_sync.blocks.clear_peer_download(who)
		}
		self.peers.remove(who);
		self.extra_justifications.peer_disconnected(who);
		self.allowed_requests.set_all();
		self.fork_targets.retain(|_, target| {
			target.peers.remove(who);
			!target.peers.is_empty()
		});

		let blocks = self.ready_blocks();
		if let Some(OnBlockData::Import(origin, blocks)) =
			(!blocks.is_empty()).then(|| self.validate_and_queue_blocks(blocks, false))
		{
			self.import_blocks(origin, blocks);
		}
	}

	fn metrics(&self) -> Metrics {
		Metrics {
			queued_blocks: self.queue_blocks.len().try_into().unwrap_or(std::u32::MAX),
			fork_targets: self.fork_targets.len().try_into().unwrap_or(std::u32::MAX),
			justifications: self.extra_justifications.metrics(),
		}
	}

	fn block_response_into_blocks(
		&self,
		request: &BlockRequest<B>,
		response: OpaqueBlockResponse,
	) -> Result<Vec<BlockData<B>>, String> {
		let response: Box<schema::v1::BlockResponse> = response.0.downcast().map_err(|_error| {
			"Failed to downcast opaque block response during encoding, this is an \
				implementation bug."
				.to_string()
		})?;

		response
			.blocks
			.into_iter()
			.map(|block_data| {
				Ok(BlockData::<B> {
					hash: Decode::decode(&mut block_data.hash.as_ref())?,
					header: if !block_data.header.is_empty() {
						Some(Decode::decode(&mut block_data.header.as_ref())?)
					} else {
						None
					},
					body: if request.fields.contains(BlockAttributes::BODY) {
						Some(
							block_data
								.body
								.iter()
								.map(|body| Decode::decode(&mut body.as_ref()))
								.collect::<Result<Vec<_>, _>>()?,
						)
					} else {
						None
					},
					indexed_body: if request.fields.contains(BlockAttributes::INDEXED_BODY) {
						Some(block_data.indexed_body)
					} else {
						None
					},
					receipt: if !block_data.receipt.is_empty() {
						Some(block_data.receipt)
					} else {
						None
					},
					message_queue: if !block_data.message_queue.is_empty() {
						Some(block_data.message_queue)
					} else {
						None
					},
					justification: if !block_data.justification.is_empty() {
						Some(block_data.justification)
					} else if block_data.is_empty_justification {
						Some(Vec::new())
					} else {
						None
					},
					justifications: if !block_data.justifications.is_empty() {
						Some(DecodeAll::decode_all(&mut block_data.justifications.as_ref())?)
					} else {
						None
					},
				})
			})
			.collect::<Result<_, _>>()
			.map_err(|error: codec::Error| error.to_string())
	}

	fn poll(
		&mut self,
		cx: &mut std::task::Context,
	) -> Poll<PollBlockAnnounceValidation<B::Header>> {
		self.process_outbound_requests();

		while let Poll::Ready(result) = self.poll_pending_responses(cx) {
			match result {
				ImportResult::BlockImport(origin, blocks) => self.import_blocks(origin, blocks),
				ImportResult::JustificationImport(who, hash, number, justifications) =>
					self.import_justifications(who, hash, number, justifications),
			}
		}

		if let Poll::Ready(announce) = self.poll_block_announce_validation(cx) {
			return Poll::Ready(announce)
		}

		Poll::Pending
	}

	fn send_block_request(&mut self, who: PeerId, request: BlockRequest<B>) {
		let (tx, rx) = oneshot::channel();
		let opaque_req = self.create_opaque_block_request(&request);

		if self.peers.contains_key(&who) {
			self.pending_responses
				.push(Box::pin(async move { (who, PeerRequest::Block(request), rx.await) }));
		}

		match self.encode_block_request(&opaque_req) {
			Ok(data) => {
				self.network_service.start_request(
					who,
					self.block_request_protocol_name.clone(),
					data,
					tx,
					IfDisconnected::ImmediateError,
				);
			},
			Err(err) => {
				log::warn!(
					target: "sync",
					"Failed to encode block request {:?}: {:?}",
					opaque_req, err
				);
			},
		}
	}
}

impl<B, Client> ChainSync<B, Client>
where
	Self: ChainSyncT<B>,
	B: BlockT,
	Client: HeaderBackend<B>
		+ BlockBackend<B>
		+ HeaderMetadata<B, Error = sp_blockchain::Error>
		+ ProofProvider<B>
		+ Send
		+ Sync
		+ 'static,
{
	/// Create a new instance.
	pub fn new(
		mode: SyncMode,
		client: Arc<Client>,
		protocol_id: ProtocolId,
		fork_id: &Option<String>,
		roles: Roles,
		block_announce_validator: Box<dyn BlockAnnounceValidator<B> + Send>,
		max_parallel_downloads: u32,
		warp_sync_provider: Option<Arc<dyn WarpSyncProvider<B>>>,
		metrics_registry: Option<&Registry>,
		network_service: service::network::NetworkServiceHandle,
		import_queue: Box<dyn ImportQueueService<B>>,
		block_request_protocol_name: ProtocolName,
		state_request_protocol_name: ProtocolName,
		warp_sync_protocol_name: Option<ProtocolName>,
<<<<<<< HEAD
	) -> Result<(Self, NonDefaultSetConfig), ClientError> {
=======
	) -> Result<(Self, ChainSyncInterfaceHandle<B>, NonDefaultSetConfig), ClientError> {
		let (tx, service_rx) = tracing_unbounded("mpsc_chain_sync", 100_000);
>>>>>>> ed82c874
		let block_announce_config = Self::get_block_announce_proto_config(
			protocol_id,
			fork_id,
			roles,
			client.info().best_number,
			client.info().best_hash,
			client
				.block_hash(Zero::zero())
				.ok()
				.flatten()
				.expect("Genesis block exists; qed"),
		);

		let mut sync = Self {
			client,
			peers: HashMap::new(),
			blocks: BlockCollection::new(),
			best_queued_hash: Default::default(),
			best_queued_number: Zero::zero(),
			extra_justifications: ExtraRequests::new("justification"),
			mode,
			queue_blocks: Default::default(),
			fork_targets: Default::default(),
			allowed_requests: Default::default(),
			block_announce_validator,
			max_parallel_downloads,
			downloaded_blocks: 0,
			block_announce_validation: Default::default(),
			block_announce_validation_per_peer_stats: Default::default(),
			state_sync: None,
			warp_sync: None,
			warp_sync_provider,
			import_existing: false,
			gap_sync: None,
			network_service,
			block_request_protocol_name,
			state_request_protocol_name,
			warp_sync_protocol_name,
			block_announce_protocol_name: block_announce_config
				.notifications_protocol
				.clone()
				.into(),
			pending_responses: Default::default(),
			import_queue,
			metrics: if let Some(r) = &metrics_registry {
				match SyncingMetrics::register(r) {
					Ok(metrics) => Some(metrics),
					Err(err) => {
						error!(target: "sync", "Failed to register metrics for ChainSync: {err:?}");
						None
					},
				}
			} else {
				None
			},
		};

		sync.reset_sync_start_point()?;
		Ok((sync, block_announce_config))
	}

	/// Returns the median seen block number.
	fn median_seen(&self) -> Option<NumberFor<B>> {
		let mut best_seens = self.peers.values().map(|p| p.best_number).collect::<Vec<_>>();

		if best_seens.is_empty() {
			None
		} else {
			let middle = best_seens.len() / 2;

			// Not the "perfect median" when we have an even number of peers.
			Some(*best_seens.select_nth_unstable(middle).1)
		}
	}

	fn required_block_attributes(&self) -> BlockAttributes {
		match self.mode {
			SyncMode::Full =>
				BlockAttributes::HEADER | BlockAttributes::JUSTIFICATION | BlockAttributes::BODY,
			SyncMode::Light => BlockAttributes::HEADER | BlockAttributes::JUSTIFICATION,
			SyncMode::LightState { storage_chain_mode: false, .. } | SyncMode::Warp =>
				BlockAttributes::HEADER | BlockAttributes::JUSTIFICATION | BlockAttributes::BODY,
			SyncMode::LightState { storage_chain_mode: true, .. } =>
				BlockAttributes::HEADER |
					BlockAttributes::JUSTIFICATION |
					BlockAttributes::INDEXED_BODY,
		}
	}

	fn skip_execution(&self) -> bool {
		match self.mode {
			SyncMode::Full => false,
			SyncMode::Light => true,
			SyncMode::LightState { .. } => true,
			SyncMode::Warp => true,
		}
	}

	fn validate_and_queue_blocks(
		&mut self,
		mut new_blocks: Vec<IncomingBlock<B>>,
		gap: bool,
	) -> OnBlockData<B> {
		let orig_len = new_blocks.len();
		new_blocks.retain(|b| !self.queue_blocks.contains(&b.hash));
		if new_blocks.len() != orig_len {
			debug!(
				target: "sync",
				"Ignoring {} blocks that are already queued",
				orig_len - new_blocks.len(),
			);
		}

		let origin = if !gap && !self.status().state.is_major_syncing() {
			BlockOrigin::NetworkBroadcast
		} else {
			BlockOrigin::NetworkInitialSync
		};

		if let Some((h, n)) = new_blocks
			.last()
			.and_then(|b| b.header.as_ref().map(|h| (&b.hash, *h.number())))
		{
			trace!(
				target:"sync",
				"Accepted {} blocks ({:?}) with origin {:?}",
				new_blocks.len(),
				h,
				origin,
			);
			self.on_block_queued(h, n)
		}
		self.queue_blocks.extend(new_blocks.iter().map(|b| b.hash));
		OnBlockData::Import(origin, new_blocks)
	}

	fn update_peer_common_number(&mut self, peer_id: &PeerId, new_common: NumberFor<B>) {
		if let Some(peer) = self.peers.get_mut(peer_id) {
			peer.update_common_number(new_common);
		}
	}

	/// Called when a block has been queued for import.
	///
	/// Updates our internal state for best queued block and then goes
	/// through all peers to update our view of their state as well.
	fn on_block_queued(&mut self, hash: &B::Hash, number: NumberFor<B>) {
		if self.fork_targets.remove(hash).is_some() {
			trace!(target: "sync", "Completed fork sync {:?}", hash);
		}
		if let Some(gap_sync) = &mut self.gap_sync {
			if number > gap_sync.best_queued_number && number <= gap_sync.target {
				gap_sync.best_queued_number = number;
			}
		}
		if number > self.best_queued_number {
			self.best_queued_number = number;
			self.best_queued_hash = *hash;
			// Update common blocks
			for (n, peer) in self.peers.iter_mut() {
				if let PeerSyncState::AncestorSearch { .. } = peer.state {
					// Wait for ancestry search to complete first.
					continue
				}
				let new_common_number =
					if peer.best_number >= number { number } else { peer.best_number };
				trace!(
					target: "sync",
					"Updating peer {} info, ours={}, common={}->{}, their best={}",
					n,
					number,
					peer.common_number,
					new_common_number,
					peer.best_number,
				);
				peer.common_number = new_common_number;
			}
		}
		self.allowed_requests.set_all();
	}

	/// Checks if there is a slot for a block announce validation.
	///
	/// The total number and the number per peer of concurrent block announce validations
	/// is capped.
	///
	/// Returns [`HasSlotForBlockAnnounceValidation`] to inform about the result.
	///
	/// # Note
	///
	/// It is *required* to call [`Self::peer_block_announce_validation_finished`] when the
	/// validation is finished to clear the slot.
	fn has_slot_for_block_announce_validation(
		&mut self,
		peer: &PeerId,
	) -> HasSlotForBlockAnnounceValidation {
		if self.block_announce_validation.len() >= MAX_CONCURRENT_BLOCK_ANNOUNCE_VALIDATIONS {
			return HasSlotForBlockAnnounceValidation::TotalMaximumSlotsReached
		}

		match self.block_announce_validation_per_peer_stats.entry(*peer) {
			Entry::Vacant(entry) => {
				entry.insert(1);
				HasSlotForBlockAnnounceValidation::Yes
			},
			Entry::Occupied(mut entry) => {
				if *entry.get() < MAX_CONCURRENT_BLOCK_ANNOUNCE_VALIDATIONS_PER_PEER {
					*entry.get_mut() += 1;
					HasSlotForBlockAnnounceValidation::Yes
				} else {
					HasSlotForBlockAnnounceValidation::MaximumPeerSlotsReached
				}
			},
		}
	}

	/// Should be called when a block announce validation is finished, to update the slots
	/// of the peer that send the block announce.
	fn peer_block_announce_validation_finished(
		&mut self,
		res: &PreValidateBlockAnnounce<B::Header>,
	) {
		let peer = match res {
			PreValidateBlockAnnounce::Failure { who, .. } |
			PreValidateBlockAnnounce::Process { who, .. } |
			PreValidateBlockAnnounce::Error { who } => who,
			PreValidateBlockAnnounce::Skip => return,
		};

		match self.block_announce_validation_per_peer_stats.entry(*peer) {
			Entry::Vacant(_) => {
				error!(
					target: "sync",
					"💔 Block announcement validation from peer {} finished for that no slot was allocated!",
					peer,
				);
			},
			Entry::Occupied(mut entry) => {
				*entry.get_mut() = entry.get().saturating_sub(1);
				if *entry.get() == 0 {
					entry.remove();
				}
			},
		}
	}

	/// This will finish processing of the block announcement.
	fn finish_block_announce_validation(
		&mut self,
		pre_validation_result: PreValidateBlockAnnounce<B::Header>,
	) -> PollBlockAnnounceValidation<B::Header> {
		let (announce, is_best, who) = match pre_validation_result {
			PreValidateBlockAnnounce::Failure { who, disconnect } => {
				debug!(
					target: "sync",
					"Failed announce validation: {:?}, disconnect: {}",
					who,
					disconnect,
				);
				return PollBlockAnnounceValidation::Failure { who, disconnect }
			},
			PreValidateBlockAnnounce::Process { announce, is_new_best, who } =>
				(announce, is_new_best, who),
			PreValidateBlockAnnounce::Error { .. } | PreValidateBlockAnnounce::Skip => {
				debug!(
					target: "sync",
					"Ignored announce validation",
				);
				return PollBlockAnnounceValidation::Skip
			},
		};

		trace!(
			target: "sync",
			"Finished block announce validation: from {:?}: {:?}. local_best={}",
			who,
			announce.summary(),
			is_best,
		);

		let number = *announce.header.number();
		let hash = announce.header.hash();
		let parent_status =
			self.block_status(announce.header.parent_hash()).unwrap_or(BlockStatus::Unknown);
		let known_parent = parent_status != BlockStatus::Unknown;
		let ancient_parent = parent_status == BlockStatus::InChainPruned;

		let known = self.is_known(&hash);
		let peer = if let Some(peer) = self.peers.get_mut(&who) {
			peer
		} else {
			error!(target: "sync", "💔 Called on_block_announce with a bad peer ID");
			return PollBlockAnnounceValidation::Nothing { is_best, who, announce }
		};

		if let PeerSyncState::AncestorSearch { .. } = peer.state {
			trace!(target: "sync", "Peer state is ancestor search.");
			return PollBlockAnnounceValidation::Nothing { is_best, who, announce }
		}

		if is_best {
			// update their best block
			peer.best_number = number;
			peer.best_hash = hash;
		}

		// If the announced block is the best they have and is not ahead of us, our common number
		// is either one further ahead or it's the one they just announced, if we know about it.
		if is_best {
			if known && self.best_queued_number >= number {
				self.update_peer_common_number(&who, number);
			} else if announce.header.parent_hash() == &self.best_queued_hash ||
				known_parent && self.best_queued_number >= number
			{
				self.update_peer_common_number(&who, number - One::one());
			}
		}
		self.allowed_requests.add(&who);

		// known block case
		if known || self.is_already_downloading(&hash) {
			trace!(target: "sync", "Known block announce from {}: {}", who, hash);
			if let Some(target) = self.fork_targets.get_mut(&hash) {
				target.peers.insert(who);
			}
			return PollBlockAnnounceValidation::Nothing { is_best, who, announce }
		}

		if ancient_parent {
			trace!(
				target: "sync",
				"Ignored ancient block announced from {}: {} {:?}",
				who,
				hash,
				announce.header,
			);
			return PollBlockAnnounceValidation::Nothing { is_best, who, announce }
		}

		let requires_additional_data = self.mode != SyncMode::Light || !known_parent;
		if !requires_additional_data {
			trace!(
				target: "sync",
				"Importing new header announced from {}: {} {:?}",
				who,
				hash,
				announce.header,
			);
			return PollBlockAnnounceValidation::ImportHeader { is_best, announce, who }
		}

		if self.status().state == SyncState::Idle {
			trace!(
				target: "sync",
				"Added sync target for block announced from {}: {} {:?}",
				who,
				hash,
				announce.summary(),
			);
			self.fork_targets
				.entry(hash)
				.or_insert_with(|| ForkTarget {
					number,
					parent_hash: Some(*announce.header.parent_hash()),
					peers: Default::default(),
				})
				.peers
				.insert(who);
		}

		PollBlockAnnounceValidation::Nothing { is_best, who, announce }
	}

	/// Restart the sync process. This will reset all pending block requests and return an iterator
	/// of new block requests to make to peers. Peers that were downloading finality data (i.e.
	/// their state was `DownloadingJustification`) are unaffected and will stay in the same state.
	fn restart(&mut self) -> impl Iterator<Item = Result<(PeerId, BlockRequest<B>), BadPeer>> + '_ {
		self.blocks.clear();
		if let Err(e) = self.reset_sync_start_point() {
			warn!(target: "sync", "💔  Unable to restart sync: {}", e);
		}
		self.allowed_requests.set_all();
		debug!(target:"sync", "Restarted with {} ({})", self.best_queued_number, self.best_queued_hash);
		let old_peers = std::mem::take(&mut self.peers);

		old_peers.into_iter().filter_map(move |(id, mut p)| {
			// peers that were downloading justifications
			// should be kept in that state.
			if let PeerSyncState::DownloadingJustification(_) = p.state {
				// We make sure our commmon number is at least something we have.
				p.common_number = self.best_queued_number;
				self.peers.insert(id, p);
				return None
			}

			// handle peers that were in other states.
			match self.new_peer(id, p.best_hash, p.best_number) {
				Ok(None) => None,
				Ok(Some(x)) => Some(Ok((id, x))),
				Err(e) => Some(Err(e)),
			}
		})
	}

	/// Find a block to start sync from. If we sync with state, that's the latest block we have
	/// state for.
	fn reset_sync_start_point(&mut self) -> Result<(), ClientError> {
		let info = self.client.info();
		if matches!(self.mode, SyncMode::LightState { .. }) && info.finalized_state.is_some() {
			warn!(
				target: "sync",
				"Can't use fast sync mode with a partially synced database. Reverting to full sync mode."
			);
			self.mode = SyncMode::Full;
		}
		if matches!(self.mode, SyncMode::Warp) && info.finalized_state.is_some() {
			warn!(
				target: "sync",
				"Can't use warp sync mode with a partially synced database. Reverting to full sync mode."
			);
			self.mode = SyncMode::Full;
		}
		self.import_existing = false;
		self.best_queued_hash = info.best_hash;
		self.best_queued_number = info.best_number;

		if self.mode == SyncMode::Full &&
			self.client.block_status(&BlockId::hash(info.best_hash))? !=
				BlockStatus::InChainWithState
		{
			self.import_existing = true;
			// Latest state is missing, start with the last finalized state or genesis instead.
			if let Some((hash, number)) = info.finalized_state {
				debug!(target: "sync", "Starting from finalized state #{}", number);
				self.best_queued_hash = hash;
				self.best_queued_number = number;
			} else {
				debug!(target: "sync", "Restarting from genesis");
				self.best_queued_hash = Default::default();
				self.best_queued_number = Zero::zero();
			}
		}

		if let Some((start, end)) = info.block_gap {
			debug!(target: "sync", "Starting gap sync #{} - #{}", start, end);
			self.gap_sync = Some(GapSync {
				best_queued_number: start - One::one(),
				target: end,
				blocks: BlockCollection::new(),
			});
		}
		trace!(target: "sync", "Restarted sync at #{} ({:?})", self.best_queued_number, self.best_queued_hash);
		Ok(())
	}

	/// What is the status of the block corresponding to the given hash?
	fn block_status(&self, hash: &B::Hash) -> Result<BlockStatus, ClientError> {
		if self.queue_blocks.contains(hash) {
			return Ok(BlockStatus::Queued)
		}
		self.client.block_status(&BlockId::Hash(*hash))
	}

	/// Is the block corresponding to the given hash known?
	fn is_known(&self, hash: &B::Hash) -> bool {
		self.block_status(hash).ok().map_or(false, |s| s != BlockStatus::Unknown)
	}

	/// Is any peer downloading the given hash?
	fn is_already_downloading(&self, hash: &B::Hash) -> bool {
		self.peers
			.iter()
			.any(|(_, p)| p.state == PeerSyncState::DownloadingStale(*hash))
	}

	/// Get the set of downloaded blocks that are ready to be queued for import.
	fn ready_blocks(&mut self) -> Vec<IncomingBlock<B>> {
		self.blocks
			.ready_blocks(self.best_queued_number + One::one())
			.into_iter()
			.map(|block_data| {
				let justifications = block_data
					.block
					.justifications
					.or_else(|| legacy_justification_mapping(block_data.block.justification));
				IncomingBlock {
					hash: block_data.block.hash,
					header: block_data.block.header,
					body: block_data.block.body,
					indexed_body: block_data.block.indexed_body,
					justifications,
					origin: block_data.origin,
					allow_missing_state: true,
					import_existing: self.import_existing,
					skip_execution: self.skip_execution(),
					state: None,
				}
			})
			.collect()
	}

	/// Generate block request for downloading of the target block body during warp sync.
	fn warp_target_block_request(&mut self) -> Option<(PeerId, BlockRequest<B>)> {
		let sync = &self.warp_sync.as_ref()?;

		if self.allowed_requests.is_empty() ||
			sync.is_complete() ||
			self.peers
				.iter()
				.any(|(_, peer)| peer.state == PeerSyncState::DownloadingWarpTargetBlock)
		{
			// Only one pending warp target block request is allowed.
			return None
		}

		if let Some((target_number, request)) = sync.next_target_block_request() {
			// Find a random peer that has a block with the target number.
			for (id, peer) in self.peers.iter_mut() {
				if peer.state.is_available() && peer.best_number >= target_number {
					trace!(target: "sync", "New warp target block request for {}", id);
					peer.state = PeerSyncState::DownloadingWarpTargetBlock;
					self.allowed_requests.clear();
					return Some((*id, request))
				}
			}
		}

		None
	}

	/// Get config for the block announcement protocol
	pub fn get_block_announce_proto_config(
		protocol_id: ProtocolId,
		fork_id: &Option<String>,
		roles: Roles,
		best_number: NumberFor<B>,
		best_hash: B::Hash,
		genesis_hash: B::Hash,
	) -> NonDefaultSetConfig {
		let block_announces_protocol = {
			let genesis_hash = genesis_hash.as_ref();
			if let Some(ref fork_id) = fork_id {
				format!(
					"/{}/{}/block-announces/1",
					array_bytes::bytes2hex("", genesis_hash),
					fork_id
				)
			} else {
				format!("/{}/block-announces/1", array_bytes::bytes2hex("", genesis_hash))
			}
		};

		NonDefaultSetConfig {
			notifications_protocol: block_announces_protocol.into(),
			fallback_names: iter::once(
				format!("/{}/block-announces/1", protocol_id.as_ref()).into(),
			)
			.collect(),
			max_notification_size: MAX_BLOCK_ANNOUNCE_SIZE,
			handshake: Some(NotificationHandshake::new(BlockAnnouncesHandshake::<B>::build(
				roles,
				best_number,
				best_hash,
				genesis_hash,
			))),
			// NOTE: `set_config` will be ignored by `protocol.rs` as the block announcement
			// protocol is still hardcoded into the peerset.
			set_config: SetConfig {
				in_peers: 0,
				out_peers: 0,
				reserved_nodes: Vec::new(),
				non_reserved_mode: NonReservedPeerMode::Deny,
			},
		}
	}

	fn decode_block_response(response: &[u8]) -> Result<OpaqueBlockResponse, String> {
		let response = schema::v1::BlockResponse::decode(response)
			.map_err(|error| format!("Failed to decode block response: {error}"))?;

		Ok(OpaqueBlockResponse(Box::new(response)))
	}

	fn decode_state_response(response: &[u8]) -> Result<OpaqueStateResponse, String> {
		let response = StateResponse::decode(response)
			.map_err(|error| format!("Failed to decode state response: {error}"))?;

		Ok(OpaqueStateResponse(Box::new(response)))
	}

	fn send_state_request(&mut self, who: PeerId, request: OpaqueStateRequest) {
		let (tx, rx) = oneshot::channel();

		if self.peers.contains_key(&who) {
			self.pending_responses
				.push(Box::pin(async move { (who, PeerRequest::State, rx.await) }));
		}

		match self.encode_state_request(&request) {
			Ok(data) => {
				self.network_service.start_request(
					who,
					self.state_request_protocol_name.clone(),
					data,
					tx,
					IfDisconnected::ImmediateError,
				);
			},
			Err(err) => {
				log::warn!(
					target: "sync",
					"Failed to encode state request {:?}: {:?}",
					request, err
				);
			},
		}
	}

	fn send_warp_sync_request(&mut self, who: PeerId, request: WarpProofRequest<B>) {
		let (tx, rx) = oneshot::channel();

		if self.peers.contains_key(&who) {
			self.pending_responses
				.push(Box::pin(async move { (who, PeerRequest::WarpProof, rx.await) }));
		}

		match &self.warp_sync_protocol_name {
			Some(name) => self.network_service.start_request(
				who,
				name.clone(),
				request.encode(),
				tx,
				IfDisconnected::ImmediateError,
			),
			None => {
				log::warn!(
					target: "sync",
					"Trying to send warp sync request when no protocol is configured {:?}",
					request,
				);
			},
		}
	}

	fn on_block_response(
		&mut self,
		peer_id: PeerId,
		request: BlockRequest<B>,
		response: OpaqueBlockResponse,
	) -> Option<ImportResult<B>> {
		let blocks = match self.block_response_into_blocks(&request, response) {
			Ok(blocks) => blocks,
			Err(err) => {
				debug!(target: "sync", "Failed to decode block response from {}: {}", peer_id, err);
				self.network_service.report_peer(peer_id, rep::BAD_MESSAGE);
				return None
			},
		};

		let block_response = BlockResponse::<B> { id: request.id, blocks };

		let blocks_range = || match (
			block_response
				.blocks
				.first()
				.and_then(|b| b.header.as_ref().map(|h| h.number())),
			block_response.blocks.last().and_then(|b| b.header.as_ref().map(|h| h.number())),
		) {
			(Some(first), Some(last)) if first != last => format!(" ({}..{})", first, last),
			(Some(first), Some(_)) => format!(" ({})", first),
			_ => Default::default(),
		};
		trace!(
			target: "sync",
			"BlockResponse {} from {} with {} blocks {}",
			block_response.id,
			peer_id,
			block_response.blocks.len(),
			blocks_range(),
		);

		if request.fields == BlockAttributes::JUSTIFICATION {
			match self.on_block_justification(peer_id, block_response) {
				Ok(OnBlockJustification::Nothing) => None,
				Ok(OnBlockJustification::Import { peer, hash, number, justifications }) => {
					self.import_justifications(peer, hash, number, justifications);
					None
				},
				Err(BadPeer(id, repu)) => {
					self.network_service
						.disconnect_peer(id, self.block_announce_protocol_name.clone());
					self.network_service.report_peer(id, repu);
					None
				},
			}
		} else {
			match self.on_block_data(&peer_id, Some(request), block_response) {
				Ok(OnBlockData::Import(origin, blocks)) => {
					self.import_blocks(origin, blocks);
					None
				},
				Ok(OnBlockData::Request(peer, req)) => {
					self.send_block_request(peer, req);
					None
				},
				Ok(OnBlockData::Continue) => None,
				Err(BadPeer(id, repu)) => {
					self.network_service
						.disconnect_peer(id, self.block_announce_protocol_name.clone());
					self.network_service.report_peer(id, repu);
					None
				},
			}
		}
	}

	pub fn on_state_response(
		&mut self,
		peer_id: PeerId,
		response: OpaqueStateResponse,
	) -> Option<ImportResult<B>> {
		match self.on_state_data(&peer_id, response) {
			Ok(OnStateData::Import(origin, block)) =>
				Some(ImportResult::BlockImport(origin, vec![block])),
			Ok(OnStateData::Continue) => None,
			Err(BadPeer(id, repu)) => {
				self.network_service
					.disconnect_peer(id, self.block_announce_protocol_name.clone());
				self.network_service.report_peer(id, repu);
				None
			},
		}
	}

	pub fn on_warp_sync_response(&mut self, peer_id: PeerId, response: EncodedProof) {
		if let Err(BadPeer(id, repu)) = self.on_warp_sync_data(&peer_id, response) {
			self.network_service
				.disconnect_peer(id, self.block_announce_protocol_name.clone());
			self.network_service.report_peer(id, repu);
		}
	}

	fn process_outbound_requests(&mut self) {
		for (id, request) in self.block_requests() {
			self.send_block_request(id, request);
		}

		if let Some((id, request)) = self.state_request() {
			self.send_state_request(id, request);
		}

		for (id, request) in self.justification_requests().collect::<Vec<_>>() {
			self.send_block_request(id, request);
		}

		if let Some((id, request)) = self.warp_sync_request() {
			self.send_warp_sync_request(id, request);
		}
	}

	fn poll_pending_responses(&mut self, cx: &mut std::task::Context) -> Poll<ImportResult<B>> {
		while let Poll::Ready(Some((id, request, response))) =
			self.pending_responses.poll_next_unpin(cx)
		{
			match response {
				Ok(Ok(resp)) => match request {
					PeerRequest::Block(req) => {
						let response = match Self::decode_block_response(&resp[..]) {
							Ok(proto) => proto,
							Err(e) => {
								debug!(
									target: "sync",
									"Failed to decode block response from peer {:?}: {:?}.",
									id,
									e
								);
								self.network_service.report_peer(id, rep::BAD_MESSAGE);
								self.network_service
									.disconnect_peer(id, self.block_announce_protocol_name.clone());
								continue
							},
						};

						if let Some(import) = self.on_block_response(id, req, response) {
							return Poll::Ready(import)
						}
					},
					PeerRequest::State => {
						let response = match Self::decode_state_response(&resp[..]) {
							Ok(proto) => proto,
							Err(e) => {
								debug!(
									target: "sync",
									"Failed to decode state response from peer {:?}: {:?}.",
									id,
									e
								);
								self.network_service.report_peer(id, rep::BAD_MESSAGE);
								self.network_service
									.disconnect_peer(id, self.block_announce_protocol_name.clone());
								continue
							},
						};

						if let Some(import) = self.on_state_response(id, response) {
							return Poll::Ready(import)
						}
					},
					PeerRequest::WarpProof => {
						self.on_warp_sync_response(id, EncodedProof(resp));
					},
				},
				Ok(Err(e)) => {
					debug!(target: "sync", "Request to peer {:?} failed: {:?}.", id, e);

					match e {
						RequestFailure::Network(OutboundFailure::Timeout) => {
							self.network_service.report_peer(id, rep::TIMEOUT);
							self.network_service
								.disconnect_peer(id, self.block_announce_protocol_name.clone());
						},
						RequestFailure::Network(OutboundFailure::UnsupportedProtocols) => {
							self.network_service.report_peer(id, rep::BAD_PROTOCOL);
							self.network_service
								.disconnect_peer(id, self.block_announce_protocol_name.clone());
						},
						RequestFailure::Network(OutboundFailure::DialFailure) => {
							self.network_service
								.disconnect_peer(id, self.block_announce_protocol_name.clone());
						},
						RequestFailure::Refused => {
							self.network_service.report_peer(id, rep::REFUSED);
							self.network_service
								.disconnect_peer(id, self.block_announce_protocol_name.clone());
						},
						RequestFailure::Network(OutboundFailure::ConnectionClosed) |
						RequestFailure::NotConnected => {
							self.network_service
								.disconnect_peer(id, self.block_announce_protocol_name.clone());
						},
						RequestFailure::UnknownProtocol => {
							debug_assert!(false, "Block request protocol should always be known.");
						},
						RequestFailure::Obsolete => {
							debug_assert!(
								false,
								"Can not receive `RequestFailure::Obsolete` after dropping the \
								 response receiver.",
							);
						},
					}
				},
				Err(oneshot::Canceled) => {
					trace!(
						target: "sync",
						"Request to peer {:?} failed due to oneshot being canceled.",
						id,
					);
					self.network_service
						.disconnect_peer(id, self.block_announce_protocol_name.clone());
				},
			}
		}

		Poll::Pending
	}

	/// Create implementation-specific block request.
	fn create_opaque_block_request(&self, request: &BlockRequest<B>) -> OpaqueBlockRequest {
		OpaqueBlockRequest(Box::new(schema::v1::BlockRequest {
			fields: request.fields.to_be_u32(),
			from_block: match request.from {
				FromBlock::Hash(h) => Some(schema::v1::block_request::FromBlock::Hash(h.encode())),
				FromBlock::Number(n) =>
					Some(schema::v1::block_request::FromBlock::Number(n.encode())),
			},
			direction: request.direction as i32,
			max_blocks: request.max.unwrap_or(0),
			support_multiple_justifications: true,
		}))
	}

	fn encode_block_request(&self, request: &OpaqueBlockRequest) -> Result<Vec<u8>, String> {
		let request: &schema::v1::BlockRequest = request.0.downcast_ref().ok_or_else(|| {
			"Failed to downcast opaque block response during encoding, this is an \
				implementation bug."
				.to_string()
		})?;

		Ok(request.encode_to_vec())
	}

	fn encode_state_request(&self, request: &OpaqueStateRequest) -> Result<Vec<u8>, String> {
		let request: &StateRequest = request.0.downcast_ref().ok_or_else(|| {
			"Failed to downcast opaque state response during encoding, this is an \
				implementation bug."
				.to_string()
		})?;

		Ok(request.encode_to_vec())
	}

	fn justification_requests<'a>(
		&'a mut self,
	) -> Box<dyn Iterator<Item = (PeerId, BlockRequest<B>)> + 'a> {
		let peers = &mut self.peers;
		let mut matcher = self.extra_justifications.matcher();
		Box::new(std::iter::from_fn(move || {
			if let Some((peer, request)) = matcher.next(peers) {
				peers
					.get_mut(&peer)
					.expect(
						"`Matcher::next` guarantees the `PeerId` comes from the given peers; qed",
					)
					.state = PeerSyncState::DownloadingJustification(request.0);
				let req = BlockRequest::<B> {
					id: 0,
					fields: BlockAttributes::JUSTIFICATION,
					from: FromBlock::Hash(request.0),
					direction: Direction::Ascending,
					max: Some(1),
				};
				Some((peer, req))
			} else {
				None
			}
		}))
	}

	fn block_requests(&mut self) -> Vec<(PeerId, BlockRequest<B>)> {
		if self.mode == SyncMode::Warp {
			return self
				.warp_target_block_request()
				.map_or_else(|| Vec::new(), |req| Vec::from([req]))
		}

		if self.allowed_requests.is_empty() || self.state_sync.is_some() {
			return Vec::new()
		}

		if self.queue_blocks.len() > MAX_IMPORTING_BLOCKS {
			trace!(target: "sync", "Too many blocks in the queue.");
			return Vec::new()
		}
		let is_major_syncing = self.status().state.is_major_syncing();
		let attrs = self.required_block_attributes();
		let blocks = &mut self.blocks;
		let fork_targets = &mut self.fork_targets;
		let last_finalized =
			std::cmp::min(self.best_queued_number, self.client.info().finalized_number);
		let best_queued = self.best_queued_number;
		let client = &self.client;
		let queue = &self.queue_blocks;
		let allowed_requests = self.allowed_requests.take();
		let max_parallel = if is_major_syncing { 1 } else { self.max_parallel_downloads };
		let gap_sync = &mut self.gap_sync;
		self.peers
			.iter_mut()
			.filter_map(move |(&id, peer)| {
				if !peer.state.is_available() || !allowed_requests.contains(&id) {
					return None
				}

				// If our best queued is more than `MAX_BLOCKS_TO_LOOK_BACKWARDS` blocks away from
				// the common number, the peer best number is higher than our best queued and the
				// common number is smaller than the last finalized block number, we should do an
				// ancestor search to find a better common block. If the queue is full we wait till
				// all blocks are imported though.
				if best_queued.saturating_sub(peer.common_number) >
					MAX_BLOCKS_TO_LOOK_BACKWARDS.into() &&
					best_queued < peer.best_number &&
					peer.common_number < last_finalized &&
					queue.len() <= MAJOR_SYNC_BLOCKS.into()
				{
					trace!(
						target: "sync",
						"Peer {:?} common block {} too far behind of our best {}. Starting ancestry search.",
						id,
						peer.common_number,
						best_queued,
					);
					let current = std::cmp::min(peer.best_number, best_queued);
					peer.state = PeerSyncState::AncestorSearch {
						current,
						start: best_queued,
						state: AncestorSearchState::ExponentialBackoff(One::one()),
					};
					Some((id, ancestry_request::<B>(current)))
				} else if let Some((range, req)) = peer_block_request(
					&id,
					peer,
					blocks,
					attrs,
					max_parallel,
					last_finalized,
					best_queued,
				) {
					peer.state = PeerSyncState::DownloadingNew(range.start);
					trace!(
						target: "sync",
						"New block request for {}, (best:{}, common:{}) {:?}",
						id,
						peer.best_number,
						peer.common_number,
						req,
					);
					Some((id, req))
				} else if let Some((hash, req)) = fork_sync_request(
					&id,
					fork_targets,
					best_queued,
					last_finalized,
					attrs,
					|hash| {
						if queue.contains(hash) {
							BlockStatus::Queued
						} else {
							client
								.block_status(&BlockId::Hash(*hash))
								.unwrap_or(BlockStatus::Unknown)
						}
					},
				) {
					trace!(target: "sync", "Downloading fork {:?} from {}", hash, id);
					peer.state = PeerSyncState::DownloadingStale(hash);
					Some((id, req))
				} else if let Some((range, req)) = gap_sync.as_mut().and_then(|sync| {
					peer_gap_block_request(
						&id,
						peer,
						&mut sync.blocks,
						attrs,
						sync.target,
						sync.best_queued_number,
					)
				}) {
					peer.state = PeerSyncState::DownloadingGap(range.start);
					trace!(
						target: "sync",
						"New gap block request for {}, (best:{}, common:{}) {:?}",
						id,
						peer.best_number,
						peer.common_number,
						req,
					);
					Some((id, req))
				} else {
					None
				}
			})
			.collect()
		// Box::new(iter)
	}

	fn state_request(&mut self) -> Option<(PeerId, OpaqueStateRequest)> {
		if self.allowed_requests.is_empty() {
			return None
		}
		if (self.state_sync.is_some() || self.warp_sync.is_some()) &&
			self.peers.iter().any(|(_, peer)| peer.state == PeerSyncState::DownloadingState)
		{
			// Only one pending state request is allowed.
			return None
		}
		if let Some(sync) = &self.state_sync {
			if sync.is_complete() {
				return None
			}

			for (id, peer) in self.peers.iter_mut() {
				if peer.state.is_available() && peer.common_number >= sync.target_block_num() {
					peer.state = PeerSyncState::DownloadingState;
					let request = sync.next_request();
					trace!(target: "sync", "New StateRequest for {}: {:?}", id, request);
					self.allowed_requests.clear();
					return Some((*id, OpaqueStateRequest(Box::new(request))))
				}
			}
		}
		if let Some(sync) = &self.warp_sync {
			if sync.is_complete() {
				return None
			}
			if let (Some(request), Some(target)) =
				(sync.next_state_request(), sync.target_block_number())
			{
				for (id, peer) in self.peers.iter_mut() {
					if peer.state.is_available() && peer.best_number >= target {
						trace!(target: "sync", "New StateRequest for {}: {:?}", id, request);
						peer.state = PeerSyncState::DownloadingState;
						self.allowed_requests.clear();
						return Some((*id, OpaqueStateRequest(Box::new(request))))
					}
				}
			}
		}
		None
	}

	fn warp_sync_request(&mut self) -> Option<(PeerId, WarpProofRequest<B>)> {
		if let Some(sync) = &self.warp_sync {
			if self.allowed_requests.is_empty() ||
				sync.is_complete() ||
				self.peers
					.iter()
					.any(|(_, peer)| peer.state == PeerSyncState::DownloadingWarpProof)
			{
				// Only one pending state request is allowed.
				return None
			}
			if let Some(request) = sync.next_warp_proof_request() {
				let mut targets: Vec<_> = self.peers.values().map(|p| p.best_number).collect();
				if !targets.is_empty() {
					targets.sort();
					let median = targets[targets.len() / 2];
					// Find a random peer that is synced as much as peer majority.
					for (id, peer) in self.peers.iter_mut() {
						if peer.state.is_available() && peer.best_number >= median {
							trace!(target: "sync", "New WarpProofRequest for {}", id);
							peer.state = PeerSyncState::DownloadingWarpProof;
							self.allowed_requests.clear();
							return Some((*id, request))
						}
					}
				}
			}
		}
		None
	}

	fn on_state_data(
		&mut self,
		who: &PeerId,
		response: OpaqueStateResponse,
	) -> Result<OnStateData<B>, BadPeer> {
		let response: Box<StateResponse> = response.0.downcast().map_err(|_error| {
			error!(
				target: "sync",
				"Failed to downcast opaque state response, this is an implementation bug."
			);

			BadPeer(*who, rep::BAD_RESPONSE)
		})?;

		if let Some(peer) = self.peers.get_mut(who) {
			if let PeerSyncState::DownloadingState = peer.state {
				peer.state = PeerSyncState::Available;
				self.allowed_requests.set_all();
			}
		}
		let import_result = if let Some(sync) = &mut self.state_sync {
			debug!(
				target: "sync",
				"Importing state data from {} with {} keys, {} proof nodes.",
				who,
				response.entries.len(),
				response.proof.len(),
			);
			sync.import(*response)
		} else if let Some(sync) = &mut self.warp_sync {
			debug!(
				target: "sync",
				"Importing state data from {} with {} keys, {} proof nodes.",
				who,
				response.entries.len(),
				response.proof.len(),
			);
			sync.import_state(*response)
		} else {
			debug!(target: "sync", "Ignored obsolete state response from {}", who);
			return Err(BadPeer(*who, rep::NOT_REQUESTED))
		};

		match import_result {
			state::ImportResult::Import(hash, header, state, body, justifications) => {
				let origin = BlockOrigin::NetworkInitialSync;
				let block = IncomingBlock {
					hash,
					header: Some(header),
					body,
					indexed_body: None,
					justifications,
					origin: None,
					allow_missing_state: true,
					import_existing: true,
					skip_execution: self.skip_execution(),
					state: Some(state),
				};
				debug!(target: "sync", "State download is complete. Import is queued");
				Ok(OnStateData::Import(origin, block))
			},
			state::ImportResult::Continue => Ok(OnStateData::Continue),
			state::ImportResult::BadResponse => {
				debug!(target: "sync", "Bad state data received from {}", who);
				Err(BadPeer(*who, rep::BAD_BLOCK))
			},
		}
	}

	fn on_warp_sync_data(&mut self, who: &PeerId, response: EncodedProof) -> Result<(), BadPeer> {
		if let Some(peer) = self.peers.get_mut(who) {
			if let PeerSyncState::DownloadingWarpProof = peer.state {
				peer.state = PeerSyncState::Available;
				self.allowed_requests.set_all();
			}
		}
		let import_result = if let Some(sync) = &mut self.warp_sync {
			debug!(
				target: "sync",
				"Importing warp proof data from {}, {} bytes.",
				who,
				response.0.len(),
			);
			sync.import_warp_proof(response)
		} else {
			debug!(target: "sync", "Ignored obsolete warp sync response from {}", who);
			return Err(BadPeer(*who, rep::NOT_REQUESTED))
		};

		match import_result {
			WarpProofImportResult::Success => Ok(()),
			WarpProofImportResult::BadResponse => {
				debug!(target: "sync", "Bad proof data received from {}", who);
				Err(BadPeer(*who, rep::BAD_BLOCK))
			},
		}
	}

	fn import_blocks(&mut self, origin: BlockOrigin, blocks: Vec<IncomingBlock<B>>) {
		if let Some(metrics) = &self.metrics {
			metrics.import_queue_blocks_submitted.inc();
		}

		self.import_queue.import_blocks(origin, blocks);
	}

	fn import_justifications(
		&mut self,
		peer: PeerId,
		hash: B::Hash,
		number: NumberFor<B>,
		justifications: Justifications,
	) {
		if let Some(metrics) = &self.metrics {
			metrics.import_queue_justifications_submitted.inc();
		}

		self.import_queue.import_justifications(peer, hash, number, justifications);
	}

	/// A batch of blocks have been processed, with or without errors.
	///
	/// Call this when a batch of blocks have been processed by the import
	/// queue, with or without errors.
	fn on_blocks_processed(
		&mut self,
		imported: usize,
		count: usize,
		results: Vec<(Result<BlockImportStatus<NumberFor<B>>, BlockImportError>, B::Hash)>,
	) -> Box<dyn Iterator<Item = Result<(PeerId, BlockRequest<B>), BadPeer>>> {
		trace!(target: "sync", "Imported {} of {}", imported, count);

		let mut output = Vec::new();

		let mut has_error = false;
		for (_, hash) in &results {
			self.queue_blocks.remove(hash);
			self.blocks.clear_queued(hash);
			if let Some(gap_sync) = &mut self.gap_sync {
				gap_sync.blocks.clear_queued(hash);
			}
		}
		for (result, hash) in results {
			if has_error {
				break
			}

			if result.is_err() {
				has_error = true;
			}

			match result {
				Ok(BlockImportStatus::ImportedKnown(number, who)) =>
					if let Some(peer) = who {
						self.update_peer_common_number(&peer, number);
					},
				Ok(BlockImportStatus::ImportedUnknown(number, aux, who)) => {
					if aux.clear_justification_requests {
						trace!(
							target: "sync",
							"Block imported clears all pending justification requests {}: {:?}",
							number,
							hash,
						);
						self.clear_justification_requests();
					}

					if aux.needs_justification {
						trace!(
							target: "sync",
							"Block imported but requires justification {}: {:?}",
							number,
							hash,
						);
						self.request_justification(&hash, number);
					}

					if aux.bad_justification {
						if let Some(ref peer) = who {
							warn!("💔 Sent block with bad justification to import");
							output.push(Err(BadPeer(*peer, rep::BAD_JUSTIFICATION)));
						}
					}

					if let Some(peer) = who {
						self.update_peer_common_number(&peer, number);
					}
					let state_sync_complete =
						self.state_sync.as_ref().map_or(false, |s| s.target() == hash);
					if state_sync_complete {
						info!(
							target: "sync",
							"State sync is complete ({} MiB), restarting block sync.",
							self.state_sync.as_ref().map_or(0, |s| s.progress().size / (1024 * 1024)),
						);
						self.state_sync = None;
						self.mode = SyncMode::Full;
						output.extend(self.restart());
					}
					let warp_sync_complete = self
						.warp_sync
						.as_ref()
						.map_or(false, |s| s.target_block_hash() == Some(hash));
					if warp_sync_complete {
						info!(
							target: "sync",
							"Warp sync is complete ({} MiB), restarting block sync.",
							self.warp_sync.as_ref().map_or(0, |s| s.progress().total_bytes / (1024 * 1024)),
						);
						self.warp_sync = None;
						self.mode = SyncMode::Full;
						output.extend(self.restart());
					}
					let gap_sync_complete =
						self.gap_sync.as_ref().map_or(false, |s| s.target == number);
					if gap_sync_complete {
						info!(
							target: "sync",
							"Block history download is complete."
						);
						self.gap_sync = None;
					}
				},
				Err(BlockImportError::IncompleteHeader(who)) =>
					if let Some(peer) = who {
						warn!(
							target: "sync",
							"💔 Peer sent block with incomplete header to import",
						);
						output.push(Err(BadPeer(peer, rep::INCOMPLETE_HEADER)));
						output.extend(self.restart());
					},
				Err(BlockImportError::VerificationFailed(who, e)) =>
					if let Some(peer) = who {
						warn!(
							target: "sync",
							"💔 Verification failed for block {:?} received from peer: {}, {:?}",
							hash,
							peer,
							e,
						);
						output.push(Err(BadPeer(peer, rep::VERIFICATION_FAIL)));
						output.extend(self.restart());
					},
				Err(BlockImportError::BadBlock(who)) =>
					if let Some(peer) = who {
						warn!(
							target: "sync",
							"💔 Block {:?} received from peer {} has been blacklisted",
							hash,
							peer,
						);
						output.push(Err(BadPeer(peer, rep::BAD_BLOCK)));
					},
				Err(BlockImportError::MissingState) => {
					// This may happen if the chain we were requesting upon has been discarded
					// in the meantime because other chain has been finalized.
					// Don't mark it as bad as it still may be synced if explicitly requested.
					trace!(target: "sync", "Obsolete block {:?}", hash);
				},
				e @ Err(BlockImportError::UnknownParent) | e @ Err(BlockImportError::Other(_)) => {
					warn!(target: "sync", "💔 Error importing block {:?}: {}", hash, e.unwrap_err());
					self.state_sync = None;
					self.warp_sync = None;
					output.extend(self.restart());
				},
				Err(BlockImportError::Cancelled) => {},
			};
		}

		self.allowed_requests.set_all();
		Box::new(output.into_iter())
	}
}

// This is purely during a backwards compatible transitionary period and should be removed
// once we can assume all nodes can send and receive multiple Justifications
// The ID tag is hardcoded here to avoid depending on the GRANDPA crate.
// See: https://github.com/paritytech/substrate/issues/8172
fn legacy_justification_mapping(
	justification: Option<EncodedJustification>,
) -> Option<Justifications> {
	justification.map(|just| (*b"FRNK", just).into())
}

/// Request the ancestry for a block. Sends a request for header and justification for the given
/// block number. Used during ancestry search.
fn ancestry_request<B: BlockT>(block: NumberFor<B>) -> BlockRequest<B> {
	BlockRequest::<B> {
		id: 0,
		fields: BlockAttributes::HEADER | BlockAttributes::JUSTIFICATION,
		from: FromBlock::Number(block),
		direction: Direction::Ascending,
		max: Some(1),
	}
}

/// The ancestor search state expresses which algorithm, and its stateful parameters, we are using
/// to try to find an ancestor block
#[derive(Copy, Clone, Eq, PartialEq, Debug)]
pub enum AncestorSearchState<B: BlockT> {
	/// Use exponential backoff to find an ancestor, then switch to binary search.
	/// We keep track of the exponent.
	ExponentialBackoff(NumberFor<B>),
	/// Using binary search to find the best ancestor.
	/// We keep track of left and right bounds.
	BinarySearch(NumberFor<B>, NumberFor<B>),
}

/// This function handles the ancestor search strategy used. The goal is to find a common point
/// that both our chains agree on that is as close to the tip as possible.
/// The way this works is we first have an exponential backoff strategy, where we try to step
/// forward until we find a block hash mismatch. The size of the step doubles each step we take.
///
/// When we've found a block hash mismatch we then fall back to a binary search between the two
/// last known points to find the common block closest to the tip.
fn handle_ancestor_search_state<B: BlockT>(
	state: &AncestorSearchState<B>,
	curr_block_num: NumberFor<B>,
	block_hash_match: bool,
) -> Option<(AncestorSearchState<B>, NumberFor<B>)> {
	let two = <NumberFor<B>>::one() + <NumberFor<B>>::one();
	match state {
		AncestorSearchState::ExponentialBackoff(next_distance_to_tip) => {
			let next_distance_to_tip = *next_distance_to_tip;
			if block_hash_match && next_distance_to_tip == One::one() {
				// We found the ancestor in the first step so there is no need to execute binary
				// search.
				return None
			}
			if block_hash_match {
				let left = curr_block_num;
				let right = left + next_distance_to_tip / two;
				let middle = left + (right - left) / two;
				Some((AncestorSearchState::BinarySearch(left, right), middle))
			} else {
				let next_block_num =
					curr_block_num.checked_sub(&next_distance_to_tip).unwrap_or_else(Zero::zero);
				let next_distance_to_tip = next_distance_to_tip * two;
				Some((
					AncestorSearchState::ExponentialBackoff(next_distance_to_tip),
					next_block_num,
				))
			}
		},
		AncestorSearchState::BinarySearch(mut left, mut right) => {
			if left >= curr_block_num {
				return None
			}
			if block_hash_match {
				left = curr_block_num;
			} else {
				right = curr_block_num;
			}
			assert!(right >= left);
			let middle = left + (right - left) / two;
			if middle == curr_block_num {
				None
			} else {
				Some((AncestorSearchState::BinarySearch(left, right), middle))
			}
		},
	}
}

/// Get a new block request for the peer if any.
fn peer_block_request<B: BlockT>(
	id: &PeerId,
	peer: &PeerSync<B>,
	blocks: &mut BlockCollection<B>,
	attrs: BlockAttributes,
	max_parallel_downloads: u32,
	finalized: NumberFor<B>,
	best_num: NumberFor<B>,
) -> Option<(Range<NumberFor<B>>, BlockRequest<B>)> {
	if best_num >= peer.best_number {
		// Will be downloaded as alternative fork instead.
		return None
	} else if peer.common_number < finalized {
		trace!(
			target: "sync",
			"Requesting pre-finalized chain from {:?}, common={}, finalized={}, peer best={}, our best={}",
			id, peer.common_number, finalized, peer.best_number, best_num,
		);
	}
	let range = blocks.needed_blocks(
		*id,
		MAX_BLOCKS_TO_REQUEST,
		peer.best_number,
		peer.common_number,
		max_parallel_downloads,
		MAX_DOWNLOAD_AHEAD,
	)?;

	// The end is not part of the range.
	let last = range.end.saturating_sub(One::one());

	let from = if peer.best_number == last {
		FromBlock::Hash(peer.best_hash)
	} else {
		FromBlock::Number(last)
	};

	let request = BlockRequest::<B> {
		id: 0,
		fields: attrs,
		from,
		direction: Direction::Descending,
		max: Some((range.end - range.start).saturated_into::<u32>()),
	};

	Some((range, request))
}

/// Get a new block request for the peer if any.
fn peer_gap_block_request<B: BlockT>(
	id: &PeerId,
	peer: &PeerSync<B>,
	blocks: &mut BlockCollection<B>,
	attrs: BlockAttributes,
	target: NumberFor<B>,
	common_number: NumberFor<B>,
) -> Option<(Range<NumberFor<B>>, BlockRequest<B>)> {
	let range = blocks.needed_blocks(
		*id,
		MAX_BLOCKS_TO_REQUEST,
		std::cmp::min(peer.best_number, target),
		common_number,
		1,
		MAX_DOWNLOAD_AHEAD,
	)?;

	// The end is not part of the range.
	let last = range.end.saturating_sub(One::one());
	let from = FromBlock::Number(last);

	let request = BlockRequest::<B> {
		id: 0,
		fields: attrs,
		from,
		direction: Direction::Descending,
		max: Some((range.end - range.start).saturated_into::<u32>()),
	};
	Some((range, request))
}

/// Get pending fork sync targets for a peer.
fn fork_sync_request<B: BlockT>(
	id: &PeerId,
	targets: &mut HashMap<B::Hash, ForkTarget<B>>,
	best_num: NumberFor<B>,
	finalized: NumberFor<B>,
	attributes: BlockAttributes,
	check_block: impl Fn(&B::Hash) -> BlockStatus,
) -> Option<(B::Hash, BlockRequest<B>)> {
	targets.retain(|hash, r| {
		if r.number <= finalized {
			trace!(target: "sync", "Removed expired fork sync request {:?} (#{})", hash, r.number);
			return false
		}
		if check_block(hash) != BlockStatus::Unknown {
			trace!(target: "sync", "Removed obsolete fork sync request {:?} (#{})", hash, r.number);
			return false
		}
		true
	});
	for (hash, r) in targets {
		if !r.peers.contains(&id) {
			continue
		}
		// Download the fork only if it is behind or not too far ahead our tip of the chain
		// Otherwise it should be downloaded in full sync mode.
		if r.number <= best_num ||
			(r.number - best_num).saturated_into::<u32>() < MAX_BLOCKS_TO_REQUEST as u32
		{
			let parent_status = r.parent_hash.as_ref().map_or(BlockStatus::Unknown, check_block);
			let count = if parent_status == BlockStatus::Unknown {
				(r.number - finalized).saturated_into::<u32>() // up to the last finalized block
			} else {
				// request only single block
				1
			};
			trace!(target: "sync", "Downloading requested fork {:?} from {}, {} blocks", hash, id, count);
			return Some((
				*hash,
				BlockRequest::<B> {
					id: 0,
					fields: attributes,
					from: FromBlock::Hash(*hash),
					direction: Direction::Descending,
					max: Some(count),
				},
			))
		} else {
			trace!(target: "sync", "Fork too far in the future: {:?} (#{})", hash, r.number);
		}
	}
	None
}

/// Returns `true` if the given `block` is a descendent of `base`.
fn is_descendent_of<Block, T>(
	client: &T,
	base: &Block::Hash,
	block: &Block::Hash,
) -> sp_blockchain::Result<bool>
where
	Block: BlockT,
	T: HeaderMetadata<Block, Error = sp_blockchain::Error> + ?Sized,
{
	if base == block {
		return Ok(false)
	}

	let ancestor = sp_blockchain::lowest_common_ancestor(client, *block, *base)?;

	Ok(ancestor.hash == *base)
}

/// Validate that the given `blocks` are correct.
/// Returns the number of the first block in the sequence.
///
/// It is expected that `blocks` are in ascending order.
fn validate_blocks<Block: BlockT>(
	blocks: &Vec<BlockData<Block>>,
	who: &PeerId,
	request: Option<BlockRequest<Block>>,
) -> Result<Option<NumberFor<Block>>, BadPeer> {
	if let Some(request) = request {
		if Some(blocks.len() as _) > request.max {
			debug!(
				target: "sync",
				"Received more blocks than requested from {}. Expected in maximum {:?}, got {}.",
				who,
				request.max,
				blocks.len(),
			);

			return Err(BadPeer(*who, rep::NOT_REQUESTED))
		}

		let block_header =
			if request.direction == Direction::Descending { blocks.last() } else { blocks.first() }
				.and_then(|b| b.header.as_ref());

		let expected_block = block_header.as_ref().map_or(false, |h| match request.from {
			FromBlock::Hash(hash) => h.hash() == hash,
			FromBlock::Number(n) => h.number() == &n,
		});

		if !expected_block {
			debug!(
				target: "sync",
				"Received block that was not requested. Requested {:?}, got {:?}.",
				request.from,
				block_header,
			);

			return Err(BadPeer(*who, rep::NOT_REQUESTED))
		}

		if request.fields.contains(BlockAttributes::HEADER) &&
			blocks.iter().any(|b| b.header.is_none())
		{
			trace!(
				target: "sync",
				"Missing requested header for a block in response from {}.",
				who,
			);

			return Err(BadPeer(*who, rep::BAD_RESPONSE))
		}

		if request.fields.contains(BlockAttributes::BODY) && blocks.iter().any(|b| b.body.is_none())
		{
			trace!(
				target: "sync",
				"Missing requested body for a block in response from {}.",
				who,
			);

			return Err(BadPeer(*who, rep::BAD_RESPONSE))
		}
	}

	for b in blocks {
		if let Some(header) = &b.header {
			let hash = header.hash();
			if hash != b.hash {
				debug!(
					target:"sync",
					"Bad header received from {}. Expected hash {:?}, got {:?}",
					who,
					b.hash,
					hash,
				);
				return Err(BadPeer(*who, rep::BAD_BLOCK))
			}
		}
		if let (Some(header), Some(body)) = (&b.header, &b.body) {
			let expected = *header.extrinsics_root();
			let got = HashFor::<Block>::ordered_trie_root(
				body.iter().map(Encode::encode).collect(),
				sp_runtime::StateVersion::V0,
			);
			if expected != got {
				debug!(
					target:"sync",
					"Bad extrinsic root for a block {} received from {}. Expected {:?}, got {:?}",
					b.hash,
					who,
					expected,
					got,
				);
				return Err(BadPeer(*who, rep::BAD_BLOCK))
			}
		}
	}

	Ok(blocks.first().and_then(|b| b.header.as_ref()).map(|h| *h.number()))
}

#[cfg(test)]
mod test {
	use super::*;
	use crate::service::network::NetworkServiceProvider;
	use futures::{executor::block_on, future::poll_fn};
	use sc_block_builder::BlockBuilderProvider;
	use sc_network_common::{
		protocol::role::Role,
		sync::message::{BlockData, BlockState, FromBlock},
	};
	use sp_blockchain::HeaderBackend;
	use sp_consensus::block_validation::DefaultBlockAnnounceValidator;
	use substrate_test_runtime_client::{
		runtime::{Block, Hash, Header},
		BlockBuilderExt, ClientBlockImportExt, ClientExt, DefaultTestClientBuilderExt, TestClient,
		TestClientBuilder, TestClientBuilderExt,
	};

	#[test]
	fn processes_empty_response_on_justification_request_for_unknown_block() {
		// if we ask for a justification for a given block to a peer that doesn't know that block
		// (different from not having a justification), the peer will reply with an empty response.
		// internally we should process the response as the justification not being available.

		let client = Arc::new(TestClientBuilder::new().build());
		let block_announce_validator = Box::new(DefaultBlockAnnounceValidator);
		let peer_id = PeerId::random();

		let import_queue = Box::new(sc_consensus::import_queue::mock::MockImportQueueHandle::new());
		let (_chain_sync_network_provider, chain_sync_network_handle) =
			NetworkServiceProvider::new();
		let (mut sync, _) = ChainSync::new(
			SyncMode::Full,
			client.clone(),
			ProtocolId::from("test-protocol-name"),
			&Some(String::from("test-fork-id")),
			Roles::from(&Role::Full),
			block_announce_validator,
			1,
			None,
			None,
			chain_sync_network_handle,
			import_queue,
			ProtocolName::from("block-request"),
			ProtocolName::from("state-request"),
			None,
		)
		.unwrap();

		let (a1_hash, a1_number) = {
			let a1 = client.new_block(Default::default()).unwrap().build().unwrap().block;
			(a1.hash(), *a1.header.number())
		};

		// add a new peer with the same best block
		sync.new_peer(peer_id, a1_hash, a1_number).unwrap();

		// and request a justification for the block
		sync.request_justification(&a1_hash, a1_number);

		// the justification request should be scheduled to that peer
		assert!(sync
			.justification_requests()
			.any(|(who, request)| { who == peer_id && request.from == FromBlock::Hash(a1_hash) }));

		// there are no extra pending requests
		assert_eq!(sync.extra_justifications.pending_requests().count(), 0);

		// there's one in-flight extra request to the expected peer
		assert!(sync.extra_justifications.active_requests().any(|(who, (hash, number))| {
			*who == peer_id && *hash == a1_hash && *number == a1_number
		}));

		// if the peer replies with an empty response (i.e. it doesn't know the block),
		// the active request should be cleared.
		assert_eq!(
			sync.on_block_justification(peer_id, BlockResponse::<Block> { id: 0, blocks: vec![] }),
			Ok(OnBlockJustification::Nothing),
		);

		// there should be no in-flight requests
		assert_eq!(sync.extra_justifications.active_requests().count(), 0);

		// and the request should now be pending again, waiting for reschedule
		assert!(sync
			.extra_justifications
			.pending_requests()
			.any(|(hash, number)| { *hash == a1_hash && *number == a1_number }));
	}

	#[test]
	fn restart_doesnt_affect_peers_downloading_finality_data() {
		let mut client = Arc::new(TestClientBuilder::new().build());
		let import_queue = Box::new(sc_consensus::import_queue::mock::MockImportQueueHandle::new());
		let (_chain_sync_network_provider, chain_sync_network_handle) =
			NetworkServiceProvider::new();

		let (mut sync, _) = ChainSync::new(
			SyncMode::Full,
			client.clone(),
			ProtocolId::from("test-protocol-name"),
			&Some(String::from("test-fork-id")),
			Roles::from(&Role::Full),
			Box::new(DefaultBlockAnnounceValidator),
			1,
			None,
			None,
			chain_sync_network_handle,
			import_queue,
			ProtocolName::from("block-request"),
			ProtocolName::from("state-request"),
			None,
		)
		.unwrap();

		let peer_id1 = PeerId::random();
		let peer_id2 = PeerId::random();
		let peer_id3 = PeerId::random();

		let mut new_blocks = |n| {
			for _ in 0..n {
				let block = client.new_block(Default::default()).unwrap().build().unwrap().block;
				block_on(client.import(BlockOrigin::Own, block.clone())).unwrap();
			}

			let info = client.info();
			(info.best_hash, info.best_number)
		};

		let (b1_hash, b1_number) = new_blocks(50);

		// add 2 peers at blocks that we don't have locally
		sync.new_peer(peer_id1, Hash::random(), 42).unwrap();
		sync.new_peer(peer_id2, Hash::random(), 10).unwrap();

		// we wil send block requests to these peers
		// for these blocks we don't know about
		assert!(sync
			.block_requests()
			.into_iter()
			.all(|(p, _)| { p == peer_id1 || p == peer_id2 }));

		// add a new peer at a known block
		sync.new_peer(peer_id3, b1_hash, b1_number).unwrap();

		// we request a justification for a block we have locally
		sync.request_justification(&b1_hash, b1_number);

		// the justification request should be scheduled to the
		// new peer which is at the given block
		assert!(sync.justification_requests().any(|(p, r)| {
			p == peer_id3 &&
				r.fields == BlockAttributes::JUSTIFICATION &&
				r.from == FromBlock::Hash(b1_hash)
		}));

		assert_eq!(
			sync.peers.get(&peer_id3).unwrap().state,
			PeerSyncState::DownloadingJustification(b1_hash),
		);

		// we restart the sync state
		let block_requests = sync.restart();

		// which should make us send out block requests to the first two peers
		assert!(block_requests
			.map(|r| r.unwrap())
			.all(|(p, _)| { p == peer_id1 || p == peer_id2 }));

		// peer 3 should be unaffected it was downloading finality data
		assert_eq!(
			sync.peers.get(&peer_id3).unwrap().state,
			PeerSyncState::DownloadingJustification(b1_hash),
		);

		// Set common block to something that we don't have (e.g. failed import)
		sync.peers.get_mut(&peer_id3).unwrap().common_number = 100;
		let _ = sync.restart().count();
		assert_eq!(sync.peers.get(&peer_id3).unwrap().common_number, 50);
	}

	/// Send a block annoucnement for the given `header`.
	fn send_block_announce(
		header: Header,
		peer_id: &PeerId,
		sync: &mut ChainSync<Block, TestClient>,
	) {
		let block_annnounce = BlockAnnounce {
			header: header.clone(),
			state: Some(BlockState::Best),
			data: Some(Vec::new()),
		};

		sync.push_block_announce_validation(*peer_id, header.hash(), block_annnounce, true);

		// Poll until we have procssed the block announcement
		block_on(poll_fn(|cx| loop {
			if sync.poll_block_announce_validation(cx).is_pending() {
				break Poll::Ready(())
			}
		}))
	}

	/// Create a block response from the given `blocks`.
	fn create_block_response(blocks: Vec<Block>) -> BlockResponse<Block> {
		BlockResponse::<Block> {
			id: 0,
			blocks: blocks
				.into_iter()
				.map(|b| BlockData::<Block> {
					hash: b.hash(),
					header: Some(b.header().clone()),
					body: Some(b.deconstruct().1),
					indexed_body: None,
					receipt: None,
					message_queue: None,
					justification: None,
					justifications: None,
				})
				.collect(),
		}
	}

	/// Get a block request from `sync` and check that is matches the expected request.
	fn get_block_request(
		sync: &mut ChainSync<Block, TestClient>,
		from: FromBlock<Hash, u64>,
		max: u32,
		peer: &PeerId,
	) -> BlockRequest<Block> {
		let requests = sync.block_requests();

		log::trace!(target: "sync", "Requests: {:?}", requests);

		assert_eq!(1, requests.len());
		assert_eq!(*peer, requests[0].0);

		let request = requests[0].1.clone();

		assert_eq!(from, request.from);
		assert_eq!(Some(max), request.max);
		request
	}

	/// Build and import a new best block.
	fn build_block(client: &mut Arc<TestClient>, at: Option<Hash>, fork: bool) -> Block {
		let at = at.unwrap_or_else(|| client.info().best_hash);

		let mut block_builder =
			client.new_block_at(&BlockId::Hash(at), Default::default(), false).unwrap();

		if fork {
			block_builder.push_storage_change(vec![1, 2, 3], Some(vec![4, 5, 6])).unwrap();
		}

		let block = block_builder.build().unwrap().block;

		block_on(client.import(BlockOrigin::Own, block.clone())).unwrap();
		block
	}

	/// This test is a regression test as observed on a real network.
	///
	/// The node is connected to multiple peers. Both of these peers are having a best block (1)
	/// that is below our best block (3). Now peer 2 announces a fork of block 3 that we will
	/// request from peer 2. After importing the fork, peer 2 and then peer 1 will announce block 4.
	/// But as peer 1 in our view is still at block 1, we will request block 2 (which we already
	/// have) from it. In the meanwhile peer 2 sends us block 4 and 3 and we send another request
	/// for block 2 to peer 2. Peer 1 answers with block 2 and then peer 2. This will need to
	/// succeed, as we have requested block 2 from both peers.
	#[test]
	fn do_not_report_peer_on_block_response_for_block_request() {
		sp_tracing::try_init_simple();

		let mut client = Arc::new(TestClientBuilder::new().build());
		let import_queue = Box::new(sc_consensus::import_queue::mock::MockImportQueueHandle::new());
		let (_chain_sync_network_provider, chain_sync_network_handle) =
			NetworkServiceProvider::new();

		let (mut sync, _) = ChainSync::new(
			SyncMode::Full,
			client.clone(),
			ProtocolId::from("test-protocol-name"),
			&Some(String::from("test-fork-id")),
			Roles::from(&Role::Full),
			Box::new(DefaultBlockAnnounceValidator),
			5,
			None,
			None,
			chain_sync_network_handle,
			import_queue,
			ProtocolName::from("block-request"),
			ProtocolName::from("state-request"),
			None,
		)
		.unwrap();

		let peer_id1 = PeerId::random();
		let peer_id2 = PeerId::random();

		let mut client2 = client.clone();
		let mut build_block_at = |at, import| {
			let mut block_builder =
				client2.new_block_at(&BlockId::Hash(at), Default::default(), false).unwrap();
			// Make sure we generate a different block as fork
			block_builder.push_storage_change(vec![1, 2, 3], Some(vec![4, 5, 6])).unwrap();

			let block = block_builder.build().unwrap().block;

			if import {
				block_on(client2.import(BlockOrigin::Own, block.clone())).unwrap();
			}

			block
		};

		let block1 = build_block(&mut client, None, false);
		let block2 = build_block(&mut client, None, false);
		let block3 = build_block(&mut client, None, false);
		let block3_fork = build_block_at(block2.hash(), false);

		// Add two peers which are on block 1.
		sync.new_peer(peer_id1, block1.hash(), 1).unwrap();
		sync.new_peer(peer_id2, block1.hash(), 1).unwrap();

		// Tell sync that our best block is 3.
		sync.update_chain_info(&block3.hash(), 3);

		// There should be no requests.
		assert!(sync.block_requests().is_empty());

		// Let peer2 announce a fork of block 3
		send_block_announce(block3_fork.header().clone(), &peer_id2, &mut sync);

		// Import and tell sync that we now have the fork.
		block_on(client.import(BlockOrigin::Own, block3_fork.clone())).unwrap();
		sync.update_chain_info(&block3_fork.hash(), 3);

		let block4 = build_block_at(block3_fork.hash(), false);

		// Let peer2 announce block 4 and check that sync wants to get the block.
		send_block_announce(block4.header().clone(), &peer_id2, &mut sync);

		let request = get_block_request(&mut sync, FromBlock::Hash(block4.hash()), 2, &peer_id2);

		// Peer1 announces the same block, but as the common block is still `1`, sync will request
		// block 2 again.
		send_block_announce(block4.header().clone(), &peer_id1, &mut sync);

		let request2 = get_block_request(&mut sync, FromBlock::Number(2), 1, &peer_id1);

		let response = create_block_response(vec![block4.clone(), block3_fork.clone()]);
		let res = sync.on_block_data(&peer_id2, Some(request), response).unwrap();

		// We should not yet import the blocks, because there is still an open request for fetching
		// block `2` which blocks the import.
		assert!(matches!(res, OnBlockData::Import(_, blocks) if blocks.is_empty()));

		let request3 = get_block_request(&mut sync, FromBlock::Number(2), 1, &peer_id2);

		let response = create_block_response(vec![block2.clone()]);
		let res = sync.on_block_data(&peer_id1, Some(request2), response).unwrap();
		assert!(matches!(
			res,
			OnBlockData::Import(_, blocks)
				if blocks.iter().all(|b| [2, 3, 4].contains(b.header.as_ref().unwrap().number()))
		));

		let response = create_block_response(vec![block2.clone()]);
		let res = sync.on_block_data(&peer_id2, Some(request3), response).unwrap();
		// Nothing to import
		assert!(matches!(res, OnBlockData::Import(_, blocks) if blocks.is_empty()));
	}

	fn unwrap_from_block_number(from: FromBlock<Hash, u64>) -> u64 {
		if let FromBlock::Number(from) = from {
			from
		} else {
			panic!("Expected a number!");
		}
	}

	/// A regression test for a behavior we have seen on a live network.
	///
	/// The scenario is that the node is doing a full resync and is connected to some node that is
	/// doing a major sync as well. This other node that is doing a major sync will finish before
	/// our node and send a block announcement message, but we don't have seen any block
	/// announcement from this node in its sync process. Meaning our common number didn't change. It
	/// is now expected that we start an ancestor search to find the common number.
	#[test]
	fn do_ancestor_search_when_common_block_to_best_qeued_gap_is_to_big() {
		sp_tracing::try_init_simple();

		let blocks = {
			let mut client = Arc::new(TestClientBuilder::new().build());
			(0..MAX_DOWNLOAD_AHEAD * 2)
				.map(|_| build_block(&mut client, None, false))
				.collect::<Vec<_>>()
		};

		let mut client = Arc::new(TestClientBuilder::new().build());
		let import_queue = Box::new(sc_consensus::import_queue::mock::MockImportQueueHandle::new());
		let (_chain_sync_network_provider, chain_sync_network_handle) =
			NetworkServiceProvider::new();
		let info = client.info();

		let (mut sync, _) = ChainSync::new(
			SyncMode::Full,
			client.clone(),
			ProtocolId::from("test-protocol-name"),
			&Some(String::from("test-fork-id")),
			Roles::from(&Role::Full),
			Box::new(DefaultBlockAnnounceValidator),
			5,
			None,
			None,
			chain_sync_network_handle,
			import_queue,
			ProtocolName::from("block-request"),
			ProtocolName::from("state-request"),
			None,
		)
		.unwrap();

		let peer_id1 = PeerId::random();
		let peer_id2 = PeerId::random();

		let best_block = blocks.last().unwrap().clone();
		// Connect the node we will sync from
		sync.new_peer(peer_id1, best_block.hash(), *best_block.header().number())
			.unwrap();
		sync.new_peer(peer_id2, info.best_hash, 0).unwrap();

		let mut best_block_num = 0;
		while best_block_num < MAX_DOWNLOAD_AHEAD {
			let request = get_block_request(
				&mut sync,
				FromBlock::Number(MAX_BLOCKS_TO_REQUEST as u64 + best_block_num as u64),
				MAX_BLOCKS_TO_REQUEST as u32,
				&peer_id1,
			);

			let from = unwrap_from_block_number(request.from.clone());

			let mut resp_blocks = blocks[best_block_num as usize..from as usize].to_vec();
			resp_blocks.reverse();

			let response = create_block_response(resp_blocks.clone());

			let res = sync.on_block_data(&peer_id1, Some(request), response).unwrap();
			assert!(matches!(
				res,
				OnBlockData::Import(_, blocks) if blocks.len() == MAX_BLOCKS_TO_REQUEST
			),);

			best_block_num += MAX_BLOCKS_TO_REQUEST as u32;

			let _ = sync.on_blocks_processed(
				MAX_BLOCKS_TO_REQUEST as usize,
				MAX_BLOCKS_TO_REQUEST as usize,
				resp_blocks
					.iter()
					.rev()
					.map(|b| {
						(
							Ok(BlockImportStatus::ImportedUnknown(
								*b.header().number(),
								Default::default(),
								Some(peer_id1),
							)),
							b.hash(),
						)
					})
					.collect(),
			);

			resp_blocks
				.into_iter()
				.rev()
				.for_each(|b| block_on(client.import_as_final(BlockOrigin::Own, b)).unwrap());
		}

		// "Wait" for the queue to clear
		sync.queue_blocks.clear();

		// Let peer2 announce that it finished syncing
		send_block_announce(best_block.header().clone(), &peer_id2, &mut sync);

		let (peer1_req, peer2_req) =
			sync.block_requests().into_iter().fold((None, None), |res, req| {
				if req.0 == peer_id1 {
					(Some(req.1), res.1)
				} else if req.0 == peer_id2 {
					(res.0, Some(req.1))
				} else {
					panic!("Unexpected req: {:?}", req)
				}
			});

		// We should now do an ancestor search to find the correct common block.
		let peer2_req = peer2_req.unwrap();
		assert_eq!(Some(1), peer2_req.max);
		assert_eq!(FromBlock::Number(best_block_num as u64), peer2_req.from);

		let response = create_block_response(vec![blocks[(best_block_num - 1) as usize].clone()]);
		let res = sync.on_block_data(&peer_id2, Some(peer2_req), response).unwrap();
		assert!(matches!(
			res,
			OnBlockData::Import(_, blocks) if blocks.is_empty()
		),);

		let peer1_from = unwrap_from_block_number(peer1_req.unwrap().from);

		// As we are on the same chain, we should directly continue with requesting blocks from
		// peer 2 as well.
		get_block_request(
			&mut sync,
			FromBlock::Number(peer1_from + MAX_BLOCKS_TO_REQUEST as u64),
			MAX_BLOCKS_TO_REQUEST as u32,
			&peer_id2,
		);
	}

	/// A test that ensures that we can sync a huge fork.
	///
	/// The following scenario:
	/// A peer connects to us and we both have the common block 512. The last finalized is 2048.
	/// Our best block is 4096. The peer send us a block announcement with 4097 from a fork.
	///
	/// We will first do an ancestor search to find the common block. After that we start to sync
	/// the fork and finish it ;)
	#[test]
	fn can_sync_huge_fork() {
		sp_tracing::try_init_simple();

		let import_queue = Box::new(sc_consensus::import_queue::mock::MockImportQueueHandle::new());
		let (_chain_sync_network_provider, chain_sync_network_handle) =
			NetworkServiceProvider::new();
		let mut client = Arc::new(TestClientBuilder::new().build());
		let blocks = (0..MAX_BLOCKS_TO_LOOK_BACKWARDS * 4)
			.map(|_| build_block(&mut client, None, false))
			.collect::<Vec<_>>();

		let fork_blocks = {
			let mut client = Arc::new(TestClientBuilder::new().build());
			let fork_blocks = blocks[..MAX_BLOCKS_TO_LOOK_BACKWARDS as usize * 2]
				.into_iter()
				.inspect(|b| block_on(client.import(BlockOrigin::Own, (*b).clone())).unwrap())
				.cloned()
				.collect::<Vec<_>>();

			fork_blocks
				.into_iter()
				.chain(
					(0..MAX_BLOCKS_TO_LOOK_BACKWARDS * 2 + 1)
						.map(|_| build_block(&mut client, None, true)),
				)
				.collect::<Vec<_>>()
		};

		let info = client.info();

		let (mut sync, _) = ChainSync::new(
			SyncMode::Full,
			client.clone(),
			ProtocolId::from("test-protocol-name"),
			&Some(String::from("test-fork-id")),
			Roles::from(&Role::Full),
			Box::new(DefaultBlockAnnounceValidator),
			5,
			None,
			None,
			chain_sync_network_handle,
			import_queue,
			ProtocolName::from("block-request"),
			ProtocolName::from("state-request"),
			None,
		)
		.unwrap();

		let finalized_block = blocks[MAX_BLOCKS_TO_LOOK_BACKWARDS as usize * 2 - 1].clone();
		let just = (*b"TEST", Vec::new());
		client.finalize_block(finalized_block.hash(), Some(just)).unwrap();
		sync.update_chain_info(&info.best_hash, info.best_number);

		let peer_id1 = PeerId::random();

		let common_block = blocks[MAX_BLOCKS_TO_LOOK_BACKWARDS as usize / 2].clone();
		// Connect the node we will sync from
		sync.new_peer(peer_id1, common_block.hash(), *common_block.header().number())
			.unwrap();

		send_block_announce(fork_blocks.last().unwrap().header().clone(), &peer_id1, &mut sync);

		let mut request =
			get_block_request(&mut sync, FromBlock::Number(info.best_number), 1, &peer_id1);

		// Do the ancestor search
		loop {
			let block = &fork_blocks[unwrap_from_block_number(request.from.clone()) as usize - 1];
			let response = create_block_response(vec![block.clone()]);

			let on_block_data = sync.on_block_data(&peer_id1, Some(request), response).unwrap();
			request = if let OnBlockData::Request(_peer, request) = on_block_data {
				request
			} else {
				// We found the ancenstor
				break
			};

			log::trace!(target: "sync", "Request: {:?}", request);
		}

		// Now request and import the fork.
		let mut best_block_num = *finalized_block.header().number() as u32;
		while best_block_num < *fork_blocks.last().unwrap().header().number() as u32 - 1 {
			let request = get_block_request(
				&mut sync,
				FromBlock::Number(MAX_BLOCKS_TO_REQUEST as u64 + best_block_num as u64),
				MAX_BLOCKS_TO_REQUEST as u32,
				&peer_id1,
			);

			let from = unwrap_from_block_number(request.from.clone());

			let mut resp_blocks = fork_blocks[best_block_num as usize..from as usize].to_vec();
			resp_blocks.reverse();

			let response = create_block_response(resp_blocks.clone());

			let res = sync.on_block_data(&peer_id1, Some(request), response).unwrap();
			assert!(matches!(
				res,
				OnBlockData::Import(_, blocks) if blocks.len() == MAX_BLOCKS_TO_REQUEST
			),);

			best_block_num += MAX_BLOCKS_TO_REQUEST as u32;

			let _ = sync.on_blocks_processed(
				MAX_BLOCKS_TO_REQUEST as usize,
				MAX_BLOCKS_TO_REQUEST as usize,
				resp_blocks
					.iter()
					.rev()
					.map(|b| {
						(
							Ok(BlockImportStatus::ImportedUnknown(
								*b.header().number(),
								Default::default(),
								Some(peer_id1),
							)),
							b.hash(),
						)
					})
					.collect(),
			);

			resp_blocks
				.into_iter()
				.rev()
				.for_each(|b| block_on(client.import(BlockOrigin::Own, b)).unwrap());
		}

		// Request the tip
		get_block_request(
			&mut sync,
			FromBlock::Hash(fork_blocks.last().unwrap().hash()),
			1,
			&peer_id1,
		);
	}

	#[test]
	fn syncs_fork_without_duplicate_requests() {
		sp_tracing::try_init_simple();

		let import_queue = Box::new(sc_consensus::import_queue::mock::MockImportQueueHandle::new());
		let (_chain_sync_network_provider, chain_sync_network_handle) =
			NetworkServiceProvider::new();
		let mut client = Arc::new(TestClientBuilder::new().build());
		let blocks = (0..MAX_BLOCKS_TO_LOOK_BACKWARDS * 4)
			.map(|_| build_block(&mut client, None, false))
			.collect::<Vec<_>>();

		let fork_blocks = {
			let mut client = Arc::new(TestClientBuilder::new().build());
			let fork_blocks = blocks[..MAX_BLOCKS_TO_LOOK_BACKWARDS as usize * 2]
				.into_iter()
				.inspect(|b| block_on(client.import(BlockOrigin::Own, (*b).clone())).unwrap())
				.cloned()
				.collect::<Vec<_>>();

			fork_blocks
				.into_iter()
				.chain(
					(0..MAX_BLOCKS_TO_LOOK_BACKWARDS * 2 + 1)
						.map(|_| build_block(&mut client, None, true)),
				)
				.collect::<Vec<_>>()
		};

		let info = client.info();

		let (mut sync, _) = ChainSync::new(
			SyncMode::Full,
			client.clone(),
			ProtocolId::from("test-protocol-name"),
			&Some(String::from("test-fork-id")),
			Roles::from(&Role::Full),
			Box::new(DefaultBlockAnnounceValidator),
			5,
			None,
			None,
			chain_sync_network_handle,
			import_queue,
			ProtocolName::from("block-request"),
			ProtocolName::from("state-request"),
			None,
		)
		.unwrap();

		let finalized_block = blocks[MAX_BLOCKS_TO_LOOK_BACKWARDS as usize * 2 - 1].clone();
		let just = (*b"TEST", Vec::new());
		client.finalize_block(finalized_block.hash(), Some(just)).unwrap();
		sync.update_chain_info(&info.best_hash, info.best_number);

		let peer_id1 = PeerId::random();

		let common_block = blocks[MAX_BLOCKS_TO_LOOK_BACKWARDS as usize / 2].clone();
		// Connect the node we will sync from
		sync.new_peer(peer_id1, common_block.hash(), *common_block.header().number())
			.unwrap();

		send_block_announce(fork_blocks.last().unwrap().header().clone(), &peer_id1, &mut sync);

		let mut request =
			get_block_request(&mut sync, FromBlock::Number(info.best_number), 1, &peer_id1);

		// Do the ancestor search
		loop {
			let block = &fork_blocks[unwrap_from_block_number(request.from.clone()) as usize - 1];
			let response = create_block_response(vec![block.clone()]);

			let on_block_data = sync.on_block_data(&peer_id1, Some(request), response).unwrap();
			request = if let OnBlockData::Request(_peer, request) = on_block_data {
				request
			} else {
				// We found the ancenstor
				break
			};

			log::trace!(target: "sync", "Request: {:?}", request);
		}

		// Now request and import the fork.
		let mut best_block_num = *finalized_block.header().number() as u32;
		let mut request = get_block_request(
			&mut sync,
			FromBlock::Number(MAX_BLOCKS_TO_REQUEST as u64 + best_block_num as u64),
			MAX_BLOCKS_TO_REQUEST as u32,
			&peer_id1,
		);
		let last_block_num = *fork_blocks.last().unwrap().header().number() as u32 - 1;
		while best_block_num < last_block_num {
			let from = unwrap_from_block_number(request.from.clone());

			let mut resp_blocks = fork_blocks[best_block_num as usize..from as usize].to_vec();
			resp_blocks.reverse();

			let response = create_block_response(resp_blocks.clone());

			let res = sync.on_block_data(&peer_id1, Some(request.clone()), response).unwrap();
			assert!(matches!(
				res,
				OnBlockData::Import(_, blocks) if blocks.len() == MAX_BLOCKS_TO_REQUEST
			),);

			best_block_num += MAX_BLOCKS_TO_REQUEST as u32;

			if best_block_num < last_block_num {
				// make sure we're not getting a duplicate request in the time before the blocks are
				// processed
				request = get_block_request(
					&mut sync,
					FromBlock::Number(MAX_BLOCKS_TO_REQUEST as u64 + best_block_num as u64),
					MAX_BLOCKS_TO_REQUEST as u32,
					&peer_id1,
				);
			}

			let mut notify_imported: Vec<_> = resp_blocks
				.iter()
				.rev()
				.map(|b| {
					(
						Ok(BlockImportStatus::ImportedUnknown(
							*b.header().number(),
							Default::default(),
							Some(peer_id1),
						)),
						b.hash(),
					)
				})
				.collect();

			// The import queue may send notifications in batches of varying size. So we simulate
			// this here by splitting the batch into 2 notifications.
			let second_batch = notify_imported.split_off(notify_imported.len() / 2);
			let _ = sync.on_blocks_processed(
				MAX_BLOCKS_TO_REQUEST as usize,
				MAX_BLOCKS_TO_REQUEST as usize,
				notify_imported,
			);

			let _ = sync.on_blocks_processed(
				MAX_BLOCKS_TO_REQUEST as usize,
				MAX_BLOCKS_TO_REQUEST as usize,
				second_batch,
			);

			resp_blocks
				.into_iter()
				.rev()
				.for_each(|b| block_on(client.import(BlockOrigin::Own, b)).unwrap());
		}

		// Request the tip
		get_block_request(
			&mut sync,
			FromBlock::Hash(fork_blocks.last().unwrap().hash()),
			1,
			&peer_id1,
		);
	}

	#[test]
	fn removes_target_fork_on_disconnect() {
		sp_tracing::try_init_simple();
		let import_queue = Box::new(sc_consensus::import_queue::mock::MockImportQueueHandle::new());
		let (_chain_sync_network_provider, chain_sync_network_handle) =
			NetworkServiceProvider::new();
		let mut client = Arc::new(TestClientBuilder::new().build());
		let blocks = (0..3).map(|_| build_block(&mut client, None, false)).collect::<Vec<_>>();

		let (mut sync, _) = ChainSync::new(
			SyncMode::Full,
			client.clone(),
			ProtocolId::from("test-protocol-name"),
			&Some(String::from("test-fork-id")),
			Roles::from(&Role::Full),
			Box::new(DefaultBlockAnnounceValidator),
			1,
			None,
			None,
			chain_sync_network_handle,
			import_queue,
			ProtocolName::from("block-request"),
			ProtocolName::from("state-request"),
			None,
		)
		.unwrap();

		let peer_id1 = PeerId::random();
		let common_block = blocks[1].clone();
		// Connect the node we will sync from
		sync.new_peer(peer_id1, common_block.hash(), *common_block.header().number())
			.unwrap();

		// Create a "new" header and announce it
		let mut header = blocks[0].header().clone();
		header.number = 4;
		send_block_announce(header, &peer_id1, &mut sync);
		assert!(sync.fork_targets.len() == 1);

		sync.peer_disconnected(&peer_id1);
		assert!(sync.fork_targets.len() == 0);
	}

	#[test]
	fn can_import_response_with_missing_blocks() {
		sp_tracing::try_init_simple();
		let import_queue = Box::new(sc_consensus::import_queue::mock::MockImportQueueHandle::new());
		let (_chain_sync_network_provider, chain_sync_network_handle) =
			NetworkServiceProvider::new();
		let mut client2 = Arc::new(TestClientBuilder::new().build());
		let blocks = (0..4).map(|_| build_block(&mut client2, None, false)).collect::<Vec<_>>();

		let empty_client = Arc::new(TestClientBuilder::new().build());

		let (mut sync, _) = ChainSync::new(
			SyncMode::Full,
			empty_client.clone(),
			ProtocolId::from("test-protocol-name"),
			&Some(String::from("test-fork-id")),
			Roles::from(&Role::Full),
			Box::new(DefaultBlockAnnounceValidator),
			1,
			None,
			None,
			chain_sync_network_handle,
			import_queue,
			ProtocolName::from("block-request"),
			ProtocolName::from("state-request"),
			None,
		)
		.unwrap();

		let peer_id1 = PeerId::random();
		let best_block = blocks[3].clone();
		sync.new_peer(peer_id1, best_block.hash(), *best_block.header().number())
			.unwrap();

		sync.peers.get_mut(&peer_id1).unwrap().state = PeerSyncState::Available;
		sync.peers.get_mut(&peer_id1).unwrap().common_number = 0;

		// Request all missing blocks and respond only with some.
		let request =
			get_block_request(&mut sync, FromBlock::Hash(best_block.hash()), 4, &peer_id1);
		let response =
			create_block_response(vec![blocks[3].clone(), blocks[2].clone(), blocks[1].clone()]);
		sync.on_block_data(&peer_id1, Some(request.clone()), response).unwrap();
		assert_eq!(sync.best_queued_number, 0);

		// Request should only contain the missing block.
		let request = get_block_request(&mut sync, FromBlock::Number(1), 1, &peer_id1);
		let response = create_block_response(vec![blocks[0].clone()]);
		sync.on_block_data(&peer_id1, Some(request), response).unwrap();
		assert_eq!(sync.best_queued_number, 4);
	}
	#[test]
	fn ancestor_search_repeat() {
		let state = AncestorSearchState::<Block>::BinarySearch(1, 3);
		assert!(handle_ancestor_search_state(&state, 2, true).is_none());
	}
}<|MERGE_RESOLUTION|>--- conflicted
+++ resolved
@@ -1397,12 +1397,7 @@
 		block_request_protocol_name: ProtocolName,
 		state_request_protocol_name: ProtocolName,
 		warp_sync_protocol_name: Option<ProtocolName>,
-<<<<<<< HEAD
 	) -> Result<(Self, NonDefaultSetConfig), ClientError> {
-=======
-	) -> Result<(Self, ChainSyncInterfaceHandle<B>, NonDefaultSetConfig), ClientError> {
-		let (tx, service_rx) = tracing_unbounded("mpsc_chain_sync", 100_000);
->>>>>>> ed82c874
 		let block_announce_config = Self::get_block_announce_proto_config(
 			protocol_id,
 			fork_id,
