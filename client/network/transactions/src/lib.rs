--- conflicted
+++ resolved
@@ -181,15 +181,10 @@
 				.fuse(),
 			pending_transactions: FuturesUnordered::new(),
 			pending_transactions_peers: HashMap::new(),
-<<<<<<< HEAD
 			network,
 			sync,
-			net_event_stream,
-			sync_event_stream,
-=======
-			service,
-			event_stream: event_stream.fuse(),
->>>>>>> f485d895
+			net_event_stream: net_event_stream.fuse(),
+			sync_event_stream: sync_event_stream.fuse(),
 			peers: HashMap::new(),
 			transaction_pool,
 			from_controller,
@@ -256,13 +251,9 @@
 	/// Syncing service.
 	sync: S,
 	/// Stream of networking events.
-<<<<<<< HEAD
-	net_event_stream: Pin<Box<dyn Stream<Item = Event> + Send>>,
+	net_event_stream: stream::Fuse<Pin<Box<dyn Stream<Item = Event> + Send>>>,
 	/// Receiver for syncing-related events.
-	sync_event_stream: Pin<Box<dyn Stream<Item = SyncEvent> + Send>>,
-=======
-	event_stream: stream::Fuse<Pin<Box<dyn Stream<Item = Event> + Send>>>,
->>>>>>> f485d895
+	sync_event_stream: stream::Fuse<Pin<Box<dyn Stream<Item = SyncEvent> + Send>>>,
 	// All connected peers
 	peers: HashMap<PeerId, Peer<H>>,
 	transaction_pool: Arc<dyn TransactionPool<H, B>>,
@@ -301,11 +292,7 @@
 						warn!(target: "sub-libp2p", "Inconsistent state, no peers for pending transaction!");
 					}
 				},
-<<<<<<< HEAD
-				network_event = self.net_event_stream.next().fuse() => {
-=======
-				network_event = self.event_stream.next() => {
->>>>>>> f485d895
+				network_event = self.net_event_stream.next() => {
 					if let Some(network_event) = network_event {
 						self.handle_network_event(network_event).await;
 					} else {
@@ -313,8 +300,7 @@
 						return;
 					}
 				},
-<<<<<<< HEAD
-				sync_event = self.sync_event_stream.next().fuse() => {
+				sync_event = self.sync_event_stream.next() => {
 					if let Some(sync_event) = sync_event {
 						self.handle_sync_event(sync_event);
 					} else {
@@ -322,10 +308,7 @@
 						return;
 					}
 				}
-				message = self.from_controller.select_next_some().fuse() => {
-=======
 				message = self.from_controller.select_next_some() => {
->>>>>>> f485d895
 					match message {
 						ToHandler::PropagateTransaction(hash) => self.propagate_transaction(&hash),
 						ToHandler::PropagateTransactions => self.propagate_transactions(),
