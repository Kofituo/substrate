// This file is part of Substrate.

// Copyright (C) 2017-2022 Parity Technologies (UK) Ltd.
// SPDX-License-Identifier: GPL-3.0-or-later WITH Classpath-exception-2.0

// This program is free software: you can redistribute it and/or modify
// it under the terms of the GNU General Public License as published by
// the Free Software Foundation, either version 3 of the License, or
// (at your option) any later version.

// This program is distributed in the hope that it will be useful,
// but WITHOUT ANY WARRANTY; without even the implied warranty of
// MERCHANTABILITY or FITNESS FOR A PARTICULAR PURPOSE. See the
// GNU General Public License for more details.

// You should have received a copy of the GNU General Public License
// along with this program. If not, see <https://www.gnu.org/licenses/>.

use crate::{
	build_network_future,
	client::{Client, ClientConfig},
	config::{Configuration, KeystoreConfig, PrometheusConfig},
	error::Error,
	metrics::MetricsService,
	start_rpc_servers, RpcHandlers, SpawnTaskHandle, TaskManager, TransactionPoolAdapter,
};
use futures::{channel::oneshot, future::ready, FutureExt, StreamExt};
use jsonrpsee::RpcModule;
use log::info;
use prometheus_endpoint::Registry;
use sc_chain_spec::get_extension;
use sc_client_api::{
	execution_extensions::ExecutionExtensions, proof_provider::ProofProvider, BadBlocks,
	BlockBackend, BlockchainEvents, ExecutorProvider, ForkBlocks, StorageProvider, UsageProvider,
};
use sc_client_db::{Backend, DatabaseSettings};
use sc_consensus::import_queue::ImportQueue;
use sc_executor::RuntimeVersionOf;
use sc_keystore::LocalKeystore;
use sc_network::{config::SyncMode, NetworkService};
use sc_network_bitswap::BitswapRequestHandler;
use sc_network_common::{
	service::{NetworkStateInfo, NetworkStatusProvider},
	sync::warp::WarpSyncProvider,
};
use sc_network_light::light_client_requests::handler::LightClientRequestHandler;
use sc_network_sync::{
	block_request_handler::BlockRequestHandler, state_request_handler::StateRequestHandler,
	warp_request_handler::RequestHandler as WarpSyncRequestHandler, ChainSync,
};
use sc_rpc::{
	author::{AuthorApiServer, LIMIT_MIXNET_QUERY_QUEUE},
	chain::ChainApiServer,
	offchain::OffchainApiServer,
	state::{ChildStateApiServer, StateApiServer},
	system::SystemApiServer,
	DenyUnsafe, SubscriptionTaskExecutor,
};
use sc_telemetry::{telemetry, ConnectionMessage, Telemetry, TelemetryHandle, SUBSTRATE_INFO};
use sc_transaction_pool_api::MaintainedTransactionPool;
use sc_utils::mpsc::{tracing_unbounded, TracingUnboundedSender};
use sp_api::{CallApiAt, ProvideRuntimeApi};
use sp_blockchain::{HeaderBackend, HeaderMetadata};
use sp_consensus::block_validation::{
	BlockAnnounceValidator, Chain, DefaultBlockAnnounceValidator,
};
use sp_core::traits::{CodeExecutor, SpawnNamed};
use sp_keystore::{CryptoStore, SyncCryptoStore, SyncCryptoStorePtr};
use sp_runtime::{
	generic::BlockId,
	traits::{Block as BlockT, BlockIdTo, NumberFor, Zero},
	BuildStorage,
};
use std::{str::FromStr, sync::Arc, time::SystemTime};

/// Full client type.
pub type TFullClient<TBl, TRtApi, TExec> =
	Client<TFullBackend<TBl>, TFullCallExecutor<TBl, TExec>, TBl, TRtApi>;

/// Full client backend type.
pub type TFullBackend<TBl> = sc_client_db::Backend<TBl>;

/// Full client call executor type.
pub type TFullCallExecutor<TBl, TExec> =
	crate::client::LocalCallExecutor<TBl, sc_client_db::Backend<TBl>, TExec>;

type TFullParts<TBl, TRtApi, TExec> =
	(TFullClient<TBl, TRtApi, TExec>, Arc<TFullBackend<TBl>>, KeystoreContainer, TaskManager);

trait AsCryptoStoreRef {
	fn keystore_ref(&self) -> Arc<dyn CryptoStore>;
	fn sync_keystore_ref(&self) -> Arc<dyn SyncCryptoStore>;
}

impl<T> AsCryptoStoreRef for Arc<T>
where
	T: CryptoStore + SyncCryptoStore + 'static,
{
	fn keystore_ref(&self) -> Arc<dyn CryptoStore> {
		self.clone()
	}
	fn sync_keystore_ref(&self) -> Arc<dyn SyncCryptoStore> {
		self.clone()
	}
}

/// Construct and hold different layers of Keystore wrappers
pub struct KeystoreContainer {
	remote: Option<Box<dyn AsCryptoStoreRef>>,
	local: Arc<LocalKeystore>,
}

impl KeystoreContainer {
	/// Construct KeystoreContainer
	pub fn new(config: &KeystoreConfig) -> Result<Self, Error> {
		let keystore = Arc::new(match config {
			KeystoreConfig::Path { path, password } =>
				LocalKeystore::open(path.clone(), password.clone())?,
			KeystoreConfig::InMemory => LocalKeystore::in_memory(),
		});

		Ok(Self { remote: Default::default(), local: keystore })
	}

	/// Set the remote keystore.
	/// Should be called right away at startup and not at runtime:
	/// even though this overrides any previously set remote store, it
	/// does not reset any references previously handed out - they will
	/// stick around.
	pub fn set_remote_keystore<T>(&mut self, remote: Arc<T>)
	where
		T: CryptoStore + SyncCryptoStore + 'static,
	{
		self.remote = Some(Box::new(remote))
	}

	/// Returns an adapter to the asynchronous keystore that implements `CryptoStore`
	pub fn keystore(&self) -> Arc<dyn CryptoStore> {
		if let Some(c) = self.remote.as_ref() {
			c.keystore_ref()
		} else {
			self.local.clone()
		}
	}

	/// Returns the synchronous keystore wrapper
	pub fn sync_keystore(&self) -> SyncCryptoStorePtr {
		if let Some(c) = self.remote.as_ref() {
			c.sync_keystore_ref()
		} else {
			self.local.clone() as SyncCryptoStorePtr
		}
	}

	/// Returns the local keystore if available
	///
	/// The function will return None if the available keystore is not a local keystore.
	///
	/// # Note
	///
	/// Using the [`LocalKeystore`] will result in loosing the ability to use any other keystore
	/// implementation, like a remote keystore for example. Only use this if you a certain that you
	/// require it!
	pub fn local_keystore(&self) -> Option<Arc<LocalKeystore>> {
		Some(self.local.clone())
	}
}

/// Creates a new full client for the given config.
pub fn new_full_client<TBl, TRtApi, TExec>(
	config: &Configuration,
	telemetry: Option<TelemetryHandle>,
	executor: TExec,
) -> Result<TFullClient<TBl, TRtApi, TExec>, Error>
where
	TBl: BlockT,
	TExec: CodeExecutor + RuntimeVersionOf + Clone,
{
	new_full_parts(config, telemetry, executor).map(|parts| parts.0)
}

/// Create the initial parts of a full node.
pub fn new_full_parts<TBl, TRtApi, TExec>(
	config: &Configuration,
	telemetry: Option<TelemetryHandle>,
	executor: TExec,
) -> Result<TFullParts<TBl, TRtApi, TExec>, Error>
where
	TBl: BlockT,
	TExec: CodeExecutor + RuntimeVersionOf + Clone,
{
	let keystore_container = KeystoreContainer::new(&config.keystore)?;

	let task_manager = {
		let registry = config.prometheus_config.as_ref().map(|cfg| &cfg.registry);
		TaskManager::new(config.tokio_handle.clone(), registry)?
	};

	let chain_spec = &config.chain_spec;
	let fork_blocks = get_extension::<ForkBlocks<TBl>>(chain_spec.extensions())
		.cloned()
		.unwrap_or_default();

	let bad_blocks = get_extension::<BadBlocks<TBl>>(chain_spec.extensions())
		.cloned()
		.unwrap_or_default();

	let (client, backend) = {
		let db_config = sc_client_db::DatabaseSettings {
			trie_cache_maximum_size: config.trie_cache_maximum_size,
			state_pruning: config.state_pruning.clone(),
			source: config.database.clone(),
			blocks_pruning: config.blocks_pruning,
		};

		let backend = new_db_backend(db_config)?;

		let extensions = sc_client_api::execution_extensions::ExecutionExtensions::new(
			config.execution_strategies.clone(),
			Some(keystore_container.sync_keystore()),
			sc_offchain::OffchainDb::factory_from_backend(&*backend),
		);

		let wasm_runtime_substitutes = config
			.chain_spec
			.code_substitutes()
			.into_iter()
			.map(|(n, c)| {
				let number = NumberFor::<TBl>::from_str(&n).map_err(|_| {
					Error::Application(Box::from(format!(
						"Failed to parse `{}` as block number for code substitutes. \
						 In an old version the key for code substitute was a block hash. \
						 Please update the chain spec to a version that is compatible with your node.",
						n
					)))
				})?;
				Ok((number, c))
			})
			.collect::<Result<std::collections::HashMap<_, _>, Error>>()?;

		let client = new_client(
			backend.clone(),
			executor,
			chain_spec.as_storage_builder(),
			fork_blocks,
			bad_blocks,
			extensions,
			Box::new(task_manager.spawn_handle()),
			config.prometheus_config.as_ref().map(|config| config.registry.clone()),
			telemetry,
			ClientConfig {
				offchain_worker_enabled: config.offchain_worker.enabled,
				offchain_indexing_api: config.offchain_worker.indexing_enabled,
				wasm_runtime_overrides: config.wasm_runtime_overrides.clone(),
				no_genesis: matches!(
					config.network.sync_mode,
					SyncMode::Fast { .. } | SyncMode::Warp { .. }
				),
				wasm_runtime_substitutes,
			},
		)?;

		(client, backend)
	};

	Ok((client, backend, keystore_container, task_manager))
}

/// Create an instance of default DB-backend backend.
pub fn new_db_backend<Block>(
	settings: DatabaseSettings,
) -> Result<Arc<Backend<Block>>, sp_blockchain::Error>
where
	Block: BlockT,
{
	const CANONICALIZATION_DELAY: u64 = 4096;

	Ok(Arc::new(Backend::new(settings, CANONICALIZATION_DELAY)?))
}

/// Create an instance of client backed by given backend.
pub fn new_client<E, Block, RA>(
	backend: Arc<Backend<Block>>,
	executor: E,
	genesis_storage: &dyn BuildStorage,
	fork_blocks: ForkBlocks<Block>,
	bad_blocks: BadBlocks<Block>,
	execution_extensions: ExecutionExtensions<Block>,
	spawn_handle: Box<dyn SpawnNamed>,
	prometheus_registry: Option<Registry>,
	telemetry: Option<TelemetryHandle>,
	config: ClientConfig<Block>,
) -> Result<
	crate::client::Client<
		Backend<Block>,
		crate::client::LocalCallExecutor<Block, Backend<Block>, E>,
		Block,
		RA,
	>,
	sp_blockchain::Error,
>
where
	Block: BlockT,
	E: CodeExecutor + RuntimeVersionOf,
{
	let executor = crate::client::LocalCallExecutor::new(
		backend.clone(),
		executor,
		spawn_handle,
		config.clone(),
	)?;
	crate::client::Client::new(
		backend,
		executor,
		genesis_storage,
		fork_blocks,
		bad_blocks,
		execution_extensions,
		prometheus_registry,
		telemetry,
		config,
	)
}

/// Shared network instance implementing a set of mandatory traits.
pub trait SpawnTaskNetwork<Block: BlockT>:
	sc_offchain::NetworkProvider
	+ NetworkStateInfo
	+ NetworkStatusProvider<Block>
	+ Send
	+ Sync
	+ 'static
{
}

impl<T, Block> SpawnTaskNetwork<Block> for T
where
	Block: BlockT,
	T: sc_offchain::NetworkProvider
		+ NetworkStateInfo
		+ NetworkStatusProvider<Block>
		+ Send
		+ Sync
		+ 'static,
{
}

/// Parameters to pass into `build`.
pub struct SpawnTasksParams<'a, TBl: BlockT, TCl, TExPool, TRpc, Backend> {
	/// The service configuration.
	pub config: Configuration,
	/// A shared client returned by `new_full_parts`.
	pub client: Arc<TCl>,
	/// A shared backend returned by `new_full_parts`.
	pub backend: Arc<Backend>,
	/// A task manager returned by `new_full_parts`.
	pub task_manager: &'a mut TaskManager,
	/// A shared keystore returned by `new_full_parts`.
	pub keystore: SyncCryptoStorePtr,
	/// A shared transaction pool.
	pub transaction_pool: Arc<TExPool>,
	/// Builds additional [`RpcModule`]s that should be added to the server
	pub rpc_builder:
		Box<dyn Fn(DenyUnsafe, SubscriptionTaskExecutor) -> Result<RpcModule<TRpc>, Error>>,
	/// A shared network instance.
	pub network: Arc<dyn SpawnTaskNetwork<TBl>>,
	/// A Sender for RPC requests.
	pub system_rpc_tx: TracingUnboundedSender<sc_rpc::system::Request<TBl>>,
<<<<<<< HEAD
	/// A Sender for mixnet message.
	pub mixnet_tx: futures::channel::mpsc::Sender<sc_rpc::author::SendToMixnet>,
=======
	/// Controller for transactions handlers
	pub tx_handler_controller:
		sc_network_transactions::TransactionsHandlerController<<TBl as BlockT>::Hash>,
>>>>>>> 952030cf
	/// Telemetry instance for this node.
	pub telemetry: Option<&'a mut Telemetry>,
}

/// Build a shared offchain workers instance.
pub fn build_offchain_workers<TBl, TCl>(
	config: &Configuration,
	spawn_handle: SpawnTaskHandle,
	client: Arc<TCl>,
	network: Arc<dyn sc_offchain::NetworkProvider + Send + Sync>,
) -> Option<Arc<sc_offchain::OffchainWorkers<TCl, TBl>>>
where
	TBl: BlockT,
	TCl: Send + Sync + ProvideRuntimeApi<TBl> + BlockchainEvents<TBl> + 'static,
	<TCl as ProvideRuntimeApi<TBl>>::Api: sc_offchain::OffchainWorkerApi<TBl>,
{
	let offchain_workers = Some(Arc::new(sc_offchain::OffchainWorkers::new(client.clone())));

	// Inform the offchain worker about new imported blocks
	if let Some(offchain) = offchain_workers.clone() {
		spawn_handle.spawn(
			"offchain-notifications",
			Some("offchain-worker"),
			sc_offchain::notification_future(
				config.role.is_authority(),
				client,
				offchain,
				Clone::clone(&spawn_handle),
				network,
			),
		);
	}

	offchain_workers
}

/// Spawn the tasks that are required to run a node.
pub fn spawn_tasks<TBl, TBackend, TExPool, TRpc, TCl>(
	params: SpawnTasksParams<TBl, TCl, TExPool, TRpc, TBackend>,
) -> Result<RpcHandlers, Error>
where
	TCl: ProvideRuntimeApi<TBl>
		+ HeaderMetadata<TBl, Error = sp_blockchain::Error>
		+ Chain<TBl>
		+ BlockBackend<TBl>
		+ BlockIdTo<TBl, Error = sp_blockchain::Error>
		+ ProofProvider<TBl>
		+ HeaderBackend<TBl>
		+ BlockchainEvents<TBl>
		+ ExecutorProvider<TBl>
		+ UsageProvider<TBl>
		+ StorageProvider<TBl, TBackend>
		+ CallApiAt<TBl>
		+ Send
		+ 'static,
	<TCl as ProvideRuntimeApi<TBl>>::Api: sp_api::Metadata<TBl>
		+ sc_offchain::OffchainWorkerApi<TBl>
		+ sp_transaction_pool::runtime_api::TaggedTransactionQueue<TBl>
		+ sp_session::SessionKeys<TBl>
		+ sp_api::ApiExt<TBl, StateBackend = TBackend::State>,
	TBl: BlockT,
	TBl::Hash: Unpin,
	TBl::Header: Unpin,
	TBackend: 'static + sc_client_api::backend::Backend<TBl> + Send,
	TExPool: MaintainedTransactionPool<Block = TBl, Hash = <TBl as BlockT>::Hash>
		+ parity_util_mem::MallocSizeOf
		+ 'static,
{
	let SpawnTasksParams {
		mut config,
		task_manager,
		client,
		backend,
		keystore,
		transaction_pool,
		rpc_builder,
		network,
		system_rpc_tx,
<<<<<<< HEAD
		mixnet_tx,
=======
		tx_handler_controller,
>>>>>>> 952030cf
		telemetry,
	} = params;

	let chain_info = client.usage_info().chain;

	sp_session::generate_initial_session_keys(
		client.clone(),
		&BlockId::Hash(chain_info.best_hash),
		config.dev_key_seed.clone().map(|s| vec![s]).unwrap_or_default(),
	)
	.map_err(|e| Error::Application(Box::new(e)))?;

	let sysinfo = sc_sysinfo::gather_sysinfo();
	sc_sysinfo::print_sysinfo(&sysinfo);

	let telemetry = telemetry
		.map(|telemetry| {
			init_telemetry(&mut config, network.clone(), client.clone(), telemetry, Some(sysinfo))
		})
		.transpose()?;

	info!("📦 Highest known block at #{}", chain_info.best_number);

	let spawn_handle = task_manager.spawn_handle();

	// Inform the tx pool about imported and finalized blocks.
	spawn_handle.spawn(
		"txpool-notifications",
		Some("transaction-pool"),
		sc_transaction_pool::notification_future(client.clone(), transaction_pool.clone()),
	);

	spawn_handle.spawn(
		"on-transaction-imported",
		Some("transaction-pool"),
		transaction_notifications(
			transaction_pool.clone(),
			tx_handler_controller,
			telemetry.clone(),
		),
	);

	// Prometheus metrics.
	let metrics_service =
		if let Some(PrometheusConfig { port, registry }) = config.prometheus_config.clone() {
			// Set static metrics.
			let metrics = MetricsService::with_prometheus(telemetry, &registry, &config)?;
			spawn_handle.spawn(
				"prometheus-endpoint",
				None,
				prometheus_endpoint::init_prometheus(port, registry).map(drop),
			);

			metrics
		} else {
			MetricsService::new(telemetry)
		};

	// Periodically updated metrics and telemetry updates.
	spawn_handle.spawn(
		"telemetry-periodic-send",
		None,
		metrics_service.run(client.clone(), transaction_pool.clone(), network.clone()),
	);

	let rpc_id_provider = config.rpc_id_provider.take();

	// jsonrpsee RPC
	let gen_rpc_module = |deny_unsafe: DenyUnsafe| {
		gen_rpc_module(
			deny_unsafe,
			task_manager.spawn_handle(),
			client.clone(),
			transaction_pool.clone(),
			keystore.clone(),
			system_rpc_tx.clone(),
			mixnet_tx.clone(),
			&config,
			backend.offchain_storage(),
			&*rpc_builder,
		)
	};

	let rpc = start_rpc_servers(&config, gen_rpc_module, rpc_id_provider)?;
	let rpc_handlers = RpcHandlers(Arc::new(gen_rpc_module(sc_rpc::DenyUnsafe::No)?.into()));

	// Spawn informant task
	spawn_handle.spawn(
		"informant",
		None,
		sc_informant::build(
			client.clone(),
			network,
			transaction_pool.clone(),
			config.informant_output_format,
		),
	);

	task_manager.keep_alive((config.base_path, rpc));

	Ok(rpc_handlers)
}

async fn transaction_notifications<Block, ExPool>(
	transaction_pool: Arc<ExPool>,
	tx_handler_controller: sc_network_transactions::TransactionsHandlerController<
		<Block as BlockT>::Hash,
	>,
	telemetry: Option<TelemetryHandle>,
) where
	Block: BlockT,
	ExPool: MaintainedTransactionPool<Block = Block, Hash = <Block as BlockT>::Hash>,
{
	// transaction notifications
	transaction_pool
		.import_notification_stream()
		.for_each(move |hash| {
			tx_handler_controller.propagate_transaction(hash);
			let status = transaction_pool.status();
			telemetry!(
				telemetry;
				SUBSTRATE_INFO;
				"txpool.import";
				"ready" => status.ready,
				"future" => status.future,
			);
			ready(())
		})
		.await;
}

fn init_telemetry<Block, Client, Network>(
	config: &mut Configuration,
	network: Network,
	client: Arc<Client>,
	telemetry: &mut Telemetry,
	sysinfo: Option<sc_telemetry::SysInfo>,
) -> sc_telemetry::Result<TelemetryHandle>
where
	Block: BlockT,
	Client: BlockBackend<Block>,
	Network: NetworkStateInfo,
{
	let genesis_hash = client.block_hash(Zero::zero()).ok().flatten().unwrap_or_default();
	let connection_message = ConnectionMessage {
		name: config.network.node_name.to_owned(),
		implementation: config.impl_name.to_owned(),
		version: config.impl_version.to_owned(),
		target_os: sc_sysinfo::TARGET_OS.into(),
		target_arch: sc_sysinfo::TARGET_ARCH.into(),
		target_env: sc_sysinfo::TARGET_ENV.into(),
		config: String::new(),
		chain: config.chain_spec.name().to_owned(),
		genesis_hash: format!("{:?}", genesis_hash),
		authority: config.role.is_authority(),
		startup_time: SystemTime::UNIX_EPOCH
			.elapsed()
			.map(|dur| dur.as_millis())
			.unwrap_or(0)
			.to_string(),
		network_id: network.local_peer_id().to_base58(),
		sysinfo,
	};

	telemetry.start_telemetry(connection_message)?;

	Ok(telemetry.handle())
}

fn gen_rpc_module<TBl, TBackend, TCl, TRpc, TExPool>(
	deny_unsafe: DenyUnsafe,
	spawn_handle: SpawnTaskHandle,
	client: Arc<TCl>,
	transaction_pool: Arc<TExPool>,
	keystore: SyncCryptoStorePtr,
	system_rpc_tx: TracingUnboundedSender<sc_rpc::system::Request<TBl>>,
	mixnet_tx: futures::channel::mpsc::Sender<sc_rpc::author::SendToMixnet>,
	config: &Configuration,
	offchain_storage: Option<<TBackend as sc_client_api::backend::Backend<TBl>>::OffchainStorage>,
	rpc_builder: &(dyn Fn(DenyUnsafe, SubscriptionTaskExecutor) -> Result<RpcModule<TRpc>, Error>),
) -> Result<RpcModule<()>, Error>
where
	TBl: BlockT,
	TCl: ProvideRuntimeApi<TBl>
		+ BlockchainEvents<TBl>
		+ HeaderBackend<TBl>
		+ HeaderMetadata<TBl, Error = sp_blockchain::Error>
		+ ExecutorProvider<TBl>
		+ CallApiAt<TBl>
		+ ProofProvider<TBl>
		+ StorageProvider<TBl, TBackend>
		+ BlockBackend<TBl>
		+ Send
		+ Sync
		+ 'static,
	TBackend: sc_client_api::backend::Backend<TBl> + 'static,
	<TCl as ProvideRuntimeApi<TBl>>::Api: sp_session::SessionKeys<TBl> + sp_api::Metadata<TBl>,
	TExPool: MaintainedTransactionPool<Block = TBl, Hash = <TBl as BlockT>::Hash> + 'static,
	TBl::Hash: Unpin,
	TBl::Header: Unpin,
{
	let system_info = sc_rpc::system::SystemInfo {
		chain_name: config.chain_spec.name().into(),
		impl_name: config.impl_name.clone(),
		impl_version: config.impl_version.clone(),
		properties: config.chain_spec.properties(),
		chain_type: config.chain_spec.chain_type(),
	};

	let mut rpc_api = RpcModule::new(());
	let task_executor = Arc::new(spawn_handle);

	let (chain, state, child_state) = {
		let chain = sc_rpc::chain::new_full(client.clone(), task_executor.clone()).into_rpc();
		let (state, child_state) = sc_rpc::state::new_full(
			client.clone(),
			task_executor.clone(),
			deny_unsafe,
			config.rpc_max_payload,
		);
		let state = state.into_rpc();
		let child_state = child_state.into_rpc();

		(chain, state, child_state)
	};

	let author = sc_rpc::author::Author::new(
		client.clone(),
		transaction_pool,
		keystore,
		mixnet_tx,
		deny_unsafe,
		task_executor.clone(),
	)
	.into_rpc();

	let system = sc_rpc::system::System::new(system_info, system_rpc_tx, deny_unsafe).into_rpc();

	if let Some(storage) = offchain_storage {
		let offchain = sc_rpc::offchain::Offchain::new(storage, deny_unsafe).into_rpc();

		rpc_api.merge(offchain).map_err(|e| Error::Application(e.into()))?;
	}

	rpc_api.merge(chain).map_err(|e| Error::Application(e.into()))?;
	rpc_api.merge(author).map_err(|e| Error::Application(e.into()))?;
	rpc_api.merge(system).map_err(|e| Error::Application(e.into()))?;
	rpc_api.merge(state).map_err(|e| Error::Application(e.into()))?;
	rpc_api.merge(child_state).map_err(|e| Error::Application(e.into()))?;
	// Additional [`RpcModule`]s defined in the node to fit the specific blockchain
	let extra_rpcs = rpc_builder(deny_unsafe, task_executor.clone())?;
	rpc_api.merge(extra_rpcs).map_err(|e| Error::Application(e.into()))?;

	Ok(rpc_api)
}

/// Parameters to pass into `build_network`.
pub struct BuildNetworkParams<'a, TBl: BlockT, TExPool, TImpQu, TCl> {
	/// The service configuration.
	pub config: &'a Configuration,
	/// A shared client returned by `new_full_parts`.
	pub client: Arc<TCl>,
	/// A shared transaction pool.
	pub transaction_pool: Arc<TExPool>,
	/// A handle for spawning tasks.
	pub spawn_handle: SpawnTaskHandle,
	/// An import queue.
	pub import_queue: TImpQu,
	/// A block announce validator builder.
	pub block_announce_validator_builder:
		Option<Box<dyn FnOnce(Arc<TCl>) -> Box<dyn BlockAnnounceValidator<TBl> + Send> + Send>>,
	/// An optional warp sync provider.
	pub warp_sync: Option<Arc<dyn WarpSyncProvider<TBl>>>,
	/// Mixnet worker access if running.
	pub mixnet: Option<(
		sc_mixnet::SinkToWorker,
		sc_mixnet::StreamFromWorker,
		futures::channel::mpsc::Sender<sc_network::MixnetCommand>,
	)>,
}
/// Build the network service, the network status sinks and an RPC sender.
pub fn build_network<TBl, TExPool, TImpQu, TCl>(
	params: BuildNetworkParams<TBl, TExPool, TImpQu, TCl>,
) -> Result<
	(
		Arc<NetworkService<TBl, <TBl as BlockT>::Hash>>,
		TracingUnboundedSender<sc_rpc::system::Request<TBl>>,
<<<<<<< HEAD
		futures::channel::mpsc::Sender<sc_rpc::author::SendToMixnet>,
=======
		sc_network_transactions::TransactionsHandlerController<<TBl as BlockT>::Hash>,
>>>>>>> 952030cf
		NetworkStarter,
	),
	Error,
>
where
	TBl: BlockT,
	TCl: ProvideRuntimeApi<TBl>
		+ HeaderMetadata<TBl, Error = sp_blockchain::Error>
		+ Chain<TBl>
		+ BlockBackend<TBl>
		+ BlockIdTo<TBl, Error = sp_blockchain::Error>
		+ ProofProvider<TBl>
		+ HeaderBackend<TBl>
		+ BlockchainEvents<TBl>
		+ 'static,
	TExPool: MaintainedTransactionPool<Block = TBl, Hash = <TBl as BlockT>::Hash> + 'static,
	TImpQu: ImportQueue<TBl> + 'static,
{
	let BuildNetworkParams {
		config,
		client,
		transaction_pool,
		spawn_handle,
		import_queue,
		block_announce_validator_builder,
		warp_sync,
		mixnet,
	} = params;

	let mut request_response_protocol_configs = Vec::new();

	if warp_sync.is_none() && config.network.sync_mode.is_warp() {
		return Err("Warp sync enabled, but no warp sync provider configured.".into())
	}

	if client.requires_full_sync() {
		match config.network.sync_mode {
			SyncMode::Fast { .. } => return Err("Fast sync doesn't work for archive nodes".into()),
			SyncMode::Warp => return Err("Warp sync doesn't work for archive nodes".into()),
			SyncMode::Full => {},
		}
	}

	let protocol_id = config.protocol_id();

	let block_announce_validator = if let Some(f) = block_announce_validator_builder {
		f(client.clone())
	} else {
		Box::new(DefaultBlockAnnounceValidator)
	};

	let block_request_protocol_config = {
		// Allow both outgoing and incoming requests.
		let (handler, protocol_config) = BlockRequestHandler::new(
			&protocol_id,
			config.chain_spec.fork_id(),
			client.clone(),
			config.network.default_peers_set.in_peers as usize +
				config.network.default_peers_set.out_peers as usize,
		);
		spawn_handle.spawn("block-request-handler", Some("networking"), handler.run());
		protocol_config
	};

	let state_request_protocol_config = {
		// Allow both outgoing and incoming requests.
		let (handler, protocol_config) = StateRequestHandler::new(
			&protocol_id,
			config.chain_spec.fork_id(),
			client.clone(),
			config.network.default_peers_set_num_full as usize,
		);
		spawn_handle.spawn("state-request-handler", Some("networking"), handler.run());
		protocol_config
	};

	let (warp_sync_provider, warp_sync_protocol_config) = warp_sync
		.map(|provider| {
			// Allow both outgoing and incoming requests.
			let (handler, protocol_config) = WarpSyncRequestHandler::new(
				protocol_id.clone(),
				client
					.block_hash(0u32.into())
					.ok()
					.flatten()
					.expect("Genesis block exists; qed"),
				config.chain_spec.fork_id(),
				provider.clone(),
			);
			spawn_handle.spawn("warp-sync-request-handler", Some("networking"), handler.run());
			(Some(provider), Some(protocol_config))
		})
		.unwrap_or_default();

	let light_client_request_protocol_config = {
		// Allow both outgoing and incoming requests.
		let (handler, protocol_config) = LightClientRequestHandler::new(
			&protocol_id,
			config.chain_spec.fork_id(),
			client.clone(),
		);
		spawn_handle.spawn("light-client-request-handler", Some("networking"), handler.run());
		protocol_config
	};

	let chain_sync = ChainSync::new(
		match config.network.sync_mode {
			SyncMode::Full => sc_network_common::sync::SyncMode::Full,
			SyncMode::Fast { skip_proofs, storage_chain_mode } =>
				sc_network_common::sync::SyncMode::LightState { skip_proofs, storage_chain_mode },
			SyncMode::Warp => sc_network_common::sync::SyncMode::Warp,
		},
		client.clone(),
		block_announce_validator,
		config.network.max_parallel_downloads,
		warp_sync_provider,
	)?;

	request_response_protocol_configs.push(config.network.ipfs_server.then(|| {
		let (handler, protocol_config) = BitswapRequestHandler::new(client.clone());
		spawn_handle.spawn("bitswap-request-handler", Some("networking"), handler.run());
		protocol_config
	}));

	let mut network_params = sc_network::config::Params {
		role: config.role.clone(),
		executor: {
			let spawn_handle = Clone::clone(&spawn_handle);
			Some(Box::new(move |fut| {
				spawn_handle.spawn("libp2p-node", Some("networking"), fut);
			}))
		},
		network_config: config.network.clone(),
		chain: client.clone(),
		protocol_id: protocol_id.clone(),
		fork_id: config.chain_spec.fork_id().map(ToOwned::to_owned),
		import_queue: Box::new(import_queue),
		chain_sync: Box::new(chain_sync),
		metrics_registry: config.prometheus_config.as_ref().map(|config| config.registry.clone()),
		block_request_protocol_config,
		state_request_protocol_config,
		warp_sync_protocol_config,
		light_client_request_protocol_config,
<<<<<<< HEAD
		mixnet,
=======
		request_response_protocol_configs: request_response_protocol_configs
			.into_iter()
			.flatten()
			.collect::<Vec<_>>(),
>>>>>>> 952030cf
	};

	// crate transactions protocol and add it to the list of supported protocols of `network_params`
	let transactions_handler_proto = sc_network_transactions::TransactionsHandlerPrototype::new(
		protocol_id.clone(),
		client
			.block_hash(0u32.into())
			.ok()
			.flatten()
			.expect("Genesis block exists; qed"),
		config.chain_spec.fork_id(),
	);
	network_params
		.network_config
		.extra_sets
		.insert(0, transactions_handler_proto.set_config());

	let has_bootnodes = !network_params.network_config.boot_nodes.is_empty();
	let network_mut = sc_network::NetworkWorker::new(network_params)?;
	let network = network_mut.service().clone();

	let (tx_handler, tx_handler_controller) = transactions_handler_proto.build(
		network.clone(),
		Arc::new(TransactionPoolAdapter { pool: transaction_pool, client: client.clone() }),
		config.prometheus_config.as_ref().map(|config| &config.registry),
	)?;
	spawn_handle.spawn("network-transactions-handler", Some("networking"), tx_handler.run());

	let (system_rpc_tx, system_rpc_rx) = tracing_unbounded("mpsc_system_rpc");
	let (mixnet_tx, mixnet_rx) = futures::channel::mpsc::channel(LIMIT_MIXNET_QUERY_QUEUE);

	let future = build_network_future(
		config.role.clone(),
		network_mut,
		client,
		system_rpc_rx,
		mixnet_rx,
		has_bootnodes,
		config.announce_block,
	);

	// TODO: Normally, one is supposed to pass a list of notifications protocols supported by the
	// node through the `NetworkConfiguration` struct. But because this function doesn't know in
	// advance which components, such as GrandPa or Polkadot, will be plugged on top of the
	// service, it is unfortunately not possible to do so without some deep refactoring. To bypass
	// this problem, the `NetworkService` provides a `register_notifications_protocol` method that
	// can be called even after the network has been initialized. However, we want to avoid the
	// situation where `register_notifications_protocol` is called *after* the network actually
	// connects to other peers. For this reason, we delay the process of the network future until
	// the user calls `NetworkStarter::start_network`.
	//
	// This entire hack should eventually be removed in favour of passing the list of protocols
	// through the configuration.
	//
	// See also https://github.com/paritytech/substrate/issues/6827
	let (network_start_tx, network_start_rx) = oneshot::channel();

	// The network worker is responsible for gathering all network messages and processing
	// them. This is quite a heavy task, and at the time of the writing of this comment it
	// frequently happens that this future takes several seconds or in some situations
	// even more than a minute until it has processed its entire queue. This is clearly an
	// issue, and ideally we would like to fix the network future to take as little time as
	// possible, but we also take the extra harm-prevention measure to execute the networking
	// future using `spawn_blocking`.
	spawn_handle.spawn_blocking("network-worker", Some("networking"), async move {
		if network_start_rx.await.is_err() {
			log::warn!(
				"The NetworkStart returned as part of `build_network` has been silently dropped"
			);
			// This `return` might seem unnecessary, but we don't want to make it look like
			// everything is working as normal even though the user is clearly misusing the API.
			return
		}

		future.await
	});

<<<<<<< HEAD
	Ok((network, system_rpc_tx, mixnet_tx, NetworkStarter(network_start_tx)))
=======
	Ok((network, system_rpc_tx, tx_handler_controller, NetworkStarter(network_start_tx)))
>>>>>>> 952030cf
}

/// Object used to start the network.
#[must_use]
pub struct NetworkStarter(oneshot::Sender<()>);

impl NetworkStarter {
	/// Create a new NetworkStarter
	pub fn new(sender: oneshot::Sender<()>) -> Self {
		NetworkStarter(sender)
	}

	/// Start the network. Call this after all sub-components have been initialized.
	///
	/// > **Note**: If you don't call this function, the networking will not work.
	pub fn start_network(self) {
		let _ = self.0.send(());
	}
}<|MERGE_RESOLUTION|>--- conflicted
+++ resolved
@@ -366,14 +366,11 @@
 	pub network: Arc<dyn SpawnTaskNetwork<TBl>>,
 	/// A Sender for RPC requests.
 	pub system_rpc_tx: TracingUnboundedSender<sc_rpc::system::Request<TBl>>,
-<<<<<<< HEAD
 	/// A Sender for mixnet message.
 	pub mixnet_tx: futures::channel::mpsc::Sender<sc_rpc::author::SendToMixnet>,
-=======
 	/// Controller for transactions handlers
 	pub tx_handler_controller:
 		sc_network_transactions::TransactionsHandlerController<<TBl as BlockT>::Hash>,
->>>>>>> 952030cf
 	/// Telemetry instance for this node.
 	pub telemetry: Option<&'a mut Telemetry>,
 }
@@ -452,11 +449,8 @@
 		rpc_builder,
 		network,
 		system_rpc_tx,
-<<<<<<< HEAD
 		mixnet_tx,
-=======
 		tx_handler_controller,
->>>>>>> 952030cf
 		telemetry,
 	} = params;
 
@@ -744,11 +738,8 @@
 	(
 		Arc<NetworkService<TBl, <TBl as BlockT>::Hash>>,
 		TracingUnboundedSender<sc_rpc::system::Request<TBl>>,
-<<<<<<< HEAD
 		futures::channel::mpsc::Sender<sc_rpc::author::SendToMixnet>,
-=======
 		sc_network_transactions::TransactionsHandlerController<<TBl as BlockT>::Hash>,
->>>>>>> 952030cf
 		NetworkStarter,
 	),
 	Error,
@@ -892,14 +883,11 @@
 		state_request_protocol_config,
 		warp_sync_protocol_config,
 		light_client_request_protocol_config,
-<<<<<<< HEAD
 		mixnet,
-=======
 		request_response_protocol_configs: request_response_protocol_configs
 			.into_iter()
 			.flatten()
 			.collect::<Vec<_>>(),
->>>>>>> 952030cf
 	};
 
 	// crate transactions protocol and add it to the list of supported protocols of `network_params`
@@ -977,11 +965,7 @@
 		future.await
 	});
 
-<<<<<<< HEAD
-	Ok((network, system_rpc_tx, mixnet_tx, NetworkStarter(network_start_tx)))
-=======
-	Ok((network, system_rpc_tx, tx_handler_controller, NetworkStarter(network_start_tx)))
->>>>>>> 952030cf
+	Ok((network, system_rpc_tx, tx_handler_controller, mixnet_tx, NetworkStarter(network_start_tx)))
 }
 
 /// Object used to start the network.
