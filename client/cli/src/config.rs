--- conflicted
+++ resolved
@@ -526,14 +526,8 @@
 			)?,
 			keystore_remote,
 			keystore,
-<<<<<<< HEAD
-			database: self.database_config(&config_dir, database_cache_size, database, &role)?,
+			database: self.database_config(&config_dir, database_cache_size, database)?,
 			trie_cache_maximum_size: self.trie_cache_maximum_size()?,
-=======
-			database: self.database_config(&config_dir, database_cache_size, database)?,
-			state_cache_size: self.state_cache_size()?,
-			state_cache_child_ratio: self.state_cache_child_ratio()?,
->>>>>>> c172d0f6
 			state_pruning: self.state_pruning()?,
 			keep_blocks: self.keep_blocks()?,
 			wasm_method: self.wasm_method()?,
