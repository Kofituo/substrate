// This file is part of Substrate.

// Copyright (C) 2017-2022 Parity Technologies (UK) Ltd.
// SPDX-License-Identifier: GPL-3.0-or-later WITH Classpath-exception-2.0

// This program is free software: you can redistribute it and/or modify
// it under the terms of the GNU General Public License as published by
// the Free Software Foundation, either version 3 of the License, or
// (at your option) any later version.

// This program is distributed in the hope that it will be useful,
// but WITHOUT ANY WARRANTY; without even the implied warranty of
// MERCHANTABILITY or FITNESS FOR A PARTICULAR PURPOSE. See the
// GNU General Public License for more details.

// You should have received a copy of the GNU General Public License
// along with this program. If not, see <https://www.gnu.org/licenses/>.

//! Client backend that is backed by a database.
//!
//! # Canonicality vs. Finality
//!
//! Finality indicates that a block will not be reverted, according to the consensus algorithm,
//! while canonicality indicates that the block may be reverted, but we will be unable to do so,
//! having discarded heavy state that will allow a chain reorganization.
//!
//! Finality implies canonicality but not vice-versa.

#![warn(missing_docs)]

pub mod offchain;

#[cfg(any(feature = "with-kvdb-rocksdb", test))]
pub mod bench;

mod children;
#[cfg(feature = "with-parity-db")]
mod parity_db;
mod stats;
mod storage_cache;
#[cfg(any(feature = "with-kvdb-rocksdb", test))]
mod upgrade;
mod utils;

use linked_hash_map::LinkedHashMap;
use log::{debug, trace, warn};
use parking_lot::{Mutex, RwLock};
use std::{
	collections::{HashMap, HashSet},
	default, io,
	path::{Path, PathBuf},
	sync::Arc,
};

use crate::{
	stats::StateUsageStats,
	storage_cache::{new_shared_cache, CachingState, SharedCache, SyncingCachingState},
	utils::{meta_keys, read_db, read_meta, DatabaseType, Meta},
};
use codec::{Decode, Encode};
use hash_db::Prefix;
use sc_client_api::{
	backend::NewBlockState,
	leaves::{FinalizationDisplaced, LeafSet},
	utils::is_descendent_of,
	IoInfo, MemoryInfo, MemorySize, UsageInfo,
};
use sc_state_db::StateDb;
use sp_arithmetic::traits::Saturating;
use sp_blockchain::{
	well_known_cache_keys, Backend as _, CachedHeaderMetadata, Error as ClientError, HeaderBackend,
	HeaderMetadata, HeaderMetadataCache, Result as ClientResult,
};
use sp_core::{
	offchain::OffchainOverlayedChange,
	storage::{well_known_keys, ChildInfo},
};
use sp_database::Transaction;
use sp_runtime::{
	generic::BlockId,
	traits::{
		Block as BlockT, Hash, HashFor, Header as HeaderT, NumberFor, One, SaturatedConversion,
		Zero,
	},
	Justification, Justifications, StateVersion, Storage,
};
use sp_state_machine::{
	backend::Backend as StateBackend, ChildStorageCollection, DBValue, IndexOperation,
	OffchainChangesCollection, StateMachineStats, StorageCollection, UsageInfo as StateUsageInfo,
};
use sp_trie::{cache::SharedTrieNodeCache, prefixed_key, MemoryDB, PrefixedMemoryDB};

// Re-export the Database trait so that one can pass an implementation of it.
pub use sc_state_db::PruningMode;
pub use sp_database::Database;

#[cfg(any(feature = "with-kvdb-rocksdb", test))]
pub use bench::BenchmarkingState;

const CACHE_HEADERS: usize = 8;

/// Default value for storage cache child ratio.
const DEFAULT_CHILD_RATIO: (usize, usize) = (1, 10);

/// DB-backed patricia trie state, transaction type is an overlay of changes to commit.
pub type DbState<B> =
	sp_state_machine::TrieBackend<Arc<dyn sp_state_machine::Storage<HashFor<B>>>, HashFor<B>>;

/// Builder for [`DbState`].
pub type DbStateBuilder<B> = sp_state_machine::TrieBackendBuilder<
	Arc<dyn sp_state_machine::Storage<HashFor<B>>>,
	HashFor<B>,
>;

/// Length of a [`DbHash`].
const DB_HASH_LEN: usize = 32;

/// Hash type that this backend uses for the database.
pub type DbHash = sp_core::H256;

/// An extrinsic entry in the database.
#[derive(Debug, Encode, Decode)]
enum DbExtrinsic<B: BlockT> {
	/// Extrinsic that contains indexed data.
	Indexed {
		/// Hash of the indexed part.
		hash: DbHash,
		/// Extrinsic header.
		header: Vec<u8>,
	},
	/// Complete extrinsic data.
	Full(B::Extrinsic),
}

/// A reference tracking state.
///
/// It makes sure that the hash we are using stays pinned in storage
/// until this structure is dropped.
pub struct RefTrackingState<Block: BlockT> {
	state: DbState<Block>,
	storage: Arc<StorageDb<Block>>,
	parent_hash: Option<Block::Hash>,
}

impl<B: BlockT> RefTrackingState<B> {
	fn new(state: DbState<B>, storage: Arc<StorageDb<B>>, parent_hash: Option<B::Hash>) -> Self {
		RefTrackingState { state, parent_hash, storage }
	}
}

impl<B: BlockT> Drop for RefTrackingState<B> {
	fn drop(&mut self) {
		if let Some(hash) = &self.parent_hash {
			self.storage.state_db.unpin(hash);
		}
	}
}

impl<Block: BlockT> std::fmt::Debug for RefTrackingState<Block> {
	fn fmt(&self, f: &mut std::fmt::Formatter<'_>) -> std::fmt::Result {
		write!(f, "Block {:?}", self.parent_hash)
	}
}

impl<B: BlockT> StateBackend<HashFor<B>> for RefTrackingState<B> {
	type Error = <DbState<B> as StateBackend<HashFor<B>>>::Error;
	type Transaction = <DbState<B> as StateBackend<HashFor<B>>>::Transaction;
	type TrieBackendStorage = <DbState<B> as StateBackend<HashFor<B>>>::TrieBackendStorage;

	fn storage(&self, key: &[u8]) -> Result<Option<Vec<u8>>, Self::Error> {
		self.state.storage(key)
	}

	fn storage_hash(&self, key: &[u8]) -> Result<Option<B::Hash>, Self::Error> {
		self.state.storage_hash(key)
	}

	fn child_storage(
		&self,
		child_info: &ChildInfo,
		key: &[u8],
	) -> Result<Option<Vec<u8>>, Self::Error> {
		self.state.child_storage(child_info, key)
	}

	fn exists_storage(&self, key: &[u8]) -> Result<bool, Self::Error> {
		self.state.exists_storage(key)
	}

	fn exists_child_storage(
		&self,
		child_info: &ChildInfo,
		key: &[u8],
	) -> Result<bool, Self::Error> {
		self.state.exists_child_storage(child_info, key)
	}

	fn next_storage_key(&self, key: &[u8]) -> Result<Option<Vec<u8>>, Self::Error> {
		self.state.next_storage_key(key)
	}

	fn next_child_storage_key(
		&self,
		child_info: &ChildInfo,
		key: &[u8],
	) -> Result<Option<Vec<u8>>, Self::Error> {
		self.state.next_child_storage_key(child_info, key)
	}

	fn for_keys_with_prefix<F: FnMut(&[u8])>(&self, prefix: &[u8], f: F) {
		self.state.for_keys_with_prefix(prefix, f)
	}

	fn for_key_values_with_prefix<F: FnMut(&[u8], &[u8])>(&self, prefix: &[u8], f: F) {
		self.state.for_key_values_with_prefix(prefix, f)
	}

	fn apply_to_key_values_while<F: FnMut(Vec<u8>, Vec<u8>) -> bool>(
		&self,
		child_info: Option<&ChildInfo>,
		prefix: Option<&[u8]>,
		start_at: Option<&[u8]>,
		f: F,
		allow_missing: bool,
	) -> Result<bool, Self::Error> {
		self.state
			.apply_to_key_values_while(child_info, prefix, start_at, f, allow_missing)
	}

	fn apply_to_keys_while<F: FnMut(&[u8]) -> bool>(
		&self,
		child_info: Option<&ChildInfo>,
		prefix: Option<&[u8]>,
		f: F,
	) {
		self.state.apply_to_keys_while(child_info, prefix, f)
	}

	fn for_child_keys_with_prefix<F: FnMut(&[u8])>(
		&self,
		child_info: &ChildInfo,
		prefix: &[u8],
		f: F,
	) {
		self.state.for_child_keys_with_prefix(child_info, prefix, f)
	}

	fn storage_root<'a>(
		&self,
		delta: impl Iterator<Item = (&'a [u8], Option<&'a [u8]>)>,
		state_version: StateVersion,
	) -> (B::Hash, Self::Transaction)
	where
		B::Hash: Ord,
	{
		self.state.storage_root(delta, state_version)
	}

	fn child_storage_root<'a>(
		&self,
		child_info: &ChildInfo,
		delta: impl Iterator<Item = (&'a [u8], Option<&'a [u8]>)>,
		state_version: StateVersion,
	) -> (B::Hash, bool, Self::Transaction)
	where
		B::Hash: Ord,
	{
		self.state.child_storage_root(child_info, delta, state_version)
	}

	fn pairs(&self) -> Vec<(Vec<u8>, Vec<u8>)> {
		self.state.pairs()
	}

	fn keys(&self, prefix: &[u8]) -> Vec<Vec<u8>> {
		self.state.keys(prefix)
	}

	fn child_keys(&self, child_info: &ChildInfo, prefix: &[u8]) -> Vec<Vec<u8>> {
		self.state.child_keys(child_info, prefix)
	}

	fn as_trie_backend(
		&self,
	) -> Option<&sp_state_machine::TrieBackend<Self::TrieBackendStorage, HashFor<B>>> {
		self.state.as_trie_backend()
	}

	fn register_overlay_stats(&self, stats: &StateMachineStats) {
		self.state.register_overlay_stats(stats);
	}

	fn usage_info(&self) -> StateUsageInfo {
		self.state.usage_info()
	}
}

pub struct TrieNodeCacheSettings {
	pub enable: bool,
	pub fast_cache: bool,
}

impl Default for TrieNodeCacheSettings {
	fn default() -> Self {
		Self { enable: false, fast_cache: false }
	}
}

/// Database settings.
pub struct DatabaseSettings {
	/// State cache size.
	pub state_cache_size: usize,
	/// Ratio of cache size dedicated to child tries.
	pub state_cache_child_ratio: Option<(usize, usize)>,
	/// State pruning mode.
	pub state_pruning: PruningMode,
	/// Where to find the database.
	pub source: DatabaseSource,
	/// Block pruning mode.
	pub keep_blocks: KeepBlocks,
<<<<<<< HEAD
	/// Block body/Transaction storage scheme.
	pub transaction_storage: TransactionStorageMode,
	pub trie_node_cache_settings: TrieNodeCacheSettings,
=======
>>>>>>> c9fc99d2
}

/// Block pruning settings.
#[derive(Debug, Clone, Copy)]
pub enum KeepBlocks {
	/// Keep full block history.
	All,
	/// Keep N recent finalized blocks.
	Some(u32),
}

/// Where to find the database..
#[derive(Debug, Clone)]
pub enum DatabaseSource {
	/// Check given path, and see if there is an existing database there. If it's either `RocksDb`
	/// or `ParityDb`, use it. If there is none, create a new instance of `ParityDb`.
	Auto {
		/// Path to the paritydb database.
		paritydb_path: PathBuf,
		/// Path to the rocksdb database.
		rocksdb_path: PathBuf,
		/// Cache size in MiB. Used only by `RocksDb` variant of `DatabaseSource`.
		cache_size: usize,
	},
	/// Load a RocksDB database from a given path. Recommended for most uses.
	RocksDb {
		/// Path to the database.
		path: PathBuf,
		/// Cache size in MiB.
		cache_size: usize,
	},

	/// Load a ParityDb database from a given path.
	ParityDb {
		/// Path to the database.
		path: PathBuf,
	},

	/// Use a custom already-open database.
	Custom(Arc<dyn Database<DbHash>>),
}

impl DatabaseSource {
	/// Return path for databases that are stored on disk.
	pub fn path(&self) -> Option<&Path> {
		match self {
			// as per https://github.com/paritytech/substrate/pull/9500#discussion_r684312550
			//
			// IIUC this is needed for polkadot to create its own dbs, so until it can use parity db
			// I would think rocksdb, but later parity-db.
			DatabaseSource::Auto { paritydb_path, .. } => Some(&paritydb_path),
			DatabaseSource::RocksDb { path, .. } | DatabaseSource::ParityDb { path } => Some(&path),
			DatabaseSource::Custom(..) => None,
		}
	}

	/// Set path for databases that are stored on disk.
	pub fn set_path(&mut self, p: &Path) -> bool {
		match self {
			DatabaseSource::Auto { ref mut paritydb_path, .. } => {
				*paritydb_path = p.into();
				true
			},
			DatabaseSource::RocksDb { ref mut path, .. } |
			DatabaseSource::ParityDb { ref mut path } => {
				*path = p.into();
				true
			},
			DatabaseSource::Custom(..) => false,
		}
	}
}

impl std::fmt::Display for DatabaseSource {
	fn fmt(&self, f: &mut std::fmt::Formatter<'_>) -> std::fmt::Result {
		let name = match self {
			DatabaseSource::Auto { .. } => "Auto",
			DatabaseSource::RocksDb { .. } => "RocksDb",
			DatabaseSource::ParityDb { .. } => "ParityDb",
			DatabaseSource::Custom(_) => "Custom",
		};
		write!(f, "{}", name)
	}
}

pub(crate) mod columns {
	pub const META: u32 = crate::utils::COLUMN_META;
	pub const STATE: u32 = 1;
	pub const STATE_META: u32 = 2;
	/// maps hashes to lookup keys and numbers to canon hashes.
	pub const KEY_LOOKUP: u32 = 3;
	pub const HEADER: u32 = 4;
	pub const BODY: u32 = 5;
	pub const JUSTIFICATIONS: u32 = 6;
	pub const AUX: u32 = 8;
	/// Offchain workers local storage
	pub const OFFCHAIN: u32 = 9;
	/// Transactions
	pub const TRANSACTION: u32 = 11;
	pub const BODY_INDEX: u32 = 12;
}

struct PendingBlock<Block: BlockT> {
	header: Block::Header,
	justifications: Option<Justifications>,
	body: Option<Vec<Block::Extrinsic>>,
	indexed_body: Option<Vec<Vec<u8>>>,
	leaf_state: NewBlockState,
}

// wrapper that implements trait required for state_db
struct StateMetaDb<'a>(&'a dyn Database<DbHash>);

impl<'a> sc_state_db::MetaDb for StateMetaDb<'a> {
	type Error = io::Error;

	fn get_meta(&self, key: &[u8]) -> Result<Option<Vec<u8>>, Self::Error> {
		Ok(self.0.get(columns::STATE_META, key))
	}
}

struct MetaUpdate<Block: BlockT> {
	pub hash: Block::Hash,
	pub number: NumberFor<Block>,
	pub is_best: bool,
	pub is_finalized: bool,
	pub with_state: bool,
}

fn cache_header<Hash: std::cmp::Eq + std::hash::Hash, Header>(
	cache: &mut LinkedHashMap<Hash, Option<Header>>,
	hash: Hash,
	header: Option<Header>,
) {
	cache.insert(hash, header);
	while cache.len() > CACHE_HEADERS {
		cache.pop_front();
	}
}

/// Block database
pub struct BlockchainDb<Block: BlockT> {
	db: Arc<dyn Database<DbHash>>,
	meta: Arc<RwLock<Meta<NumberFor<Block>, Block::Hash>>>,
	leaves: RwLock<LeafSet<Block::Hash, NumberFor<Block>>>,
	header_metadata_cache: Arc<HeaderMetadataCache<Block>>,
	header_cache: Mutex<LinkedHashMap<Block::Hash, Option<Block::Header>>>,
}

impl<Block: BlockT> BlockchainDb<Block> {
	fn new(db: Arc<dyn Database<DbHash>>) -> ClientResult<Self> {
		let meta = read_meta::<Block>(&*db, columns::HEADER)?;
		let leaves = LeafSet::read_from_db(&*db, columns::META, meta_keys::LEAF_PREFIX)?;
		Ok(BlockchainDb {
			db,
			leaves: RwLock::new(leaves),
			meta: Arc::new(RwLock::new(meta)),
			header_metadata_cache: Arc::new(HeaderMetadataCache::default()),
			header_cache: Default::default(),
		})
	}

	fn update_meta(&self, update: MetaUpdate<Block>) {
		let MetaUpdate { hash, number, is_best, is_finalized, with_state } = update;
		let mut meta = self.meta.write();
		if number.is_zero() {
			meta.genesis_hash = hash;
		}

		if is_best {
			meta.best_number = number;
			meta.best_hash = hash;
		}

		if is_finalized {
			if with_state {
				meta.finalized_state = Some((hash.clone(), number));
			}
			meta.finalized_number = number;
			meta.finalized_hash = hash;
		}
	}

	fn update_block_gap(&self, gap: Option<(NumberFor<Block>, NumberFor<Block>)>) {
		let mut meta = self.meta.write();
		meta.block_gap = gap;
	}
}

impl<Block: BlockT> sc_client_api::blockchain::HeaderBackend<Block> for BlockchainDb<Block> {
	fn header(&self, id: BlockId<Block>) -> ClientResult<Option<Block::Header>> {
		match &id {
			BlockId::Hash(h) => {
				let mut cache = self.header_cache.lock();
				if let Some(result) = cache.get_refresh(h) {
					return Ok(result.clone())
				}
				let header =
					utils::read_header(&*self.db, columns::KEY_LOOKUP, columns::HEADER, id)?;
				cache_header(&mut cache, h.clone(), header.clone());
				Ok(header)
			},
			BlockId::Number(_) =>
				utils::read_header(&*self.db, columns::KEY_LOOKUP, columns::HEADER, id),
		}
	}

	fn info(&self) -> sc_client_api::blockchain::Info<Block> {
		let meta = self.meta.read();
		sc_client_api::blockchain::Info {
			best_hash: meta.best_hash,
			best_number: meta.best_number,
			genesis_hash: meta.genesis_hash,
			finalized_hash: meta.finalized_hash,
			finalized_number: meta.finalized_number,
			finalized_state: meta.finalized_state.clone(),
			number_leaves: self.leaves.read().count(),
			block_gap: meta.block_gap,
		}
	}

	fn status(&self, id: BlockId<Block>) -> ClientResult<sc_client_api::blockchain::BlockStatus> {
		let exists = match id {
			BlockId::Hash(_) => self.header(id)?.is_some(),
			BlockId::Number(n) => n <= self.meta.read().best_number,
		};
		match exists {
			true => Ok(sc_client_api::blockchain::BlockStatus::InChain),
			false => Ok(sc_client_api::blockchain::BlockStatus::Unknown),
		}
	}

	fn number(&self, hash: Block::Hash) -> ClientResult<Option<NumberFor<Block>>> {
		Ok(self.header_metadata(hash).ok().map(|header_metadata| header_metadata.number))
	}

	fn hash(&self, number: NumberFor<Block>) -> ClientResult<Option<Block::Hash>> {
		self.header(BlockId::Number(number))
			.and_then(|maybe_header| match maybe_header {
				Some(header) => Ok(Some(header.hash().clone())),
				None => Ok(None),
			})
	}
}

impl<Block: BlockT> sc_client_api::blockchain::Backend<Block> for BlockchainDb<Block> {
	fn body(&self, id: BlockId<Block>) -> ClientResult<Option<Vec<Block::Extrinsic>>> {
		if let Some(body) = read_db(&*self.db, columns::KEY_LOOKUP, columns::BODY, id)? {
			// Plain body
			match Decode::decode(&mut &body[..]) {
				Ok(body) => return Ok(Some(body)),
				Err(err) =>
					return Err(sp_blockchain::Error::Backend(format!(
						"Error decoding body: {}",
						err
					))),
			}
		}

		if let Some(index) = read_db(&*self.db, columns::KEY_LOOKUP, columns::BODY_INDEX, id)? {
			match Vec::<DbExtrinsic<Block>>::decode(&mut &index[..]) {
				Ok(index) => {
					let mut body = Vec::new();
					for ex in index {
						match ex {
							DbExtrinsic::Indexed { hash, header } => {
								match self.db.get(columns::TRANSACTION, hash.as_ref()) {
									Some(t) => {
										let mut input =
											utils::join_input(header.as_ref(), t.as_ref());
										let ex = Block::Extrinsic::decode(&mut input).map_err(
											|err| {
												sp_blockchain::Error::Backend(format!(
													"Error decoding indexed extrinsic: {}",
													err
												))
											},
										)?;
										body.push(ex);
									},
									None =>
										return Err(sp_blockchain::Error::Backend(format!(
											"Missing indexed transaction {:?}",
											hash
										))),
								};
							},
							DbExtrinsic::Full(ex) => {
								body.push(ex);
							},
						}
					}
					return Ok(Some(body))
				},
				Err(err) =>
					return Err(sp_blockchain::Error::Backend(format!(
						"Error decoding body list: {}",
						err
					))),
			}
		}
		Ok(None)
	}

	fn justifications(&self, id: BlockId<Block>) -> ClientResult<Option<Justifications>> {
		match read_db(&*self.db, columns::KEY_LOOKUP, columns::JUSTIFICATIONS, id)? {
			Some(justifications) => match Decode::decode(&mut &justifications[..]) {
				Ok(justifications) => Ok(Some(justifications)),
				Err(err) =>
					return Err(sp_blockchain::Error::Backend(format!(
						"Error decoding justifications: {}",
						err
					))),
			},
			None => Ok(None),
		}
	}

	fn last_finalized(&self) -> ClientResult<Block::Hash> {
		Ok(self.meta.read().finalized_hash.clone())
	}

	fn leaves(&self) -> ClientResult<Vec<Block::Hash>> {
		Ok(self.leaves.read().hashes())
	}

	fn children(&self, parent_hash: Block::Hash) -> ClientResult<Vec<Block::Hash>> {
		children::read_children(&*self.db, columns::META, meta_keys::CHILDREN_PREFIX, parent_hash)
	}

	fn indexed_transaction(&self, hash: &Block::Hash) -> ClientResult<Option<Vec<u8>>> {
		Ok(self.db.get(columns::TRANSACTION, hash.as_ref()))
	}

	fn has_indexed_transaction(&self, hash: &Block::Hash) -> ClientResult<bool> {
		Ok(self.db.contains(columns::TRANSACTION, hash.as_ref()))
	}

	fn block_indexed_body(&self, id: BlockId<Block>) -> ClientResult<Option<Vec<Vec<u8>>>> {
		let body = match read_db(&*self.db, columns::KEY_LOOKUP, columns::BODY_INDEX, id)? {
			Some(body) => body,
			None => return Ok(None),
		};
		match Vec::<DbExtrinsic<Block>>::decode(&mut &body[..]) {
			Ok(index) => {
				let mut transactions = Vec::new();
				for ex in index.into_iter() {
					if let DbExtrinsic::Indexed { hash, .. } = ex {
						match self.db.get(columns::TRANSACTION, hash.as_ref()) {
							Some(t) => transactions.push(t),
							None =>
								return Err(sp_blockchain::Error::Backend(format!(
									"Missing indexed transaction {:?}",
									hash
								))),
						}
					}
				}
				Ok(Some(transactions))
			},
			Err(err) =>
				Err(sp_blockchain::Error::Backend(format!("Error decoding body list: {}", err))),
		}
	}
}

impl<Block: BlockT> HeaderMetadata<Block> for BlockchainDb<Block> {
	type Error = sp_blockchain::Error;

	fn header_metadata(
		&self,
		hash: Block::Hash,
	) -> Result<CachedHeaderMetadata<Block>, Self::Error> {
		self.header_metadata_cache.header_metadata(hash).map_or_else(
			|| {
				self.header(BlockId::hash(hash))?
					.map(|header| {
						let header_metadata = CachedHeaderMetadata::from(&header);
						self.header_metadata_cache
							.insert_header_metadata(header_metadata.hash, header_metadata.clone());
						header_metadata
					})
					.ok_or_else(|| {
						ClientError::UnknownBlock(format!(
							"Header was not found in the database: {:?}",
							hash
						))
					})
			},
			Ok,
		)
	}

	fn insert_header_metadata(&self, hash: Block::Hash, metadata: CachedHeaderMetadata<Block>) {
		self.header_metadata_cache.insert_header_metadata(hash, metadata)
	}

	fn remove_header_metadata(&self, hash: Block::Hash) {
		self.header_cache.lock().remove(&hash);
		self.header_metadata_cache.remove_header_metadata(hash);
	}
}

/// Database transaction
pub struct BlockImportOperation<Block: BlockT> {
	old_state: SyncingCachingState<RefTrackingState<Block>, Block>,
	db_updates: PrefixedMemoryDB<HashFor<Block>>,
	storage_updates: StorageCollection,
	child_storage_updates: ChildStorageCollection,
	offchain_storage_updates: OffchainChangesCollection,
	pending_block: Option<PendingBlock<Block>>,
	aux_ops: Vec<(Vec<u8>, Option<Vec<u8>>)>,
	finalized_blocks: Vec<(BlockId<Block>, Option<Justification>)>,
	set_head: Option<BlockId<Block>>,
	commit_state: bool,
	index_ops: Vec<IndexOperation>,
}

impl<Block: BlockT> BlockImportOperation<Block> {
	fn apply_offchain(&mut self, transaction: &mut Transaction<DbHash>) {
		let mut count = 0;
		for ((prefix, key), value_operation) in self.offchain_storage_updates.drain(..) {
			count += 1;
			let key = crate::offchain::concatenate_prefix_and_key(&prefix, &key);
			match value_operation {
				OffchainOverlayedChange::SetValue(val) =>
					transaction.set_from_vec(columns::OFFCHAIN, &key, val),
				OffchainOverlayedChange::Remove => transaction.remove(columns::OFFCHAIN, &key),
			}
		}

		if count > 0 {
			log::debug!(target: "sc_offchain", "Applied {} offchain indexing changes.", count);
		}
	}

	fn apply_aux(&mut self, transaction: &mut Transaction<DbHash>) {
		for (key, maybe_val) in self.aux_ops.drain(..) {
			match maybe_val {
				Some(val) => transaction.set_from_vec(columns::AUX, &key, val),
				None => transaction.remove(columns::AUX, &key),
			}
		}
	}

	fn apply_new_state(
		&mut self,
		storage: Storage,
		state_version: StateVersion,
	) -> ClientResult<Block::Hash> {
		if storage.top.keys().any(|k| well_known_keys::is_child_storage_key(&k)) {
			return Err(sp_blockchain::Error::InvalidState.into())
		}

		let child_delta = storage.children_default.iter().map(|(_storage_key, child_content)| {
			(
				&child_content.child_info,
				child_content.data.iter().map(|(k, v)| (&k[..], Some(&v[..]))),
			)
		});

		let (root, transaction) = self.old_state.full_storage_root(
			storage.top.iter().map(|(k, v)| (&k[..], Some(&v[..]))),
			child_delta,
			state_version,
		);

		self.db_updates = transaction;
		Ok(root)
	}
}

impl<Block: BlockT> sc_client_api::backend::BlockImportOperation<Block>
	for BlockImportOperation<Block>
{
	type State = SyncingCachingState<RefTrackingState<Block>, Block>;

	fn state(&self) -> ClientResult<Option<&Self::State>> {
		Ok(Some(&self.old_state))
	}

	fn set_block_data(
		&mut self,
		header: Block::Header,
		body: Option<Vec<Block::Extrinsic>>,
		indexed_body: Option<Vec<Vec<u8>>>,
		justifications: Option<Justifications>,
		leaf_state: NewBlockState,
	) -> ClientResult<()> {
		assert!(self.pending_block.is_none(), "Only one block per operation is allowed");
		self.pending_block =
			Some(PendingBlock { header, body, indexed_body, justifications, leaf_state });
		Ok(())
	}

	fn update_cache(&mut self, _cache: HashMap<well_known_cache_keys::Id, Vec<u8>>) {
		// Currently cache isn't implemented on full nodes.
	}

	fn update_db_storage(&mut self, update: PrefixedMemoryDB<HashFor<Block>>) -> ClientResult<()> {
		self.db_updates = update;
		Ok(())
	}

	fn reset_storage(
		&mut self,
		storage: Storage,
		state_version: StateVersion,
	) -> ClientResult<Block::Hash> {
		let root = self.apply_new_state(storage, state_version)?;
		self.commit_state = true;
		Ok(root)
	}

	fn set_genesis_state(
		&mut self,
		storage: Storage,
		commit: bool,
		state_version: StateVersion,
	) -> ClientResult<Block::Hash> {
		let root = self.apply_new_state(storage, state_version)?;
		self.commit_state = commit;
		Ok(root)
	}

	fn insert_aux<I>(&mut self, ops: I) -> ClientResult<()>
	where
		I: IntoIterator<Item = (Vec<u8>, Option<Vec<u8>>)>,
	{
		self.aux_ops.append(&mut ops.into_iter().collect());
		Ok(())
	}

	fn update_storage(
		&mut self,
		update: StorageCollection,
		child_update: ChildStorageCollection,
	) -> ClientResult<()> {
		self.storage_updates = update;
		self.child_storage_updates = child_update;
		Ok(())
	}

	fn update_offchain_storage(
		&mut self,
		offchain_update: OffchainChangesCollection,
	) -> ClientResult<()> {
		self.offchain_storage_updates = offchain_update;
		Ok(())
	}

	fn mark_finalized(
		&mut self,
		block: BlockId<Block>,
		justification: Option<Justification>,
	) -> ClientResult<()> {
		self.finalized_blocks.push((block, justification));
		Ok(())
	}

	fn mark_head(&mut self, block: BlockId<Block>) -> ClientResult<()> {
		assert!(self.set_head.is_none(), "Only one set head per operation is allowed");
		self.set_head = Some(block);
		Ok(())
	}

	fn update_transaction_index(&mut self, index_ops: Vec<IndexOperation>) -> ClientResult<()> {
		self.index_ops = index_ops;
		Ok(())
	}
}

struct StorageDb<Block: BlockT> {
	pub db: Arc<dyn Database<DbHash>>,
	pub state_db: StateDb<Block::Hash, Vec<u8>>,
	prefix_keys: bool,
}

impl<Block: BlockT> sp_state_machine::Storage<HashFor<Block>> for StorageDb<Block> {
	fn get(&self, key: &Block::Hash, prefix: Prefix) -> Result<Option<DBValue>, String> {
		if self.prefix_keys {
			let key = prefixed_key::<HashFor<Block>>(key, prefix);
			self.state_db.get(&key, self)
		} else {
			self.state_db.get(key.as_ref(), self)
		}
		.map_err(|e| format!("Database backend error: {:?}", e))
	}
}

impl<Block: BlockT> sc_state_db::NodeDb for StorageDb<Block> {
	type Error = io::Error;
	type Key = [u8];

	fn get(&self, key: &[u8]) -> Result<Option<Vec<u8>>, Self::Error> {
		Ok(self.db.get(columns::STATE, key))
	}
}

struct DbGenesisStorage<Block: BlockT> {
	root: Block::Hash,
	storage: PrefixedMemoryDB<HashFor<Block>>,
}

impl<Block: BlockT> DbGenesisStorage<Block> {
	pub fn new(root: Block::Hash, storage: PrefixedMemoryDB<HashFor<Block>>) -> Self {
		DbGenesisStorage { root, storage }
	}
}

impl<Block: BlockT> sp_state_machine::Storage<HashFor<Block>> for DbGenesisStorage<Block> {
	fn get(&self, key: &Block::Hash, prefix: Prefix) -> Result<Option<DBValue>, String> {
		use hash_db::HashDB;
		Ok(self.storage.get(key, prefix))
	}
}

struct EmptyStorage<Block: BlockT>(pub Block::Hash);

impl<Block: BlockT> EmptyStorage<Block> {
	pub fn new() -> Self {
		let mut root = Block::Hash::default();
		let mut mdb = MemoryDB::<HashFor<Block>>::default();
		// both triedbmut are the same on empty storage.
		sp_trie::trie_types::TrieDBMutBuilderV1::<HashFor<Block>>::new(&mut mdb, &mut root).build();
		EmptyStorage(root)
	}
}

impl<Block: BlockT> sp_state_machine::Storage<HashFor<Block>> for EmptyStorage<Block> {
	fn get(&self, _key: &Block::Hash, _prefix: Prefix) -> Result<Option<DBValue>, String> {
		Ok(None)
	}
}

/// Frozen `value` at time `at`.
///
/// Used as inner structure under lock in `FrozenForDuration`.
struct Frozen<T: Clone> {
	at: std::time::Instant,
	value: Option<T>,
}

/// Some value frozen for period of time.
///
/// If time `duration` not passed since the value was instantiated,
/// current frozen value is returned. Otherwise, you have to provide
/// a new value which will be again frozen for `duration`.
pub(crate) struct FrozenForDuration<T: Clone> {
	duration: std::time::Duration,
	value: parking_lot::Mutex<Frozen<T>>,
}

impl<T: Clone> FrozenForDuration<T> {
	fn new(duration: std::time::Duration) -> Self {
		Self { duration, value: Frozen { at: std::time::Instant::now(), value: None }.into() }
	}

	fn take_or_else<F>(&self, f: F) -> T
	where
		F: FnOnce() -> T,
	{
		let mut lock = self.value.lock();
		let now = std::time::Instant::now();
		if now.saturating_duration_since(lock.at) > self.duration || lock.value.is_none() {
			let new_value = f();
			lock.at = now;
			lock.value = Some(new_value.clone());
			new_value
		} else {
			lock.value.as_ref().expect("Checked with in branch above; qed").clone()
		}
	}
}

/// Disk backend.
///
/// Disk backend keeps data in a key-value store. In archive mode, trie nodes are kept from all
/// blocks. Otherwise, trie nodes are kept only from some recent blocks.
pub struct Backend<Block: BlockT> {
	storage: Arc<StorageDb<Block>>,
	offchain_storage: offchain::LocalStorage,
	blockchain: BlockchainDb<Block>,
	canonicalization_delay: u64,
	shared_cache: SharedCache<Block>,
	import_lock: Arc<RwLock<()>>,
	is_archive: bool,
	keep_blocks: KeepBlocks,
	io_stats: FrozenForDuration<(kvdb::IoStats, StateUsageInfo)>,
	state_usage: Arc<StateUsageStats>,
	genesis_state: RwLock<Option<Arc<DbGenesisStorage<Block>>>>,
	trie_node_cache: Option<sp_trie::cache::SharedTrieNodeCache<HashFor<Block>>>,
}

impl<Block: BlockT> Backend<Block> {
	/// Create a new instance of database backend.
	///
	/// The pruning window is how old a block must be before the state is pruned.
	pub fn new(config: DatabaseSettings, canonicalization_delay: u64) -> ClientResult<Self> {
		let db = crate::utils::open_database::<Block>(&config, DatabaseType::Full)?;
		Self::from_database(db as Arc<_>, canonicalization_delay, &config)
	}

	/// Create new memory-backed client backend for tests.
	#[cfg(any(test, feature = "test-helpers"))]
	pub fn new_test(keep_blocks: u32, canonicalization_delay: u64) -> Self {
		Self::new_test_with_tx_storage(keep_blocks, canonicalization_delay)
	}

	/// Create new memory-backed client backend for tests.
	#[cfg(any(test, feature = "test-helpers"))]
	pub fn new_test_with_tx_storage(keep_blocks: u32, canonicalization_delay: u64) -> Self {
		let db = kvdb_memorydb::create(crate::utils::NUM_COLUMNS);
		let db = sp_database::as_database(db);
		let db_setting = DatabaseSettings {
			state_cache_size: 16777216,
			state_cache_child_ratio: Some((50, 100)),
			state_pruning: PruningMode::keep_blocks(keep_blocks),
			source: DatabaseSource::Custom(db),
			keep_blocks: KeepBlocks::Some(keep_blocks),
<<<<<<< HEAD
			transaction_storage,
			trie_node_cache_settings: Default::default(),
=======
>>>>>>> c9fc99d2
		};

		Self::new(db_setting, canonicalization_delay).expect("failed to create test-db")
	}

	/// Expose the Database that is used by this backend.
	/// The second argument is the Column that stores the State.
	///
	/// Should only be needed for benchmarking.
	#[cfg(any(feature = "runtime-benchmarks"))]
	pub fn expose_db(&self) -> (Arc<dyn sp_database::Database<DbHash>>, sp_database::ColumnId) {
		(self.storage.db.clone(), columns::STATE)
	}

	/// Expose the Storage that is used by this backend.
	///
	/// Should only be needed for benchmarking.
	#[cfg(any(feature = "runtime-benchmarks"))]
	pub fn expose_storage(&self) -> Arc<dyn sp_state_machine::Storage<HashFor<Block>>> {
		self.storage.clone()
	}

	fn from_database(
		db: Arc<dyn Database<DbHash>>,
		canonicalization_delay: u64,
		config: &DatabaseSettings,
	) -> ClientResult<Self> {
		let is_archive_pruning = config.state_pruning.is_archive();
		let blockchain = BlockchainDb::new(db.clone())?;
		let map_e = |e: sc_state_db::Error<io::Error>| sp_blockchain::Error::from_state_db(e);
		let state_db: StateDb<_, _> = StateDb::new(
			config.state_pruning.clone(),
			!db.supports_ref_counting(),
			&StateMetaDb(&*db),
		)
		.map_err(map_e)?;
		let storage_db =
			StorageDb { db: db.clone(), state_db, prefix_keys: !db.supports_ref_counting() };
		let offchain_storage = offchain::LocalStorage::new(db.clone());

		let backend = Backend {
			storage: Arc::new(storage_db),
			offchain_storage,
			blockchain,
			canonicalization_delay,
			shared_cache: new_shared_cache(
				config.state_cache_size,
				config.state_cache_child_ratio.unwrap_or(DEFAULT_CHILD_RATIO),
			),
			import_lock: Default::default(),
			is_archive: is_archive_pruning,
			io_stats: FrozenForDuration::new(std::time::Duration::from_secs(1)),
			state_usage: Arc::new(StateUsageStats::new()),
			keep_blocks: config.keep_blocks.clone(),
			genesis_state: RwLock::new(None),
			trie_node_cache: config
				.trie_node_cache_settings
				.enable
				.then(|| SharedTrieNodeCache::new(config.trie_node_cache_settings.fast_cache)),
		};

		// Older DB versions have no last state key. Check if the state is available and set it.
		let info = backend.blockchain.info();
		if info.finalized_state.is_none() &&
			info.finalized_hash != Default::default() &&
			sc_client_api::Backend::have_state_at(
				&backend,
				&info.finalized_hash,
				info.finalized_number,
			) {
			backend.blockchain.update_meta(MetaUpdate {
				hash: info.finalized_hash,
				number: info.finalized_number,
				is_best: info.finalized_hash == info.best_hash,
				is_finalized: true,
				with_state: true,
			});
		}
		Ok(backend)
	}

	/// Handle setting head within a transaction. `route_to` should be the last
	/// block that existed in the database. `best_to` should be the best block
	/// to be set.
	///
	/// In the case where the new best block is a block to be imported, `route_to`
	/// should be the parent of `best_to`. In the case where we set an existing block
	/// to be best, `route_to` should equal to `best_to`.
	fn set_head_with_transaction(
		&self,
		transaction: &mut Transaction<DbHash>,
		route_to: Block::Hash,
		best_to: (NumberFor<Block>, Block::Hash),
	) -> ClientResult<(Vec<Block::Hash>, Vec<Block::Hash>)> {
		let mut enacted = Vec::default();
		let mut retracted = Vec::default();

		let (best_number, best_hash) = best_to;

		let meta = self.blockchain.meta.read();

		if meta.best_number > best_number &&
			(meta.best_number - best_number).saturated_into::<u64>() >
				self.canonicalization_delay
		{
			return Err(sp_blockchain::Error::SetHeadTooOld.into())
		}

		let parent_exists =
			self.blockchain.status(BlockId::Hash(route_to))? == sp_blockchain::BlockStatus::InChain;

		// Cannot find tree route with empty DB or when imported a detached block.
		if meta.best_hash != Default::default() && parent_exists {
			let tree_route = sp_blockchain::tree_route(&self.blockchain, meta.best_hash, route_to)?;

			// uncanonicalize: check safety violations and ensure the numbers no longer
			// point to these block hashes in the key mapping.
			for r in tree_route.retracted() {
				if r.hash == meta.finalized_hash {
					warn!(
						"Potential safety failure: reverting finalized block {:?}",
						(&r.number, &r.hash)
					);

					return Err(sp_blockchain::Error::NotInFinalizedChain.into())
				}

				retracted.push(r.hash.clone());
				utils::remove_number_to_key_mapping(transaction, columns::KEY_LOOKUP, r.number)?;
			}

			// canonicalize: set the number lookup to map to this block's hash.
			for e in tree_route.enacted() {
				enacted.push(e.hash.clone());
				utils::insert_number_to_key_mapping(
					transaction,
					columns::KEY_LOOKUP,
					e.number,
					e.hash,
				)?;
			}
		}

		let lookup_key = utils::number_and_hash_to_lookup_key(best_number, &best_hash)?;
		transaction.set_from_vec(columns::META, meta_keys::BEST_BLOCK, lookup_key);
		utils::insert_number_to_key_mapping(
			transaction,
			columns::KEY_LOOKUP,
			best_number,
			best_hash,
		)?;

		Ok((enacted, retracted))
	}

	fn ensure_sequential_finalization(
		&self,
		header: &Block::Header,
		last_finalized: Option<Block::Hash>,
	) -> ClientResult<()> {
		let last_finalized =
			last_finalized.unwrap_or_else(|| self.blockchain.meta.read().finalized_hash);
		if last_finalized != self.blockchain.meta.read().genesis_hash &&
			*header.parent_hash() != last_finalized
		{
			return Err(sp_blockchain::Error::NonSequentialFinalization(format!(
				"Last finalized {:?} not parent of {:?}",
				last_finalized,
				header.hash()
			))
			.into())
		}
		Ok(())
	}

	fn finalize_block_with_transaction(
		&self,
		transaction: &mut Transaction<DbHash>,
		hash: &Block::Hash,
		header: &Block::Header,
		last_finalized: Option<Block::Hash>,
		justification: Option<Justification>,
		finalization_displaced: &mut Option<FinalizationDisplaced<Block::Hash, NumberFor<Block>>>,
	) -> ClientResult<MetaUpdate<Block>> {
		// TODO: ensure best chain contains this block.
		let number = *header.number();
		self.ensure_sequential_finalization(header, last_finalized)?;
		let with_state = sc_client_api::Backend::have_state_at(self, &hash, number);

		self.note_finalized(transaction, header, *hash, finalization_displaced, with_state)?;

		if let Some(justification) = justification {
			transaction.set_from_vec(
				columns::JUSTIFICATIONS,
				&utils::number_and_hash_to_lookup_key(number, hash)?,
				Justifications::from(justification).encode(),
			);
		}
		Ok(MetaUpdate { hash: *hash, number, is_best: false, is_finalized: true, with_state })
	}

	// performs forced canonicalization with a delay after importing a non-finalized block.
	fn force_delayed_canonicalize(
		&self,
		transaction: &mut Transaction<DbHash>,
		hash: Block::Hash,
		number: NumberFor<Block>,
	) -> ClientResult<()> {
		let number_u64 = number.saturated_into::<u64>();
		if number_u64 > self.canonicalization_delay {
			let new_canonical = number_u64 - self.canonicalization_delay;

			if new_canonical <= self.storage.state_db.best_canonical().unwrap_or(0) {
				return Ok(())
			}
			let hash = if new_canonical == number_u64 {
				hash
			} else {
				sc_client_api::blockchain::HeaderBackend::hash(
					&self.blockchain,
					new_canonical.saturated_into(),
				)?
				.ok_or_else(|| {
					sp_blockchain::Error::Backend(format!(
						"Can't canonicalize missing block number #{} when importing {:?} (#{})",
						new_canonical, hash, number,
					))
				})?
			};
			if !sc_client_api::Backend::have_state_at(self, &hash, new_canonical.saturated_into()) {
				return Ok(())
			}

			trace!(target: "db", "Canonicalize block #{} ({:?})", new_canonical, hash);
			let commit = self.storage.state_db.canonicalize_block(&hash).map_err(
				|e: sc_state_db::Error<io::Error>| sp_blockchain::Error::from_state_db(e),
			)?;
			apply_state_commit(transaction, commit);
		}
		Ok(())
	}

	fn try_commit_operation(&self, mut operation: BlockImportOperation<Block>) -> ClientResult<()> {
		let mut transaction = Transaction::new();
		let mut finalization_displaced_leaves = None;

		operation.apply_aux(&mut transaction);
		operation.apply_offchain(&mut transaction);

		let mut meta_updates = Vec::with_capacity(operation.finalized_blocks.len());
		let (best_num, mut last_finalized_hash, mut last_finalized_num, mut block_gap) = {
			let meta = self.blockchain.meta.read();
			(meta.best_number, meta.finalized_hash, meta.finalized_number, meta.block_gap.clone())
		};

		for (block, justification) in operation.finalized_blocks {
			let block_hash = self.blockchain.expect_block_hash_from_id(&block)?;
			let block_header = self.blockchain.expect_header(BlockId::Hash(block_hash))?;
			meta_updates.push(self.finalize_block_with_transaction(
				&mut transaction,
				&block_hash,
				&block_header,
				Some(last_finalized_hash),
				justification,
				&mut finalization_displaced_leaves,
			)?);
			last_finalized_hash = block_hash;
			last_finalized_num = block_header.number().clone();
		}

		let imported = if let Some(pending_block) = operation.pending_block {
			let hash = pending_block.header.hash();

			let parent_hash = *pending_block.header.parent_hash();
			let number = pending_block.header.number().clone();
			let existing_header =
				number <= best_num && self.blockchain.header(BlockId::hash(hash))?.is_some();

			// blocks are keyed by number + hash.
			let lookup_key = utils::number_and_hash_to_lookup_key(number, hash)?;

			let (enacted, retracted) = if pending_block.leaf_state.is_best() {
				self.set_head_with_transaction(&mut transaction, parent_hash, (number, hash))?
			} else {
				(Default::default(), Default::default())
			};

			utils::insert_hash_to_key_mapping(&mut transaction, columns::KEY_LOOKUP, number, hash)?;

			transaction.set_from_vec(columns::HEADER, &lookup_key, pending_block.header.encode());
			if let Some(body) = pending_block.body {
				// If we have any index operations we save block in the new format with indexed
				// extrinsic headers Otherwise we save the body as a single blob.
				if operation.index_ops.is_empty() {
					transaction.set_from_vec(columns::BODY, &lookup_key, body.encode());
				} else {
					let body =
						apply_index_ops::<Block>(&mut transaction, body, operation.index_ops);
					transaction.set_from_vec(columns::BODY_INDEX, &lookup_key, body);
				}
			}
			if let Some(body) = pending_block.indexed_body {
				apply_indexed_body::<Block>(&mut transaction, body);
			}
			if let Some(justifications) = pending_block.justifications {
				transaction.set_from_vec(
					columns::JUSTIFICATIONS,
					&lookup_key,
					justifications.encode(),
				);
			}

			if number.is_zero() {
				transaction.set(columns::META, meta_keys::GENESIS_HASH, hash.as_ref());

				if operation.commit_state {
					transaction.set_from_vec(columns::META, meta_keys::FINALIZED_STATE, lookup_key);
				} else {
					// When we don't want to commit the genesis state, we still preserve it in
					// memory to bootstrap consensus. It is queried for an initial list of
					// authorities, etc.
					*self.genesis_state.write() = Some(Arc::new(DbGenesisStorage::new(
						pending_block.header.state_root().clone(),
						operation.db_updates.clone(),
					)));
				}
			}

			let finalized = if operation.commit_state {
				let mut changeset: sc_state_db::ChangeSet<Vec<u8>> =
					sc_state_db::ChangeSet::default();
				let mut ops: u64 = 0;
				let mut bytes: u64 = 0;
				let mut removal: u64 = 0;
				let mut bytes_removal: u64 = 0;
				for (mut key, (val, rc)) in operation.db_updates.drain() {
					self.storage.db.sanitize_key(&mut key);
					if rc > 0 {
						ops += 1;
						bytes += key.len() as u64 + val.len() as u64;
						if rc == 1 {
							changeset.inserted.push((key, val.to_vec()));
						} else {
							changeset.inserted.push((key.clone(), val.to_vec()));
							for _ in 0..rc - 1 {
								changeset.inserted.push((key.clone(), Default::default()));
							}
						}
					} else if rc < 0 {
						removal += 1;
						bytes_removal += key.len() as u64;
						if rc == -1 {
							changeset.deleted.push(key);
						} else {
							for _ in 0..-rc {
								changeset.deleted.push(key.clone());
							}
						}
					}
				}
				self.state_usage.tally_writes_nodes(ops, bytes);
				self.state_usage.tally_removed_nodes(removal, bytes_removal);

				let mut ops: u64 = 0;
				let mut bytes: u64 = 0;
				for (key, value) in operation
					.storage_updates
					.iter()
					.chain(operation.child_storage_updates.iter().flat_map(|(_, s)| s.iter()))
				{
					ops += 1;
					bytes += key.len() as u64;
					if let Some(v) = value.as_ref() {
						bytes += v.len() as u64;
					}
				}
				self.state_usage.tally_writes(ops, bytes);
				let number_u64 = number.saturated_into::<u64>();
				let commit = self
					.storage
					.state_db
					.insert_block(&hash, number_u64, &pending_block.header.parent_hash(), changeset)
					.map_err(|e: sc_state_db::Error<io::Error>| {
						sp_blockchain::Error::from_state_db(e)
					})?;
				apply_state_commit(&mut transaction, commit);
				if number <= last_finalized_num {
					// Canonicalize in the db when re-importing existing blocks with state.
					let commit = self.storage.state_db.canonicalize_block(&hash).map_err(
						|e: sc_state_db::Error<io::Error>| sp_blockchain::Error::from_state_db(e),
					)?;
					apply_state_commit(&mut transaction, commit);
					meta_updates.push(MetaUpdate {
						hash,
						number,
						is_best: false,
						is_finalized: true,
						with_state: true,
					});
				}

				// Check if need to finalize. Genesis is always finalized instantly.
				let finalized = number_u64 == 0 || pending_block.leaf_state.is_final();
				finalized
			} else {
				(number.is_zero() && last_finalized_num.is_zero()) ||
					pending_block.leaf_state.is_final()
			};

			let header = &pending_block.header;
			let is_best = pending_block.leaf_state.is_best();
			debug!(target: "db",
				"DB Commit {:?} ({}), best={}, state={}, existing={}, finalized={}",
				hash, number, is_best, operation.commit_state, existing_header, finalized,
			);

			self.state_usage.merge_sm(operation.old_state.usage_info());
			// release state reference so that it can be finalized
			let cache = operation.old_state.into_cache_changes();

			if finalized {
				// TODO: ensure best chain contains this block.
				self.ensure_sequential_finalization(header, Some(last_finalized_hash))?;
				self.note_finalized(
					&mut transaction,
					header,
					hash,
					&mut finalization_displaced_leaves,
					operation.commit_state,
				)?;
			} else {
				// canonicalize blocks which are old enough, regardless of finality.
				self.force_delayed_canonicalize(&mut transaction, hash, *header.number())?
			}

			if !existing_header {
				// Add a new leaf if the block has the potential to be finalized.
				if number > last_finalized_num || last_finalized_num.is_zero() {
					let mut leaves = self.blockchain.leaves.write();
					leaves.import(hash, number, parent_hash);
					leaves.prepare_transaction(
						&mut transaction,
						columns::META,
						meta_keys::LEAF_PREFIX,
					);
				}

				let mut children = children::read_children(
					&*self.storage.db,
					columns::META,
					meta_keys::CHILDREN_PREFIX,
					parent_hash,
				)?;
				if !children.contains(&hash) {
					children.push(hash);
					children::write_children(
						&mut transaction,
						columns::META,
						meta_keys::CHILDREN_PREFIX,
						parent_hash,
						children,
					);
				}

				if let Some((mut start, end)) = block_gap {
					if number == start {
						start += One::one();
						utils::insert_number_to_key_mapping(
							&mut transaction,
							columns::KEY_LOOKUP,
							number,
							hash,
						)?;
					}
					if start > end {
						transaction.remove(columns::META, meta_keys::BLOCK_GAP);
						block_gap = None;
						debug!(target: "db", "Removed block gap.");
					} else {
						block_gap = Some((start, end));
						debug!(target: "db", "Update block gap. {:?}", block_gap);
						transaction.set(
							columns::META,
							meta_keys::BLOCK_GAP,
							&(start, end).encode(),
						);
					}
				} else if number > best_num + One::one() &&
					number > One::one() && self
					.blockchain
					.header(BlockId::hash(parent_hash))?
					.is_none()
				{
					let gap = (best_num + One::one(), number - One::one());
					transaction.set(columns::META, meta_keys::BLOCK_GAP, &gap.encode());
					block_gap = Some(gap);
					debug!(target: "db", "Detected block gap {:?}", block_gap);
				}
			}

			meta_updates.push(MetaUpdate {
				hash,
				number,
				is_best: pending_block.leaf_state.is_best(),
				is_finalized: finalized,
				with_state: operation.commit_state,
			});
			Some((pending_block.header, number, hash, enacted, retracted, is_best, cache))
		} else {
			None
		};

		let cache_update = if let Some(set_head) = operation.set_head {
			if let Some(header) =
				sc_client_api::blockchain::HeaderBackend::header(&self.blockchain, set_head)?
			{
				let number = header.number();
				let hash = header.hash();

				let (enacted, retracted) = self.set_head_with_transaction(
					&mut transaction,
					hash.clone(),
					(number.clone(), hash.clone()),
				)?;
				meta_updates.push(MetaUpdate {
					hash,
					number: *number,
					is_best: true,
					is_finalized: false,
					with_state: false,
				});
				Some((enacted, retracted))
			} else {
				return Err(sp_blockchain::Error::UnknownBlock(format!(
					"Cannot set head {:?}",
					set_head
				)))
			}
		} else {
			None
		};

		self.storage.db.commit(transaction)?;

		// Apply all in-memory state changes.
		// Code beyond this point can't fail.

		if let Some((header, number, hash, enacted, retracted, is_best, mut cache)) = imported {
			trace!(target: "db", "DB Commit done {:?}", hash);
			let header_metadata = CachedHeaderMetadata::from(&header);
			self.blockchain.insert_header_metadata(header_metadata.hash, header_metadata);
			cache_header(&mut self.blockchain.header_cache.lock(), hash, Some(header));
			cache.sync_cache(
				&enacted,
				&retracted,
				operation.storage_updates,
				operation.child_storage_updates,
				Some(hash),
				Some(number),
				is_best,
			);
		}

		if let Some((enacted, retracted)) = cache_update {
			self.shared_cache.write().sync(&enacted, &retracted);
		}

		for m in meta_updates {
			self.blockchain.update_meta(m);
		}
		self.blockchain.update_block_gap(block_gap);

		Ok(())
	}

	// write stuff to a transaction after a new block is finalized.
	// this canonicalizes finalized blocks. Fails if called with a block which
	// was not a child of the last finalized block.
	fn note_finalized(
		&self,
		transaction: &mut Transaction<DbHash>,
		f_header: &Block::Header,
		f_hash: Block::Hash,
		displaced: &mut Option<FinalizationDisplaced<Block::Hash, NumberFor<Block>>>,
		with_state: bool,
	) -> ClientResult<()> {
		let f_num = f_header.number().clone();

		let lookup_key = utils::number_and_hash_to_lookup_key(f_num, f_hash.clone())?;
		if with_state {
			transaction.set_from_vec(columns::META, meta_keys::FINALIZED_STATE, lookup_key.clone());
		}
		transaction.set_from_vec(columns::META, meta_keys::FINALIZED_BLOCK, lookup_key);

		if sc_client_api::Backend::have_state_at(self, &f_hash, f_num) &&
			self.storage
				.state_db
				.best_canonical()
				.map(|c| f_num.saturated_into::<u64>() > c)
				.unwrap_or(true)
		{
			let commit = self.storage.state_db.canonicalize_block(&f_hash).map_err(
				|e: sc_state_db::Error<io::Error>| sp_blockchain::Error::from_state_db(e),
			)?;
			apply_state_commit(transaction, commit);
		}

		let new_displaced = self.blockchain.leaves.write().finalize_height(f_num);
		self.prune_blocks(transaction, f_num, &new_displaced)?;
		match displaced {
			x @ &mut None => *x = Some(new_displaced),
			&mut Some(ref mut displaced) => displaced.merge(new_displaced),
		}

		Ok(())
	}

	fn prune_blocks(
		&self,
		transaction: &mut Transaction<DbHash>,
		finalized: NumberFor<Block>,
		displaced: &FinalizationDisplaced<Block::Hash, NumberFor<Block>>,
	) -> ClientResult<()> {
		if let KeepBlocks::Some(keep_blocks) = self.keep_blocks {
			// Always keep the last finalized block
			let keep = std::cmp::max(keep_blocks, 1);
			if finalized >= keep.into() {
				let number = finalized.saturating_sub(keep.into());
				self.prune_block(transaction, BlockId::<Block>::number(number))?;
			}

			// Also discard all blocks from displaced branches
			for h in displaced.leaves() {
				let mut number = finalized;
				let mut hash = h.clone();
				// Follow displaced chains back until we reach a finalized block.
				// Since leaves are discarded due to finality, they can't have parents
				// that are canonical, but not yet finalized. So we stop deleting as soon as
				// we reach canonical chain.
				while self.blockchain.hash(number)? != Some(hash.clone()) {
					let id = BlockId::<Block>::hash(hash.clone());
					match self.blockchain.header(id)? {
						Some(header) => {
							self.prune_block(transaction, id)?;
							number = header.number().saturating_sub(One::one());
							hash = header.parent_hash().clone();
						},
						None => break,
					}
				}
			}
		}
		Ok(())
	}

	fn prune_block(
		&self,
		transaction: &mut Transaction<DbHash>,
		id: BlockId<Block>,
	) -> ClientResult<()> {
		debug!(target: "db", "Removing block #{}", id);
		utils::remove_from_db(
			transaction,
			&*self.storage.db,
			columns::KEY_LOOKUP,
			columns::BODY,
			id,
		)?;
		if let Some(index) =
			read_db(&*self.storage.db, columns::KEY_LOOKUP, columns::BODY_INDEX, id)?
		{
			utils::remove_from_db(
				transaction,
				&*self.storage.db,
				columns::KEY_LOOKUP,
				columns::BODY_INDEX,
				id,
			)?;
			match Vec::<DbExtrinsic<Block>>::decode(&mut &index[..]) {
				Ok(index) =>
					for ex in index {
						if let DbExtrinsic::Indexed { hash, .. } = ex {
							transaction.release(columns::TRANSACTION, hash);
						}
					},
				Err(err) =>
					return Err(sp_blockchain::Error::Backend(format!(
						"Error decoding body list: {}",
						err
					))),
			}
		}
		Ok(())
	}

	fn empty_state(&self) -> ClientResult<SyncingCachingState<RefTrackingState<Block>, Block>> {
		let root = EmptyStorage::<Block>::new().0; // Empty trie
		let db_state = DbStateBuilder::<Block>::new(self.storage.clone(), root)
			.with_optional_cache(self.trie_node_cache.as_ref().map(|c| c.local_cache()))
			.build();
		let state = RefTrackingState::new(db_state, self.storage.clone(), None);
		let caching_state = CachingState::new(state, self.shared_cache.clone(), None);
		Ok(SyncingCachingState::new(
			caching_state,
			self.state_usage.clone(),
			self.blockchain.meta.clone(),
			self.import_lock.clone(),
		))
	}
}

fn apply_state_commit(
	transaction: &mut Transaction<DbHash>,
	commit: sc_state_db::CommitSet<Vec<u8>>,
) {
	for (key, val) in commit.data.inserted.into_iter() {
		transaction.set_from_vec(columns::STATE, &key[..], val);
	}
	for key in commit.data.deleted.into_iter() {
		transaction.remove(columns::STATE, &key[..]);
	}
	for (key, val) in commit.meta.inserted.into_iter() {
		transaction.set_from_vec(columns::STATE_META, &key[..], val);
	}
	for key in commit.meta.deleted.into_iter() {
		transaction.remove(columns::STATE_META, &key[..]);
	}
}

fn apply_index_ops<Block: BlockT>(
	transaction: &mut Transaction<DbHash>,
	body: Vec<Block::Extrinsic>,
	ops: Vec<IndexOperation>,
) -> Vec<u8> {
	let mut extrinsic_index: Vec<DbExtrinsic<Block>> = Vec::with_capacity(body.len());
	let mut index_map = HashMap::new();
	let mut renewed_map = HashMap::new();
	for op in ops {
		match op {
			IndexOperation::Insert { extrinsic, hash, size } => {
				index_map.insert(extrinsic, (hash, size));
			},
			IndexOperation::Renew { extrinsic, hash } => {
				renewed_map.insert(extrinsic, DbHash::from_slice(hash.as_ref()));
			},
		}
	}
	for (index, extrinsic) in body.into_iter().enumerate() {
		let db_extrinsic = if let Some(hash) = renewed_map.get(&(index as u32)) {
			// Bump ref counter
			let extrinsic = extrinsic.encode();
			transaction.reference(columns::TRANSACTION, DbHash::from_slice(hash.as_ref()));
			DbExtrinsic::Indexed { hash: hash.clone(), header: extrinsic }
		} else {
			match index_map.get(&(index as u32)) {
				Some((hash, size)) => {
					let encoded = extrinsic.encode();
					if *size as usize <= encoded.len() {
						let offset = encoded.len() - *size as usize;
						transaction.store(
							columns::TRANSACTION,
							DbHash::from_slice(hash.as_ref()),
							encoded[offset..].to_vec(),
						);
						DbExtrinsic::Indexed {
							hash: DbHash::from_slice(hash.as_ref()),
							header: encoded[..offset].to_vec(),
						}
					} else {
						// Invalid indexed slice. Just store full data and don't index anything.
						DbExtrinsic::Full(extrinsic)
					}
				},
				_ => DbExtrinsic::Full(extrinsic),
			}
		};
		extrinsic_index.push(db_extrinsic);
	}
	debug!(
		target: "db",
		"DB transaction index: {} inserted, {} renewed, {} full",
		index_map.len(),
		renewed_map.len(),
		extrinsic_index.len() - index_map.len() - renewed_map.len(),
	);
	extrinsic_index.encode()
}

fn apply_indexed_body<Block: BlockT>(transaction: &mut Transaction<DbHash>, body: Vec<Vec<u8>>) {
	for extrinsic in body {
		let hash = sp_runtime::traits::BlakeTwo256::hash(&extrinsic);
		transaction.store(columns::TRANSACTION, DbHash::from_slice(hash.as_ref()), extrinsic);
	}
}

impl<Block> sc_client_api::backend::AuxStore for Backend<Block>
where
	Block: BlockT,
{
	fn insert_aux<
		'a,
		'b: 'a,
		'c: 'a,
		I: IntoIterator<Item = &'a (&'c [u8], &'c [u8])>,
		D: IntoIterator<Item = &'a &'b [u8]>,
	>(
		&self,
		insert: I,
		delete: D,
	) -> ClientResult<()> {
		let mut transaction = Transaction::new();
		for (k, v) in insert {
			transaction.set(columns::AUX, k, v);
		}
		for k in delete {
			transaction.remove(columns::AUX, k);
		}
		self.storage.db.commit(transaction)?;
		Ok(())
	}

	fn get_aux(&self, key: &[u8]) -> ClientResult<Option<Vec<u8>>> {
		Ok(self.storage.db.get(columns::AUX, key))
	}
}

impl<Block: BlockT> sc_client_api::backend::Backend<Block> for Backend<Block> {
	type BlockImportOperation = BlockImportOperation<Block>;
	type Blockchain = BlockchainDb<Block>;
	type State = SyncingCachingState<RefTrackingState<Block>, Block>;
	type OffchainStorage = offchain::LocalStorage;

	fn begin_operation(&self) -> ClientResult<Self::BlockImportOperation> {
		let mut old_state = self.empty_state()?;
		old_state.disable_syncing();

		Ok(BlockImportOperation {
			pending_block: None,
			old_state,
			db_updates: PrefixedMemoryDB::default(),
			storage_updates: Default::default(),
			child_storage_updates: Default::default(),
			offchain_storage_updates: Default::default(),
			aux_ops: Vec::new(),
			finalized_blocks: Vec::new(),
			set_head: None,
			commit_state: false,
			index_ops: Default::default(),
		})
	}

	fn begin_state_operation(
		&self,
		operation: &mut Self::BlockImportOperation,
		block: BlockId<Block>,
	) -> ClientResult<()> {
		if block.is_pre_genesis() {
			operation.old_state = self.empty_state()?;
		} else {
			operation.old_state = self.state_at(block)?;
		}
		operation.old_state.disable_syncing();

		operation.commit_state = true;
		Ok(())
	}

	fn commit_operation(&self, operation: Self::BlockImportOperation) -> ClientResult<()> {
		let usage = operation.old_state.usage_info();
		self.state_usage.merge_sm(usage);

		match self.try_commit_operation(operation) {
			Ok(_) => {
				self.storage.state_db.apply_pending();
				Ok(())
			},
			e @ Err(_) => {
				self.storage.state_db.revert_pending();
				e
			},
		}
	}

	fn finalize_block(
		&self,
		block: BlockId<Block>,
		justification: Option<Justification>,
	) -> ClientResult<()> {
		let mut transaction = Transaction::new();
		let hash = self.blockchain.expect_block_hash_from_id(&block)?;
		let header = self.blockchain.expect_header(block)?;
		let mut displaced = None;

		let m = self.finalize_block_with_transaction(
			&mut transaction,
			&hash,
			&header,
			None,
			justification,
			&mut displaced,
		)?;
		self.storage.db.commit(transaction)?;
		self.blockchain.update_meta(m);
		Ok(())
	}

	fn append_justification(
		&self,
		block: BlockId<Block>,
		justification: Justification,
	) -> ClientResult<()> {
		let mut transaction: Transaction<DbHash> = Transaction::new();
		let hash = self.blockchain.expect_block_hash_from_id(&block)?;
		let header = self.blockchain.expect_header(block)?;
		let number = *header.number();

		// Check if the block is finalized first.
		let is_descendent_of = is_descendent_of(&self.blockchain, None);
		let last_finalized = self.blockchain.last_finalized()?;

		// We can do a quick check first, before doing a proper but more expensive check
		if number > self.blockchain.info().finalized_number ||
			(hash != last_finalized && !is_descendent_of(&hash, &last_finalized)?)
		{
			return Err(ClientError::NotInFinalizedChain)
		}

		let justifications = if let Some(mut stored_justifications) =
			self.blockchain.justifications(block)?
		{
			if !stored_justifications.append(justification) {
				return Err(ClientError::BadJustification("Duplicate consensus engine ID".into()))
			}
			stored_justifications
		} else {
			Justifications::from(justification)
		};

		transaction.set_from_vec(
			columns::JUSTIFICATIONS,
			&utils::number_and_hash_to_lookup_key(number, hash)?,
			justifications.encode(),
		);

		self.storage.db.commit(transaction)?;

		Ok(())
	}

	fn offchain_storage(&self) -> Option<Self::OffchainStorage> {
		Some(self.offchain_storage.clone())
	}

	fn usage_info(&self) -> Option<UsageInfo> {
		let (io_stats, state_stats) = self.io_stats.take_or_else(|| {
			(
				// TODO: implement DB stats and cache size retrieval
				kvdb::IoStats::empty(),
				self.state_usage.take(),
			)
		});
		let database_cache = MemorySize::from_bytes(0);
		let state_cache =
			MemorySize::from_bytes(self.shared_cache.read().used_storage_cache_size());
		let state_db = self.storage.state_db.memory_info();

		Some(UsageInfo {
			memory: MemoryInfo { state_cache, database_cache, state_db },
			io: IoInfo {
				transactions: io_stats.transactions,
				bytes_read: io_stats.bytes_read,
				bytes_written: io_stats.bytes_written,
				writes: io_stats.writes,
				reads: io_stats.reads,
				average_transaction_size: io_stats.avg_transaction_size() as u64,
				state_reads: state_stats.reads.ops,
				state_writes: state_stats.writes.ops,
				state_writes_cache: state_stats.overlay_writes.ops,
				state_reads_cache: state_stats.cache_reads.ops,
				state_writes_nodes: state_stats.nodes_writes.ops,
			},
		})
	}

	fn revert(
		&self,
		n: NumberFor<Block>,
		revert_finalized: bool,
	) -> ClientResult<(NumberFor<Block>, HashSet<Block::Hash>)> {
		let mut reverted_finalized = HashSet::new();

		let mut best_number = self.blockchain.info().best_number;
		let mut best_hash = self.blockchain.info().best_hash;

		let finalized = self.blockchain.info().finalized_number;

		let revertible = best_number - finalized;
		let n = if !revert_finalized && revertible < n { revertible } else { n };

		let mut revert_blocks = || -> ClientResult<NumberFor<Block>> {
			for c in 0..n.saturated_into::<u64>() {
				if best_number.is_zero() {
					return Ok(c.saturated_into::<NumberFor<Block>>())
				}
				let mut transaction = Transaction::new();
				let removed =
					self.blockchain.header(BlockId::Number(best_number))?.ok_or_else(|| {
						sp_blockchain::Error::UnknownBlock(format!(
							"Error reverting to {}. Block hash not found.",
							best_number
						))
					})?;
				let removed_hash = removed.hash();

				let prev_number = best_number.saturating_sub(One::one());
				let prev_hash = self.blockchain.hash(prev_number)?.ok_or_else(|| {
					sp_blockchain::Error::UnknownBlock(format!(
						"Error reverting to {}. Block hash not found.",
						best_number
					))
				})?;

				if !self.have_state_at(&prev_hash, prev_number) {
					return Ok(c.saturated_into::<NumberFor<Block>>())
				}

				match self.storage.state_db.revert_one() {
					Some(commit) => {
						apply_state_commit(&mut transaction, commit);

						best_number = prev_number;
						best_hash = prev_hash;

						let update_finalized = best_number < finalized;

						let key =
							utils::number_and_hash_to_lookup_key(best_number.clone(), &best_hash)?;
						if update_finalized {
							transaction.set_from_vec(
								columns::META,
								meta_keys::FINALIZED_BLOCK,
								key.clone(),
							);

							reverted_finalized.insert(removed_hash);
							if let Some((hash, _)) = self.blockchain.info().finalized_state {
								if hash == best_hash {
									if !best_number.is_zero() &&
										self.have_state_at(&prev_hash, best_number - One::one())
									{
										let lookup_key = utils::number_and_hash_to_lookup_key(
											best_number - One::one(),
											prev_hash,
										)?;
										transaction.set_from_vec(
											columns::META,
											meta_keys::FINALIZED_STATE,
											lookup_key,
										);
									} else {
										transaction
											.remove(columns::META, meta_keys::FINALIZED_STATE);
									}
								}
							}
						}
						transaction.set_from_vec(columns::META, meta_keys::BEST_BLOCK, key);
						transaction.remove(columns::KEY_LOOKUP, removed.hash().as_ref());
						children::remove_children(
							&mut transaction,
							columns::META,
							meta_keys::CHILDREN_PREFIX,
							best_hash,
						);
						self.storage.db.commit(transaction)?;
						self.blockchain.update_meta(MetaUpdate {
							hash: best_hash,
							number: best_number,
							is_best: true,
							is_finalized: update_finalized,
							with_state: false,
						});
					},
					None => return Ok(c.saturated_into::<NumberFor<Block>>()),
				}
			}

			Ok(n)
		};

		let reverted = revert_blocks()?;

		let revert_leaves = || -> ClientResult<()> {
			let mut transaction = Transaction::new();
			let mut leaves = self.blockchain.leaves.write();

			leaves.revert(best_hash, best_number);
			leaves.prepare_transaction(&mut transaction, columns::META, meta_keys::LEAF_PREFIX);
			self.storage.db.commit(transaction)?;

			Ok(())
		};

		revert_leaves()?;

		Ok((reverted, reverted_finalized))
	}

	fn remove_leaf_block(&self, hash: &Block::Hash) -> ClientResult<()> {
		let best_hash = self.blockchain.info().best_hash;

		if best_hash == *hash {
			return Err(sp_blockchain::Error::Backend(format!("Can't remove best block {:?}", hash)))
		}

		let hdr = self.blockchain.header_metadata(hash.clone())?;
		if !self.have_state_at(&hash, hdr.number) {
			return Err(sp_blockchain::Error::UnknownBlock(format!(
				"State already discarded for {:?}",
				hash
			)))
		}

		let mut leaves = self.blockchain.leaves.write();
		if !leaves.contains(hdr.number, *hash) {
			return Err(sp_blockchain::Error::Backend(format!(
				"Can't remove non-leaf block {:?}",
				hash
			)))
		}

		let mut transaction = Transaction::new();
		if let Some(commit) = self.storage.state_db.remove(hash) {
			apply_state_commit(&mut transaction, commit);
		}
		transaction.remove(columns::KEY_LOOKUP, hash.as_ref());
		leaves.revert(hash.clone(), hdr.number);
		leaves.prepare_transaction(&mut transaction, columns::META, meta_keys::LEAF_PREFIX);
		self.storage.db.commit(transaction)?;
		self.blockchain().remove_header_metadata(*hash);
		Ok(())
	}

	fn blockchain(&self) -> &BlockchainDb<Block> {
		&self.blockchain
	}

	fn state_at(&self, block: BlockId<Block>) -> ClientResult<Self::State> {
		use sc_client_api::blockchain::HeaderBackend as BcHeaderBackend;

		let is_genesis = match &block {
			BlockId::Number(n) if n.is_zero() => true,
			BlockId::Hash(h) if h == &self.blockchain.meta.read().genesis_hash => true,
			_ => false,
		};
		if is_genesis {
			if let Some(genesis_state) = &*self.genesis_state.read() {
				let root = genesis_state.root.clone();
				let db_state = DbStateBuilder::<Block>::new(genesis_state.clone(), root)
					.with_optional_cache(self.trie_node_cache.as_ref().map(|c| c.local_cache()))
					.build();

				let state = RefTrackingState::new(db_state, self.storage.clone(), None);
				let caching_state = CachingState::new(state, self.shared_cache.clone(), None);
				let mut state = SyncingCachingState::new(
					caching_state,
					self.state_usage.clone(),
					self.blockchain.meta.clone(),
					self.import_lock.clone(),
				);
				state.disable_syncing();
				return Ok(state)
			}
		}

		let hash = match block {
			BlockId::Hash(h) => h,
			BlockId::Number(n) => self.blockchain.hash(n)?.ok_or_else(|| {
				sp_blockchain::Error::UnknownBlock(format!("Unknown block number {}", n))
			})?,
		};

		match self.blockchain.header_metadata(hash) {
			Ok(ref hdr) => {
				if !self.have_state_at(&hash, hdr.number) {
					return Err(sp_blockchain::Error::UnknownBlock(format!(
						"State already discarded for {:?}",
						block
					)))
				}
				if let Ok(()) = self.storage.state_db.pin(&hash) {
					let root = hdr.state_root;
					let db_state = DbStateBuilder::<Block>::new(self.storage.clone(), root)
						.with_optional_cache(self.trie_node_cache.as_ref().map(|c| c.local_cache()))
						.build();
					let state =
						RefTrackingState::new(db_state, self.storage.clone(), Some(hash.clone()));
					let caching_state =
						CachingState::new(state, self.shared_cache.clone(), Some(hash));
					Ok(SyncingCachingState::new(
						caching_state,
						self.state_usage.clone(),
						self.blockchain.meta.clone(),
						self.import_lock.clone(),
					))
				} else {
					Err(sp_blockchain::Error::UnknownBlock(format!(
						"State already discarded for {:?}",
						block
					)))
				}
			},
			Err(e) => Err(e),
		}
	}

	fn have_state_at(&self, hash: &Block::Hash, number: NumberFor<Block>) -> bool {
		if self.is_archive {
			match self.blockchain.header_metadata(hash.clone()) {
				Ok(header) => sp_state_machine::Storage::get(
					self.storage.as_ref(),
					&header.state_root,
					(&[], None),
				)
				.unwrap_or(None)
				.is_some(),
				_ => false,
			}
		} else {
			!self.storage.state_db.is_pruned(hash, number.saturated_into::<u64>())
		}
	}

	fn get_import_lock(&self) -> &RwLock<()> {
		&*self.import_lock
	}
}

impl<Block: BlockT> sc_client_api::backend::LocalBackend<Block> for Backend<Block> {}

#[cfg(test)]
pub(crate) mod tests {
	use super::*;
	use crate::columns;
	use hash_db::{HashDB, EMPTY_PREFIX};
	use sc_client_api::{
		backend::{Backend as BTrait, BlockImportOperation as Op},
		blockchain::Backend as BLBTrait,
	};
	use sp_blockchain::{lowest_common_ancestor, tree_route};
	use sp_core::H256;
	use sp_runtime::{
		testing::{Block as RawBlock, ExtrinsicWrapper, Header},
		traits::{BlakeTwo256, Hash},
		ConsensusEngineId, StateVersion,
	};

	const CONS0_ENGINE_ID: ConsensusEngineId = *b"CON0";
	const CONS1_ENGINE_ID: ConsensusEngineId = *b"CON1";

	pub(crate) type Block = RawBlock<ExtrinsicWrapper<u64>>;

	pub fn insert_header(
		backend: &Backend<Block>,
		number: u64,
		parent_hash: H256,
		changes: Option<Vec<(Vec<u8>, Vec<u8>)>>,
		extrinsics_root: H256,
	) -> H256 {
		insert_block(backend, number, parent_hash, changes, extrinsics_root, Vec::new(), None)
			.unwrap()
	}

	pub fn insert_block(
		backend: &Backend<Block>,
		number: u64,
		parent_hash: H256,
		_changes: Option<Vec<(Vec<u8>, Vec<u8>)>>,
		extrinsics_root: H256,
		body: Vec<ExtrinsicWrapper<u64>>,
		transaction_index: Option<Vec<IndexOperation>>,
	) -> Result<H256, sp_blockchain::Error> {
		use sp_runtime::testing::Digest;

		let digest = Digest::default();
		let header = Header {
			number,
			parent_hash,
			state_root: BlakeTwo256::trie_root(Vec::new(), StateVersion::V1),
			digest,
			extrinsics_root,
		};
		let header_hash = header.hash();

		let block_id = if number == 0 {
			BlockId::Hash(Default::default())
		} else {
			BlockId::Number(number - 1)
		};
		let mut op = backend.begin_operation().unwrap();
		backend.begin_state_operation(&mut op, block_id).unwrap();
		op.set_block_data(header, Some(body), None, None, NewBlockState::Best).unwrap();
		if let Some(index) = transaction_index {
			op.update_transaction_index(index).unwrap();
		}
		backend.commit_operation(op)?;

		Ok(header_hash)
	}

	pub fn insert_header_no_head(
		backend: &Backend<Block>,
		number: u64,
		parent_hash: H256,
		extrinsics_root: H256,
	) -> H256 {
		use sp_runtime::testing::Digest;

		let digest = Digest::default();
		let header = Header {
			number,
			parent_hash,
			state_root: BlakeTwo256::trie_root(Vec::new(), StateVersion::V1),
			digest,
			extrinsics_root,
		};
		let header_hash = header.hash();
		let mut op = backend.begin_operation().unwrap();
		op.set_block_data(header, None, None, None, NewBlockState::Normal).unwrap();
		backend.commit_operation(op).unwrap();
		header_hash
	}

	#[test]
	fn block_hash_inserted_correctly() {
		let backing = {
			let db = Backend::<Block>::new_test(1, 0);
			for i in 0..10 {
				assert!(db.blockchain().hash(i).unwrap().is_none());

				{
					let id = if i == 0 {
						BlockId::Hash(Default::default())
					} else {
						BlockId::Number(i - 1)
					};

					let mut op = db.begin_operation().unwrap();
					db.begin_state_operation(&mut op, id).unwrap();
					let header = Header {
						number: i,
						parent_hash: if i == 0 {
							Default::default()
						} else {
							db.blockchain.hash(i - 1).unwrap().unwrap()
						},
						state_root: Default::default(),
						digest: Default::default(),
						extrinsics_root: Default::default(),
					};

					op.set_block_data(header, Some(vec![]), None, None, NewBlockState::Best)
						.unwrap();
					db.commit_operation(op).unwrap();
				}

				assert!(db.blockchain().hash(i).unwrap().is_some())
			}
			db.storage.db.clone()
		};

		let backend = Backend::<Block>::new(
			DatabaseSettings {
				state_cache_size: 16777216,
				state_cache_child_ratio: Some((50, 100)),
				state_pruning: PruningMode::keep_blocks(1),
				source: DatabaseSource::Custom(backing),
				keep_blocks: KeepBlocks::All,
<<<<<<< HEAD
				transaction_storage: TransactionStorageMode::BlockBody,
				trie_node_cache_settings: Default::default(),
=======
>>>>>>> c9fc99d2
			},
			0,
		)
		.unwrap();
		assert_eq!(backend.blockchain().info().best_number, 9);
		for i in 0..10 {
			assert!(backend.blockchain().hash(i).unwrap().is_some())
		}
	}

	#[test]
	fn set_state_data() {
		set_state_data_inner(StateVersion::V0);
		set_state_data_inner(StateVersion::V1);
	}
	fn set_state_data_inner(state_version: StateVersion) {
		let db = Backend::<Block>::new_test(2, 0);
		let hash = {
			let mut op = db.begin_operation().unwrap();
			let mut header = Header {
				number: 0,
				parent_hash: Default::default(),
				state_root: Default::default(),
				digest: Default::default(),
				extrinsics_root: Default::default(),
			};

			let storage = vec![(vec![1, 3, 5], vec![2, 4, 6]), (vec![1, 2, 3], vec![9, 9, 9])];

			header.state_root = op
				.old_state
				.storage_root(storage.iter().map(|(x, y)| (&x[..], Some(&y[..]))), state_version)
				.0
				.into();
			let hash = header.hash();

			op.reset_storage(
				Storage {
					top: storage.into_iter().collect(),
					children_default: Default::default(),
				},
				state_version,
			)
			.unwrap();
			op.set_block_data(header.clone(), Some(vec![]), None, None, NewBlockState::Best)
				.unwrap();

			db.commit_operation(op).unwrap();

			let state = db.state_at(BlockId::Number(0)).unwrap();

			assert_eq!(state.storage(&[1, 3, 5]).unwrap(), Some(vec![2, 4, 6]));
			assert_eq!(state.storage(&[1, 2, 3]).unwrap(), Some(vec![9, 9, 9]));
			assert_eq!(state.storage(&[5, 5, 5]).unwrap(), None);

			hash
		};

		{
			let mut op = db.begin_operation().unwrap();
			db.begin_state_operation(&mut op, BlockId::Number(0)).unwrap();
			let mut header = Header {
				number: 1,
				parent_hash: hash,
				state_root: Default::default(),
				digest: Default::default(),
				extrinsics_root: Default::default(),
			};

			let storage = vec![(vec![1, 3, 5], None), (vec![5, 5, 5], Some(vec![4, 5, 6]))];

			let (root, overlay) = op.old_state.storage_root(
				storage.iter().map(|(k, v)| (k.as_slice(), v.as_ref().map(|v| &v[..]))),
				state_version,
			);
			op.update_db_storage(overlay).unwrap();
			header.state_root = root.into();

			op.update_storage(storage, Vec::new()).unwrap();
			op.set_block_data(header, Some(vec![]), None, None, NewBlockState::Best)
				.unwrap();

			db.commit_operation(op).unwrap();

			let state = db.state_at(BlockId::Number(1)).unwrap();

			assert_eq!(state.storage(&[1, 3, 5]).unwrap(), None);
			assert_eq!(state.storage(&[1, 2, 3]).unwrap(), Some(vec![9, 9, 9]));
			assert_eq!(state.storage(&[5, 5, 5]).unwrap(), Some(vec![4, 5, 6]));
		}
	}

	#[test]
	fn delete_only_when_negative_rc() {
		sp_tracing::try_init_simple();
		let state_version = StateVersion::default();
		let key;
		let backend = Backend::<Block>::new_test(1, 0);

		let hash = {
			let mut op = backend.begin_operation().unwrap();
			backend
				.begin_state_operation(&mut op, BlockId::Hash(Default::default()))
				.unwrap();
			let mut header = Header {
				number: 0,
				parent_hash: Default::default(),
				state_root: Default::default(),
				digest: Default::default(),
				extrinsics_root: Default::default(),
			};

			header.state_root =
				op.old_state.storage_root(std::iter::empty(), state_version).0.into();
			let hash = header.hash();

			op.reset_storage(
				Storage { top: Default::default(), children_default: Default::default() },
				state_version,
			)
			.unwrap();

			key = op.db_updates.insert(EMPTY_PREFIX, b"hello");
			op.set_block_data(header, Some(vec![]), None, None, NewBlockState::Best)
				.unwrap();

			backend.commit_operation(op).unwrap();
			assert_eq!(
				backend
					.storage
					.db
					.get(columns::STATE, &sp_trie::prefixed_key::<BlakeTwo256>(&key, EMPTY_PREFIX))
					.unwrap(),
				&b"hello"[..]
			);
			hash
		};

		let hash = {
			let mut op = backend.begin_operation().unwrap();
			backend.begin_state_operation(&mut op, BlockId::Number(0)).unwrap();
			let mut header = Header {
				number: 1,
				parent_hash: hash,
				state_root: Default::default(),
				digest: Default::default(),
				extrinsics_root: Default::default(),
			};

			let storage: Vec<(_, _)> = vec![];

			header.state_root = op
				.old_state
				.storage_root(storage.iter().cloned().map(|(x, y)| (x, Some(y))), state_version)
				.0
				.into();
			let hash = header.hash();

			op.db_updates.insert(EMPTY_PREFIX, b"hello");
			op.db_updates.remove(&key, EMPTY_PREFIX);
			op.set_block_data(header, Some(vec![]), None, None, NewBlockState::Best)
				.unwrap();

			backend.commit_operation(op).unwrap();
			assert_eq!(
				backend
					.storage
					.db
					.get(columns::STATE, &sp_trie::prefixed_key::<BlakeTwo256>(&key, EMPTY_PREFIX))
					.unwrap(),
				&b"hello"[..]
			);
			hash
		};

		let hash = {
			let mut op = backend.begin_operation().unwrap();
			backend.begin_state_operation(&mut op, BlockId::Number(1)).unwrap();
			let mut header = Header {
				number: 2,
				parent_hash: hash,
				state_root: Default::default(),
				digest: Default::default(),
				extrinsics_root: Default::default(),
			};

			let storage: Vec<(_, _)> = vec![];

			header.state_root = op
				.old_state
				.storage_root(storage.iter().cloned().map(|(x, y)| (x, Some(y))), state_version)
				.0
				.into();
			let hash = header.hash();

			op.db_updates.remove(&key, EMPTY_PREFIX);
			op.set_block_data(header, Some(vec![]), None, None, NewBlockState::Best)
				.unwrap();

			backend.commit_operation(op).unwrap();

			assert!(backend
				.storage
				.db
				.get(columns::STATE, &sp_trie::prefixed_key::<BlakeTwo256>(&key, EMPTY_PREFIX))
				.is_some());
			hash
		};

		{
			let mut op = backend.begin_operation().unwrap();
			backend.begin_state_operation(&mut op, BlockId::Number(2)).unwrap();
			let mut header = Header {
				number: 3,
				parent_hash: hash,
				state_root: Default::default(),
				digest: Default::default(),
				extrinsics_root: Default::default(),
			};

			let storage: Vec<(_, _)> = vec![];

			header.state_root = op
				.old_state
				.storage_root(storage.iter().cloned().map(|(x, y)| (x, Some(y))), state_version)
				.0
				.into();

			op.set_block_data(header, Some(vec![]), None, None, NewBlockState::Best)
				.unwrap();

			backend.commit_operation(op).unwrap();
			assert!(backend
				.storage
				.db
				.get(columns::STATE, &sp_trie::prefixed_key::<BlakeTwo256>(&key, EMPTY_PREFIX))
				.is_none());
		}

		backend.finalize_block(BlockId::Number(1), None).unwrap();
		backend.finalize_block(BlockId::Number(2), None).unwrap();
		backend.finalize_block(BlockId::Number(3), None).unwrap();
		assert!(backend
			.storage
			.db
			.get(columns::STATE, &sp_trie::prefixed_key::<BlakeTwo256>(&key, EMPTY_PREFIX))
			.is_none());
	}

	#[test]
	fn tree_route_works() {
		let backend = Backend::<Block>::new_test(1000, 100);
		let blockchain = backend.blockchain();
		let block0 = insert_header(&backend, 0, Default::default(), None, Default::default());

		// fork from genesis: 3 prong.
		let a1 = insert_header(&backend, 1, block0, None, Default::default());
		let a2 = insert_header(&backend, 2, a1, None, Default::default());
		let a3 = insert_header(&backend, 3, a2, None, Default::default());

		// fork from genesis: 2 prong.
		let b1 = insert_header(&backend, 1, block0, None, H256::from([1; 32]));
		let b2 = insert_header(&backend, 2, b1, None, Default::default());

		{
			let tree_route = tree_route(blockchain, a3, b2).unwrap();

			assert_eq!(tree_route.common_block().hash, block0);
			assert_eq!(
				tree_route.retracted().iter().map(|r| r.hash).collect::<Vec<_>>(),
				vec![a3, a2, a1]
			);
			assert_eq!(
				tree_route.enacted().iter().map(|r| r.hash).collect::<Vec<_>>(),
				vec![b1, b2]
			);
		}

		{
			let tree_route = tree_route(blockchain, a1, a3).unwrap();

			assert_eq!(tree_route.common_block().hash, a1);
			assert!(tree_route.retracted().is_empty());
			assert_eq!(
				tree_route.enacted().iter().map(|r| r.hash).collect::<Vec<_>>(),
				vec![a2, a3]
			);
		}

		{
			let tree_route = tree_route(blockchain, a3, a1).unwrap();

			assert_eq!(tree_route.common_block().hash, a1);
			assert_eq!(
				tree_route.retracted().iter().map(|r| r.hash).collect::<Vec<_>>(),
				vec![a3, a2]
			);
			assert!(tree_route.enacted().is_empty());
		}

		{
			let tree_route = tree_route(blockchain, a2, a2).unwrap();

			assert_eq!(tree_route.common_block().hash, a2);
			assert!(tree_route.retracted().is_empty());
			assert!(tree_route.enacted().is_empty());
		}
	}

	#[test]
	fn tree_route_child() {
		let backend = Backend::<Block>::new_test(1000, 100);
		let blockchain = backend.blockchain();

		let block0 = insert_header(&backend, 0, Default::default(), None, Default::default());
		let block1 = insert_header(&backend, 1, block0, None, Default::default());

		{
			let tree_route = tree_route(blockchain, block0, block1).unwrap();

			assert_eq!(tree_route.common_block().hash, block0);
			assert!(tree_route.retracted().is_empty());
			assert_eq!(
				tree_route.enacted().iter().map(|r| r.hash).collect::<Vec<_>>(),
				vec![block1]
			);
		}
	}

	#[test]
	fn lowest_common_ancestor_works() {
		let backend = Backend::<Block>::new_test(1000, 100);
		let blockchain = backend.blockchain();
		let block0 = insert_header(&backend, 0, Default::default(), None, Default::default());

		// fork from genesis: 3 prong.
		let a1 = insert_header(&backend, 1, block0, None, Default::default());
		let a2 = insert_header(&backend, 2, a1, None, Default::default());
		let a3 = insert_header(&backend, 3, a2, None, Default::default());

		// fork from genesis: 2 prong.
		let b1 = insert_header(&backend, 1, block0, None, H256::from([1; 32]));
		let b2 = insert_header(&backend, 2, b1, None, Default::default());

		{
			let lca = lowest_common_ancestor(blockchain, a3, b2).unwrap();

			assert_eq!(lca.hash, block0);
			assert_eq!(lca.number, 0);
		}

		{
			let lca = lowest_common_ancestor(blockchain, a1, a3).unwrap();

			assert_eq!(lca.hash, a1);
			assert_eq!(lca.number, 1);
		}

		{
			let lca = lowest_common_ancestor(blockchain, a3, a1).unwrap();

			assert_eq!(lca.hash, a1);
			assert_eq!(lca.number, 1);
		}

		{
			let lca = lowest_common_ancestor(blockchain, a2, a3).unwrap();

			assert_eq!(lca.hash, a2);
			assert_eq!(lca.number, 2);
		}

		{
			let lca = lowest_common_ancestor(blockchain, a2, a1).unwrap();

			assert_eq!(lca.hash, a1);
			assert_eq!(lca.number, 1);
		}

		{
			let lca = lowest_common_ancestor(blockchain, a2, a2).unwrap();

			assert_eq!(lca.hash, a2);
			assert_eq!(lca.number, 2);
		}
	}

	#[test]
	fn test_tree_route_regression() {
		// NOTE: this is a test for a regression introduced in #3665, the result
		// of tree_route would be erroneously computed, since it was taking into
		// account the `ancestor` in `CachedHeaderMetadata` for the comparison.
		// in this test we simulate the same behavior with the side-effect
		// triggering the issue being eviction of a previously fetched record
		// from the cache, therefore this test is dependent on the LRU cache
		// size for header metadata, which is currently set to 5000 elements.
		let backend = Backend::<Block>::new_test(10000, 10000);
		let blockchain = backend.blockchain();

		let genesis = insert_header(&backend, 0, Default::default(), None, Default::default());

		let block100 = (1..=100).fold(genesis, |parent, n| {
			insert_header(&backend, n, parent, None, Default::default())
		});

		let block7000 = (101..=7000).fold(block100, |parent, n| {
			insert_header(&backend, n, parent, None, Default::default())
		});

		// This will cause the ancestor of `block100` to be set to `genesis` as a side-effect.
		lowest_common_ancestor(blockchain, genesis, block100).unwrap();

		// While traversing the tree we will have to do 6900 calls to
		// `header_metadata`, which will make sure we will exhaust our cache
		// which only takes 5000 elements. In particular, the `CachedHeaderMetadata` struct for
		// block #100 will be evicted and will get a new value (with ancestor set to its parent).
		let tree_route = tree_route(blockchain, block100, block7000).unwrap();

		assert!(tree_route.retracted().is_empty());
	}

	#[test]
	fn test_leaves_with_complex_block_tree() {
		let backend: Arc<Backend<substrate_test_runtime_client::runtime::Block>> =
			Arc::new(Backend::new_test(20, 20));
		substrate_test_runtime_client::trait_tests::test_leaves_for_backend(backend);
	}

	#[test]
	fn test_children_with_complex_block_tree() {
		let backend: Arc<Backend<substrate_test_runtime_client::runtime::Block>> =
			Arc::new(Backend::new_test(20, 20));
		substrate_test_runtime_client::trait_tests::test_children_for_backend(backend);
	}

	#[test]
	fn test_blockchain_query_by_number_gets_canonical() {
		let backend: Arc<Backend<substrate_test_runtime_client::runtime::Block>> =
			Arc::new(Backend::new_test(20, 20));
		substrate_test_runtime_client::trait_tests::test_blockchain_query_by_number_gets_canonical(
			backend,
		);
	}

	#[test]
	fn test_leaves_pruned_on_finality() {
		let backend: Backend<Block> = Backend::new_test(10, 10);
		let block0 = insert_header(&backend, 0, Default::default(), None, Default::default());

		let block1_a = insert_header(&backend, 1, block0, None, Default::default());
		let block1_b = insert_header(&backend, 1, block0, None, [1; 32].into());
		let block1_c = insert_header(&backend, 1, block0, None, [2; 32].into());

		assert_eq!(backend.blockchain().leaves().unwrap(), vec![block1_a, block1_b, block1_c]);

		let block2_a = insert_header(&backend, 2, block1_a, None, Default::default());
		let block2_b = insert_header(&backend, 2, block1_b, None, Default::default());
		let block2_c = insert_header(&backend, 2, block1_b, None, [1; 32].into());

		assert_eq!(
			backend.blockchain().leaves().unwrap(),
			vec![block2_a, block2_b, block2_c, block1_c]
		);

		backend.finalize_block(BlockId::hash(block1_a), None).unwrap();
		backend.finalize_block(BlockId::hash(block2_a), None).unwrap();

		// leaves at same height stay. Leaves at lower heights pruned.
		assert_eq!(backend.blockchain().leaves().unwrap(), vec![block2_a, block2_b, block2_c]);
	}

	#[test]
	fn test_aux() {
		let backend: Backend<substrate_test_runtime_client::runtime::Block> =
			Backend::new_test(0, 0);
		assert!(backend.get_aux(b"test").unwrap().is_none());
		backend.insert_aux(&[(&b"test"[..], &b"hello"[..])], &[]).unwrap();
		assert_eq!(b"hello", &backend.get_aux(b"test").unwrap().unwrap()[..]);
		backend.insert_aux(&[], &[&b"test"[..]]).unwrap();
		assert!(backend.get_aux(b"test").unwrap().is_none());
	}

	#[test]
	fn test_finalize_block_with_justification() {
		use sc_client_api::blockchain::Backend as BlockChainBackend;

		let backend = Backend::<Block>::new_test(10, 10);

		let block0 = insert_header(&backend, 0, Default::default(), None, Default::default());
		let _ = insert_header(&backend, 1, block0, None, Default::default());

		let justification = Some((CONS0_ENGINE_ID, vec![1, 2, 3]));
		backend.finalize_block(BlockId::Number(1), justification.clone()).unwrap();

		assert_eq!(
			backend.blockchain().justifications(BlockId::Number(1)).unwrap(),
			justification.map(Justifications::from),
		);
	}

	#[test]
	fn test_append_justification_to_finalized_block() {
		use sc_client_api::blockchain::Backend as BlockChainBackend;

		let backend = Backend::<Block>::new_test(10, 10);

		let block0 = insert_header(&backend, 0, Default::default(), None, Default::default());
		let _ = insert_header(&backend, 1, block0, None, Default::default());

		let just0 = (CONS0_ENGINE_ID, vec![1, 2, 3]);
		backend.finalize_block(BlockId::Number(1), Some(just0.clone().into())).unwrap();

		let just1 = (CONS1_ENGINE_ID, vec![4, 5]);
		backend.append_justification(BlockId::Number(1), just1.clone()).unwrap();

		let just2 = (CONS1_ENGINE_ID, vec![6, 7]);
		assert!(matches!(
			backend.append_justification(BlockId::Number(1), just2),
			Err(ClientError::BadJustification(_))
		));

		let justifications = {
			let mut just = Justifications::from(just0);
			just.append(just1);
			just
		};
		assert_eq!(
			backend.blockchain().justifications(BlockId::Number(1)).unwrap(),
			Some(justifications),
		);
	}

	#[test]
	fn test_finalize_multiple_blocks_in_single_op() {
		let backend = Backend::<Block>::new_test(10, 10);

		let block0 = insert_header(&backend, 0, Default::default(), None, Default::default());
		let block1 = insert_header(&backend, 1, block0, None, Default::default());
		let block2 = insert_header(&backend, 2, block1, None, Default::default());
		let block3 = insert_header(&backend, 3, block2, None, Default::default());
		let block4 = insert_header(&backend, 4, block3, None, Default::default());
		{
			let mut op = backend.begin_operation().unwrap();
			backend.begin_state_operation(&mut op, BlockId::Hash(block0)).unwrap();
			op.mark_finalized(BlockId::Hash(block1), None).unwrap();
			op.mark_finalized(BlockId::Hash(block2), None).unwrap();
			backend.commit_operation(op).unwrap();
		}
		{
			let mut op = backend.begin_operation().unwrap();
			backend.begin_state_operation(&mut op, BlockId::Hash(block2)).unwrap();
			op.mark_finalized(BlockId::Hash(block3), None).unwrap();
			op.mark_finalized(BlockId::Hash(block4), None).unwrap();
			backend.commit_operation(op).unwrap();
		}
	}

	#[test]
	fn storage_hash_is_cached_correctly() {
		let state_version = StateVersion::default();
		let backend = Backend::<Block>::new_test(10, 10);

		let hash0 = {
			let mut op = backend.begin_operation().unwrap();
			backend
				.begin_state_operation(&mut op, BlockId::Hash(Default::default()))
				.unwrap();
			let mut header = Header {
				number: 0,
				parent_hash: Default::default(),
				state_root: Default::default(),
				digest: Default::default(),
				extrinsics_root: Default::default(),
			};

			let storage = vec![(b"test".to_vec(), b"test".to_vec())];

			header.state_root = op
				.old_state
				.storage_root(storage.iter().map(|(x, y)| (&x[..], Some(&y[..]))), state_version)
				.0
				.into();
			let hash = header.hash();

			op.reset_storage(
				Storage {
					top: storage.into_iter().collect(),
					children_default: Default::default(),
				},
				state_version,
			)
			.unwrap();
			op.set_block_data(header.clone(), Some(vec![]), None, None, NewBlockState::Best)
				.unwrap();

			backend.commit_operation(op).unwrap();

			hash
		};

		let block0_hash = backend
			.state_at(BlockId::Hash(hash0))
			.unwrap()
			.storage_hash(&b"test"[..])
			.unwrap();

		let hash1 = {
			let mut op = backend.begin_operation().unwrap();
			backend.begin_state_operation(&mut op, BlockId::Number(0)).unwrap();
			let mut header = Header {
				number: 1,
				parent_hash: hash0,
				state_root: Default::default(),
				digest: Default::default(),
				extrinsics_root: Default::default(),
			};

			let storage = vec![(b"test".to_vec(), Some(b"test2".to_vec()))];

			let (root, overlay) = op.old_state.storage_root(
				storage.iter().map(|(k, v)| (k.as_slice(), v.as_ref().map(|v| &v[..]))),
				state_version,
			);
			op.update_db_storage(overlay).unwrap();
			header.state_root = root.into();
			let hash = header.hash();

			op.update_storage(storage, Vec::new()).unwrap();
			op.set_block_data(header, Some(vec![]), None, None, NewBlockState::Normal)
				.unwrap();

			backend.commit_operation(op).unwrap();

			hash
		};

		{
			let header = backend.blockchain().header(BlockId::Hash(hash1)).unwrap().unwrap();
			let mut op = backend.begin_operation().unwrap();
			op.set_block_data(header, None, None, None, NewBlockState::Best).unwrap();
			backend.commit_operation(op).unwrap();
		}

		let block1_hash = backend
			.state_at(BlockId::Hash(hash1))
			.unwrap()
			.storage_hash(&b"test"[..])
			.unwrap();

		assert_ne!(block0_hash, block1_hash);
	}

	#[test]
	fn test_finalize_non_sequential() {
		let backend = Backend::<Block>::new_test(10, 10);

		let block0 = insert_header(&backend, 0, Default::default(), None, Default::default());
		let block1 = insert_header(&backend, 1, block0, None, Default::default());
		let block2 = insert_header(&backend, 2, block1, None, Default::default());
		{
			let mut op = backend.begin_operation().unwrap();
			backend.begin_state_operation(&mut op, BlockId::Hash(block0)).unwrap();
			op.mark_finalized(BlockId::Hash(block2), None).unwrap();
			backend.commit_operation(op).unwrap_err();
		}
	}

	#[test]
	fn prune_blocks_on_finalize() {
		let backend = Backend::<Block>::new_test_with_tx_storage(2, 0);
		let mut blocks = Vec::new();
		let mut prev_hash = Default::default();
		for i in 0..5 {
			let hash = insert_block(
				&backend,
				i,
				prev_hash,
				None,
				Default::default(),
				vec![i.into()],
				None,
			)
			.unwrap();
			blocks.push(hash);
			prev_hash = hash;
		}

		{
			let mut op = backend.begin_operation().unwrap();
			backend.begin_state_operation(&mut op, BlockId::Hash(blocks[4])).unwrap();
			for i in 1..5 {
				op.mark_finalized(BlockId::Hash(blocks[i]), None).unwrap();
			}
			backend.commit_operation(op).unwrap();
		}
		let bc = backend.blockchain();
		assert_eq!(None, bc.body(BlockId::hash(blocks[0])).unwrap());
		assert_eq!(None, bc.body(BlockId::hash(blocks[1])).unwrap());
		assert_eq!(None, bc.body(BlockId::hash(blocks[2])).unwrap());
		assert_eq!(Some(vec![3.into()]), bc.body(BlockId::hash(blocks[3])).unwrap());
		assert_eq!(Some(vec![4.into()]), bc.body(BlockId::hash(blocks[4])).unwrap());
	}

	#[test]
	fn prune_blocks_on_finalize_with_fork() {
		let backend = Backend::<Block>::new_test_with_tx_storage(2, 10);
		let mut blocks = Vec::new();
		let mut prev_hash = Default::default();
		for i in 0..5 {
			let hash = insert_block(
				&backend,
				i,
				prev_hash,
				None,
				Default::default(),
				vec![i.into()],
				None,
			)
			.unwrap();
			blocks.push(hash);
			prev_hash = hash;
		}

		// insert a fork at block 2
		let fork_hash_root = insert_block(
			&backend,
			2,
			blocks[1],
			None,
			sp_core::H256::random(),
			vec![2.into()],
			None,
		)
		.unwrap();
		insert_block(
			&backend,
			3,
			fork_hash_root,
			None,
			H256::random(),
			vec![3.into(), 11.into()],
			None,
		)
		.unwrap();
		let mut op = backend.begin_operation().unwrap();
		backend.begin_state_operation(&mut op, BlockId::Hash(blocks[4])).unwrap();
		op.mark_head(BlockId::Hash(blocks[4])).unwrap();
		backend.commit_operation(op).unwrap();

		for i in 1..5 {
			let mut op = backend.begin_operation().unwrap();
			backend.begin_state_operation(&mut op, BlockId::Hash(blocks[4])).unwrap();
			op.mark_finalized(BlockId::Hash(blocks[i]), None).unwrap();
			backend.commit_operation(op).unwrap();
		}

		let bc = backend.blockchain();
		assert_eq!(None, bc.body(BlockId::hash(blocks[0])).unwrap());
		assert_eq!(None, bc.body(BlockId::hash(blocks[1])).unwrap());
		assert_eq!(None, bc.body(BlockId::hash(blocks[2])).unwrap());
		assert_eq!(Some(vec![3.into()]), bc.body(BlockId::hash(blocks[3])).unwrap());
		assert_eq!(Some(vec![4.into()]), bc.body(BlockId::hash(blocks[4])).unwrap());
	}

	#[test]
	fn indexed_data_block_body() {
		let backend = Backend::<Block>::new_test_with_tx_storage(1, 10);

		let x0 = ExtrinsicWrapper::from(0u64).encode();
		let x1 = ExtrinsicWrapper::from(1u64).encode();
		let x0_hash = <HashFor<Block> as sp_core::Hasher>::hash(&x0[1..]);
		let x1_hash = <HashFor<Block> as sp_core::Hasher>::hash(&x1[1..]);
		let index = vec![
			IndexOperation::Insert {
				extrinsic: 0,
				hash: x0_hash.as_ref().to_vec(),
				size: (x0.len() - 1) as u32,
			},
			IndexOperation::Insert {
				extrinsic: 1,
				hash: x1_hash.as_ref().to_vec(),
				size: (x1.len() - 1) as u32,
			},
		];
		let hash = insert_block(
			&backend,
			0,
			Default::default(),
			None,
			Default::default(),
			vec![0u64.into(), 1u64.into()],
			Some(index),
		)
		.unwrap();
		let bc = backend.blockchain();
		assert_eq!(bc.indexed_transaction(&x0_hash).unwrap().unwrap(), &x0[1..]);
		assert_eq!(bc.indexed_transaction(&x1_hash).unwrap().unwrap(), &x1[1..]);

		// Push one more blocks and make sure block is pruned and transaction index is cleared.
		insert_block(&backend, 1, hash, None, Default::default(), vec![], None).unwrap();
		backend.finalize_block(BlockId::Number(1), None).unwrap();
		assert_eq!(bc.body(BlockId::Number(0)).unwrap(), None);
		assert_eq!(bc.indexed_transaction(&x0_hash).unwrap(), None);
		assert_eq!(bc.indexed_transaction(&x1_hash).unwrap(), None);
	}

	#[test]
	fn index_invalid_size() {
		let backend = Backend::<Block>::new_test_with_tx_storage(1, 10);

		let x0 = ExtrinsicWrapper::from(0u64).encode();
		let x1 = ExtrinsicWrapper::from(1u64).encode();
		let x0_hash = <HashFor<Block> as sp_core::Hasher>::hash(&x0[..]);
		let x1_hash = <HashFor<Block> as sp_core::Hasher>::hash(&x1[..]);
		let index = vec![
			IndexOperation::Insert {
				extrinsic: 0,
				hash: x0_hash.as_ref().to_vec(),
				size: (x0.len()) as u32,
			},
			IndexOperation::Insert {
				extrinsic: 1,
				hash: x1_hash.as_ref().to_vec(),
				size: (x1.len() + 1) as u32,
			},
		];
		insert_block(
			&backend,
			0,
			Default::default(),
			None,
			Default::default(),
			vec![0u64.into(), 1u64.into()],
			Some(index),
		)
		.unwrap();
		let bc = backend.blockchain();
		assert_eq!(bc.indexed_transaction(&x0_hash).unwrap().unwrap(), &x0[..]);
		assert_eq!(bc.indexed_transaction(&x1_hash).unwrap(), None);
	}

	#[test]
	fn renew_transaction_storage() {
		let backend = Backend::<Block>::new_test_with_tx_storage(2, 10);
		let mut blocks = Vec::new();
		let mut prev_hash = Default::default();
		let x1 = ExtrinsicWrapper::from(0u64).encode();
		let x1_hash = <HashFor<Block> as sp_core::Hasher>::hash(&x1[1..]);
		for i in 0..10 {
			let mut index = Vec::new();
			if i == 0 {
				index.push(IndexOperation::Insert {
					extrinsic: 0,
					hash: x1_hash.as_ref().to_vec(),
					size: (x1.len() - 1) as u32,
				});
			} else if i < 5 {
				// keep renewing 1st
				index.push(IndexOperation::Renew { extrinsic: 0, hash: x1_hash.as_ref().to_vec() });
			} // else stop renewing
			let hash = insert_block(
				&backend,
				i,
				prev_hash,
				None,
				Default::default(),
				vec![i.into()],
				Some(index),
			)
			.unwrap();
			blocks.push(hash);
			prev_hash = hash;
		}

		for i in 1..10 {
			let mut op = backend.begin_operation().unwrap();
			backend.begin_state_operation(&mut op, BlockId::Hash(blocks[4])).unwrap();
			op.mark_finalized(BlockId::Hash(blocks[i]), None).unwrap();
			backend.commit_operation(op).unwrap();
			let bc = backend.blockchain();
			if i < 6 {
				assert!(bc.indexed_transaction(&x1_hash).unwrap().is_some());
			} else {
				assert!(bc.indexed_transaction(&x1_hash).unwrap().is_none());
			}
		}
	}

	#[test]
	fn remove_leaf_block_works() {
		let backend = Backend::<Block>::new_test_with_tx_storage(2, 10);
		let mut blocks = Vec::new();
		let mut prev_hash = Default::default();
		for i in 0..2 {
			let hash = insert_block(
				&backend,
				i,
				prev_hash,
				None,
				Default::default(),
				vec![i.into()],
				None,
			)
			.unwrap();
			blocks.push(hash);
			prev_hash = hash;
		}

		// insert a fork at block 2, which becomes best block
		let best_hash = insert_block(
			&backend,
			1,
			blocks[0],
			None,
			sp_core::H256::random(),
			vec![42.into()],
			None,
		)
		.unwrap();
		assert!(backend.remove_leaf_block(&best_hash).is_err());
		assert!(backend.have_state_at(&prev_hash, 1));
		backend.remove_leaf_block(&prev_hash).unwrap();
		assert_eq!(None, backend.blockchain().header(BlockId::hash(prev_hash.clone())).unwrap());
		assert!(!backend.have_state_at(&prev_hash, 1));
	}

	#[test]
	fn test_import_existing_block_as_new_head() {
		let backend: Backend<Block> = Backend::new_test(10, 3);
		let block0 = insert_header(&backend, 0, Default::default(), None, Default::default());
		let block1 = insert_header(&backend, 1, block0, None, Default::default());
		let block2 = insert_header(&backend, 2, block1, None, Default::default());
		let block3 = insert_header(&backend, 3, block2, None, Default::default());
		let block4 = insert_header(&backend, 4, block3, None, Default::default());
		let block5 = insert_header(&backend, 5, block4, None, Default::default());
		assert_eq!(backend.blockchain().info().best_hash, block5);

		// Insert 1 as best again. This should fail because canonicalization_delay == 3 and best ==
		// 5
		let header = Header {
			number: 1,
			parent_hash: block0,
			state_root: BlakeTwo256::trie_root(Vec::new(), StateVersion::V1),
			digest: Default::default(),
			extrinsics_root: Default::default(),
		};
		let mut op = backend.begin_operation().unwrap();
		op.set_block_data(header, None, None, None, NewBlockState::Best).unwrap();
		assert!(matches!(backend.commit_operation(op), Err(sp_blockchain::Error::SetHeadTooOld)));

		// Insert 2 as best again.
		let header = Header {
			number: 2,
			parent_hash: block1,
			state_root: BlakeTwo256::trie_root(Vec::new(), StateVersion::V1),
			digest: Default::default(),
			extrinsics_root: Default::default(),
		};
		let mut op = backend.begin_operation().unwrap();
		op.set_block_data(header, None, None, None, NewBlockState::Best).unwrap();
		backend.commit_operation(op).unwrap();
		assert_eq!(backend.blockchain().info().best_hash, block2);
	}

	#[test]
	fn test_import_existing_block_as_final() {
		let backend: Backend<Block> = Backend::new_test(10, 10);
		let block0 = insert_header(&backend, 0, Default::default(), None, Default::default());
		let block1 = insert_header(&backend, 1, block0, None, Default::default());
		let _block2 = insert_header(&backend, 2, block1, None, Default::default());
		// Genesis is auto finalized, the rest are not.
		assert_eq!(backend.blockchain().info().finalized_hash, block0);

		// Insert 1 as final again.
		let header = Header {
			number: 1,
			parent_hash: block0,
			state_root: BlakeTwo256::trie_root(Vec::new(), StateVersion::V1),
			digest: Default::default(),
			extrinsics_root: Default::default(),
		};

		let mut op = backend.begin_operation().unwrap();
		op.set_block_data(header, None, None, None, NewBlockState::Final).unwrap();
		backend.commit_operation(op).unwrap();

		assert_eq!(backend.blockchain().info().finalized_hash, block1);
	}

	#[test]
	fn test_import_existing_state_fails() {
		let backend: Backend<Block> = Backend::new_test(10, 10);
		let genesis =
			insert_block(&backend, 0, Default::default(), None, Default::default(), vec![], None)
				.unwrap();

		insert_block(&backend, 1, genesis, None, Default::default(), vec![], None).unwrap();
		let err = insert_block(&backend, 1, genesis, None, Default::default(), vec![], None)
			.err()
			.unwrap();
		match err {
			sp_blockchain::Error::StateDatabase(m) if m == "Block already exists" => (),
			e @ _ => panic!("Unexpected error {:?}", e),
		}
	}

	#[test]
	fn test_leaves_not_created_for_ancient_blocks() {
		let backend: Backend<Block> = Backend::new_test(10, 10);
		let block0 = insert_header(&backend, 0, Default::default(), None, Default::default());

		let block1_a = insert_header(&backend, 1, block0, None, Default::default());
		let block2_a = insert_header(&backend, 2, block1_a, None, Default::default());
		backend.finalize_block(BlockId::hash(block1_a), None).unwrap();
		assert_eq!(backend.blockchain().leaves().unwrap(), vec![block2_a]);

		// Insert a fork prior to finalization point. Leave should not be created.
		insert_header_no_head(&backend, 1, block0, [1; 32].into());
		assert_eq!(backend.blockchain().leaves().unwrap(), vec![block2_a]);
	}
}<|MERGE_RESOLUTION|>--- conflicted
+++ resolved
@@ -318,12 +318,7 @@
 	pub source: DatabaseSource,
 	/// Block pruning mode.
 	pub keep_blocks: KeepBlocks,
-<<<<<<< HEAD
-	/// Block body/Transaction storage scheme.
-	pub transaction_storage: TransactionStorageMode,
 	pub trie_node_cache_settings: TrieNodeCacheSettings,
-=======
->>>>>>> c9fc99d2
 }
 
 /// Block pruning settings.
@@ -1044,11 +1039,7 @@
 			state_pruning: PruningMode::keep_blocks(keep_blocks),
 			source: DatabaseSource::Custom(db),
 			keep_blocks: KeepBlocks::Some(keep_blocks),
-<<<<<<< HEAD
-			transaction_storage,
 			trie_node_cache_settings: Default::default(),
-=======
->>>>>>> c9fc99d2
 		};
 
 		Self::new(db_setting, canonicalization_delay).expect("failed to create test-db")
@@ -2427,11 +2418,7 @@
 				state_pruning: PruningMode::keep_blocks(1),
 				source: DatabaseSource::Custom(backing),
 				keep_blocks: KeepBlocks::All,
-<<<<<<< HEAD
-				transaction_storage: TransactionStorageMode::BlockBody,
 				trie_node_cache_settings: Default::default(),
-=======
->>>>>>> c9fc99d2
 			},
 			0,
 		)
