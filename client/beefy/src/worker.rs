--- conflicted
+++ resolved
@@ -38,11 +38,7 @@
 use futures::{stream::Fuse, FutureExt, StreamExt};
 use log::{debug, error, info, log_enabled, trace, warn};
 use sc_client_api::{Backend, FinalityNotification, FinalityNotifications, HeaderBackend};
-<<<<<<< HEAD
-use sc_network_common::sync::{SyncEvent, SyncEventStream};
-=======
 use sc_network_common::service::{NetworkEventStream, NetworkRequest};
->>>>>>> f485d895
 use sc_network_gossip::GossipEngine;
 use sc_utils::notification::NotificationReceiver;
 use sp_api::BlockId;
@@ -242,11 +238,7 @@
 	}
 }
 
-<<<<<<< HEAD
-pub(crate) struct WorkerParams<B: Block, BE, P, R, S> {
-=======
-pub(crate) struct WorkerParams<B: Block, BE, P, N> {
->>>>>>> f485d895
+pub(crate) struct WorkerParams<B: Block, BE, P, S> {
 	pub backend: Arc<BE>,
 	pub payload_provider: P,
 	pub sync: Arc<S>,
@@ -294,11 +286,7 @@
 }
 
 /// A BEEFY worker plays the BEEFY protocol
-<<<<<<< HEAD
-pub(crate) struct BeefyWorker<B: Block, BE, P, R, S> {
-=======
-pub(crate) struct BeefyWorker<B: Block, BE, P, N> {
->>>>>>> f485d895
+pub(crate) struct BeefyWorker<B: Block, BE, P, S> {
 	// utilities
 	backend: Arc<BE>,
 	payload_provider: P,
@@ -325,22 +313,12 @@
 	persisted_state: PersistedState<B>,
 }
 
-<<<<<<< HEAD
-impl<B, BE, P, R, S> BeefyWorker<B, BE, P, R, S>
-=======
-impl<B, BE, P, N> BeefyWorker<B, BE, P, N>
->>>>>>> f485d895
+impl<B, BE, P, S> BeefyWorker<B, BE, P, S>
 where
 	B: Block + Codec,
 	BE: Backend<B>,
 	P: PayloadProvider<B>,
-<<<<<<< HEAD
-	R: ProvideRuntimeApi<B>,
-	R::Api: BeefyApi<B> + MmrApi<B, MmrRootHash, NumberFor<B>>,
-	S: SyncEventStream + SyncOracle,
-=======
-	N: NetworkEventStream + NetworkRequest + SyncOracle + Send + Sync + Clone + 'static,
->>>>>>> f485d895
+	S: SyncOracle,
 {
 	/// Return a new BEEFY worker instance.
 	///
@@ -348,11 +326,7 @@
 	/// BEEFY pallet has been deployed on-chain.
 	///
 	/// The BEEFY pallet is needed in order to keep track of the BEEFY authority set.
-<<<<<<< HEAD
-	pub(crate) fn new(worker_params: WorkerParams<B, BE, P, R, S>) -> Self {
-=======
-	pub(crate) fn new(worker_params: WorkerParams<B, BE, P, N>) -> Self {
->>>>>>> f485d895
+	pub(crate) fn new(worker_params: WorkerParams<B, BE, P, S>) -> Self {
 		let WorkerParams {
 			backend,
 			payload_provider,
@@ -369,12 +343,7 @@
 		BeefyWorker {
 			backend,
 			payload_provider,
-<<<<<<< HEAD
 			sync,
-			known_peers,
-=======
-			network,
->>>>>>> f485d895
 			key_store,
 			gossip_engine,
 			gossip_validator,
@@ -810,7 +779,7 @@
 		}
 
 		// Don't bother voting or requesting justifications during major sync.
-		if !self.network.is_major_syncing() {
+		if !self.sync.is_major_syncing() {
 			// There were external events, 'state' is changed, author a vote if needed/possible.
 			if let Err(err) = self.try_to_vote() {
 				debug!(target: "beefy", "🥩 {}", err);
@@ -835,10 +804,6 @@
 	) {
 		info!(target: "beefy", "🥩 run BEEFY worker, best grandpa: #{:?}.", self.best_grandpa_block());
 
-<<<<<<< HEAD
-		let mut sync_events = self.sync.event_stream("network-gossipzzz").fuse();
-=======
->>>>>>> f485d895
 		let mut votes = Box::pin(
 			self.gossip_engine
 				.messages_for(topic::<B>())
@@ -854,14 +819,13 @@
 		);
 
 		loop {
-<<<<<<< HEAD
 			// Don't bother voting or requesting justifications during major sync.
 			if !self.sync.is_major_syncing() {
 				// If the current target is a mandatory block,
 				// make sure there's also an on-demand justification request out for it.
-				if let Some(block) = self.voting_oracle().mandatory_pending() {
+				if let Some((block, active)) = self.voting_oracle().mandatory_pending() {
 					// This only starts new request if there isn't already an active one.
-					self.on_demand_justifications.request(block);
+					self.on_demand_justifications.request(block, active);
 				}
 				// There were external events, 'state' is changed, author a vote if needed/possible.
 				if let Err(err) = self.try_to_vote() {
@@ -870,10 +834,8 @@
 			} else {
 				debug!(target: "beefy", "🥩 Skipping voting while major syncing.");
 			}
-=======
 			// Act on changed 'state'.
 			self.process_new_state();
->>>>>>> f485d895
 
 			let mut gossip_engine = &mut self.gossip_engine;
 			// Wait for, and handle external events.
@@ -886,18 +848,6 @@
 					error!(target: "beefy", "🥩 Gossip engine has terminated, closing worker.");
 					return;
 				},
-<<<<<<< HEAD
-				// Keep track of connected peers.
-				sync_event = sync_events.next() => {
-					if let Some(sync_event) = sync_event {
-						self.handle_sync_event(sync_event);
-					} else {
-						error!(target: "beefy", "🥩 Syncing events stream terminated, closing worker.");
-						return;
-					}
-				},
-=======
->>>>>>> f485d895
 				// Process finality notifications first since these drive the voter.
 				notification = finality_notifications.next() => {
 					if let Some(notification) = notification {
@@ -940,26 +890,11 @@
 					}
 				},
 			}
-<<<<<<< HEAD
 
 			// Handle pending justifications and/or votes for now GRANDPA finalized blocks.
 			if let Err(err) = self.try_pending_justif_and_votes() {
 				debug!(target: "beefy", "🥩 {}", err);
 			}
-		}
-	}
-
-	/// Update known peers based on network events.
-	fn handle_sync_event(&mut self, event: SyncEvent) {
-		match event {
-			SyncEvent::PeerConnected(remote) => {
-				self.known_peers.lock().add_new(remote);
-			},
-			SyncEvent::PeerDisconnected(remote) => {
-				self.known_peers.lock().remove(&remote);
-			},
-=======
->>>>>>> f485d895
 		}
 	}
 }
@@ -1078,12 +1013,13 @@
 		Block,
 		Backend,
 		MmrRootProvider<Block, TestApi>,
-<<<<<<< HEAD
-		TestApi,
 		Arc<SyncingService<Block>>,
-=======
-		Arc<NetworkService<Block, H256>>,
->>>>>>> f485d895
+		// ||||||| 7a76b40dc6
+		// 		TestApi,
+		// 		Arc<NetworkService<Block, H256>>,
+		// =======
+		// 		Arc<NetworkService<Block, H256>>,
+		// >>>>>>> import-queue-refactoring
 	> {
 		let keystore = create_beefy_keystore(*key);
 
