--- conflicted
+++ resolved
@@ -54,29 +54,6 @@
 static mut MUTABLE_STATIC_BSS: u64 = 0;
 
 sp_core::wasm_export_functions! {
-<<<<<<< HEAD
-	fn test_calling_missing_external() {
-		unsafe { missing_external() }
-	}
-
-	fn test_calling_yet_another_missing_external() {
-		unsafe { yet_another_missing_external() }
-	}
-
-	fn test_data_in(input: Vec<u8>) -> Vec<u8> {
-		print("set_storage");
-		storage::set(b"input", &input);
-
-		print("storage");
-		let foo = storage::get(b"foo").unwrap();
-
-		print("set_storage");
-		storage::set(b"baz", &foo);
-
-		print("finished!");
-		b"all ok!".to_vec()
-	}
-
 	fn test_switch_state() {
 		print("switch_state");
 		storage::set(
@@ -86,15 +63,10 @@
 		print("switched!");
 	}
 
-	fn test_clear_prefix(input: Vec<u8>) -> Vec<u8> {
-		storage::clear_prefix(&input, None);
-		b"all ok!".to_vec()
-	}
-=======
    fn test_calling_missing_external() {
 	   unsafe { missing_external() }
    }
->>>>>>> 7dcc77b9
+
 
    fn test_calling_yet_another_missing_external() {
 	   unsafe { yet_another_missing_external() }
