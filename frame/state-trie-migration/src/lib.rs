// This file is part of Substrate.

// Copyright (C) 2021 Parity Technologies (UK) Ltd.
// SPDX-License-Identifier: Apache-2.0

// Licensed under the Apache License, Version 2.0 (the "License");
// you may not use this file except in compliance with the License.
// You may obtain a copy of the License at
//
// 	http://www.apache.org/licenses/LICENSE-2.0
//
// Unless required by applicable law or agreed to in writing, software
// distributed under the License is distributed on an "AS IS" BASIS,
// WITHOUT WARRANTIES OR CONDITIONS OF ANY KIND, either express or implied.
// See the License for the specific language governing permissions and
// limitations under the License.

//! # Pallet State Trie Migration
//!
//! Reads and writes all keys and values in the entire state in a systematic way. This is useful for
//! upgrading a chain to [`sp-core::StateVersion::V1`], where all keys need to be touched.
//!
//! ## Migration Types
//!
//! This pallet provides 3 ways to do this, each of which is suited for a particular use-case, and
//! can be enabled independently.
//!
//! ### Auto migration
//!
//! This system will try and migrate all keys by continuously using `on_initialize`. It is only
//! sensible for a relay chain or a solo chain, where going slightly over weight is not a problem.
//! It can be configured so that the migration takes at most `n` items and tries to not go over `x`
//! bytes, but the latter is not guaranteed.
//!
//! For example, if a chain contains keys of 1 byte size, the `on_initialize` could read up to `x -
//! 1` bytes from `n` different keys, while the next key is suddenly `:code:`, and there is no way
//! to bail out of this.
//!
//! ### Unsigned migration
//!
//! This system will use the offchain worker threads to correct the downside of the previous item:
//! knowing exactly the byte size of migration in each block. Offchain worker threads will first
//! find the maximum number of keys that can be migrated whilst staying below a certain byte size
//! limit offchain, and then submit that back to the chain as an unsigned transaction that can only
//! be included by validators.
//!
//! This approach is safer, and ensures that the migration reads do not take more than a certain
//! amount, yet the do impose some work on the validators/collators.
//!
//! ### Signed migration
//!
//! as a backup, the migration process can be set in motion via signed transactions that basically
//! say in advance how many items and how many bytes they will consume, and pay for it as well. This
//! can be a good safe alternative, if the former two systems are not desirable.
//!
//! The (minor) caveat of this approach is that we cannot know in advance how many bytes reading a
//! certain number of keys will incur. To overcome this, the runtime needs to configure this pallet
//! with a `SignedDepositPerItem`. This is the per-item deposit that the origin of the signed
//! migration transactions need to have in their account (on top of the normal fee) and if the size
//! witness data that they claim is incorrect, this deposit is slashed.
//!
//! ---
//!
//! Initially, this pallet does not contain any auto/unsigned migrations. They must be manually
//! enabled by the `ControlOrigin`. Note that these two migration types cannot co-exist And only one
//! can be enable at each point in time.

#![cfg_attr(not(feature = "std"), no_std)]

pub use pallet::*;

const LOG_TARGET: &'static str = "runtime::state-trie-migration";

#[macro_export]
macro_rules! log {
	($level:tt, $patter:expr $(, $values:expr)* $(,)?) => {
		log::$level!(
			target: crate::LOG_TARGET,
			concat!("[{:?}] 🤖 ", $patter), frame_system::Pallet::<T>::block_number() $(, $values)*
		)
	};
}

#[frame_support::pallet]
pub mod pallet {
	use frame_support::{
		dispatch::TransactionPriority,
		ensure,
		pallet_prelude::*,
		traits::{Currency, Get},
		unsigned::ValidateUnsigned,
	};
	use frame_system::{
		ensure_none, ensure_signed,
		offchain::{SendTransactionTypes, SubmitTransaction},
		pallet_prelude::*,
	};
	use sp_core::{
		hexdisplay::HexDisplay, storage::well_known_keys::DEFAULT_CHILD_STORAGE_KEY_PREFIX,
	};
	use sp_runtime::{
		offchain::storage::{MutateStorageError, StorageValueRef},
		traits::{Saturating, Zero},
	};
	use sp_std::prelude::*;

	pub(crate) type BalanceOf<T> =
		<<T as Config>::Currency as Currency<<T as frame_system::Config>::AccountId>>::Balance;

	/// The weight information of this pallet.
	pub trait WeightInfo {
		fn process_top_key(x: u32) -> Weight;
		fn continue_migrate() -> Weight;
	}

	impl WeightInfo for () {
		fn process_top_key(_: u32) -> Weight {
			1000000
		}
		fn continue_migrate() -> Weight {
			1000000
		}
	}

	/// A migration task stored in state.
	///
	/// It tracks the last top and child keys read.
	#[derive(Clone, Encode, Decode, scale_info::TypeInfo, PartialEq, Eq)]
	#[codec(mel_bound(T: Config))]
	#[scale_info(skip_type_params(T))]
	pub struct MigrationTask<T: Config> {
		/// The top key that we currently have to iterate.
		///
		/// If it does not exist, it means that the migration is done and no further keys exist.
		pub(crate) current_top: Option<Vec<u8>>,
		/// The last child key that we have processed.
		///
		/// This is a child key under the current `self.last_top`.
		///
		/// If this is set, no further top keys are processed until the child key migration is
		/// complete.
		pub(crate) current_child: Option<Vec<u8>>,

		/// A marker to indicate if the previous tick was a child tree migration or not.
		pub(crate) prev_tick_child: bool,

		/// dynamic counter for the number of items that we have processed in this execution from
		/// the top trie.
		///
		/// It is not written to storage.
		#[codec(skip)]
		pub(crate) dyn_top_items: u32,
		/// dynamic counter for the number of items that we have processed in this execution from
		/// any child trie.
		///
		/// It is not written to storage.
		#[codec(skip)]
		pub(crate) dyn_child_items: u32,

		/// dynamic counter for for the byte size of items that we have processed in this
		/// execution.
		///
		/// It is not written to storage.
		#[codec(skip)]
		pub(crate) dyn_size: u32,

		/// The total size of the migration, over all executions.
		///
		/// This only kept around for bookkeeping and debugging.
		pub(crate) size: u32,
		/// The total count of top keys in the migration, over all executions.
		///
		/// This only kept around for bookkeeping and debugging.
		pub(crate) top_items: u32,
		/// The total count of child keys in the migration, over all executions.
		///
		/// This only kept around for bookkeeping and debugging.
		pub(crate) child_items: u32,

		#[codec(skip)]
		pub(crate) _ph: sp_std::marker::PhantomData<T>,
	}

	#[cfg(any(feature = "std", feature = "runtime-benchmarks", feature = "try-runtime"))]
	impl<T: Config> sp_std::fmt::Debug for MigrationTask<T> {
		fn fmt(&self, f: &mut sp_std::fmt::Formatter<'_>) -> sp_std::fmt::Result {
			f.debug_struct("MigrationTask")
				.field(
					"top",
					&self.current_top.as_ref().map(|d| sp_core::hexdisplay::HexDisplay::from(d)),
				)
				.field(
					"child",
					&self.current_child.as_ref().map(|d| sp_core::hexdisplay::HexDisplay::from(d)),
				)
				.field("prev_tick_child", &self.prev_tick_child)
				.field("dyn_top_items", &self.dyn_top_items)
				.field("dyn_child_items", &self.dyn_child_items)
				.field("dyn_size", &self.dyn_size)
				.field("size", &self.size)
				.field("top_items", &self.top_items)
				.field("child_items", &self.child_items)
				.finish()
		}
	}

	impl<T: Config> Default for MigrationTask<T> {
		fn default() -> Self {
			Self {
				current_top: Some(Default::default()),
				current_child: Default::default(),
				dyn_child_items: Default::default(),
				dyn_top_items: Default::default(),
				dyn_size: Default::default(),
				prev_tick_child: Default::default(),
				_ph: Default::default(),
				size: Default::default(),
				top_items: Default::default(),
				child_items: Default::default(),
			}
		}
	}

	impl<T: Config> MigrationTask<T> {
		/// Return true if the task is finished.
		pub(crate) fn finished(&self) -> bool {
			self.current_top.is_none() && self.current_child.is_none()
		}

		/// Returns `true` if the task fully complies with the given limits.
		pub(crate) fn fully_complies_with(&self, limits: MigrationLimits) -> bool {
			self.dyn_total_items() <= limits.item && self.dyn_size <= limits.size
		}

		/// Check if there's any work left, or if we have exhausted the limits already.
		fn exhausted(&self, limits: MigrationLimits) -> bool {
			self.current_top.is_none() ||
				self.dyn_total_items() >= limits.item ||
				self.dyn_size >= limits.size
		}

		/// get the total number of keys affected by the current task.
		pub(crate) fn dyn_total_items(&self) -> u32 {
			self.dyn_child_items.saturating_add(self.dyn_top_items)
		}

		/// Migrate keys until either of the given limits are exhausted, or if no more top keys
		/// exist.
		///
		/// Note that this returns after the **first** migration tick that causes exhaustion. In
		/// other words, this should not be used in any environment where resources are strictly
		/// bounded (e.g. a parachain), but it is acceptable otherwise (relay chain, offchain
		/// workers).
		pub(crate) fn migrate_until_exhaustion(&mut self, limits: MigrationLimits) {
			log!(debug, "running migrations on top of {:?} until {:?}", self, limits);

			if limits.item.is_zero() || limits.size.is_zero() {
				// handle this minor edge case, else we would call `migrate_tick` at least once.
				log!(warn, "limits are zero. stopping");
				return
			}

			loop {
				self.migrate_tick();
				if self.exhausted(limits) {
					break
				}
			}

			// accumulate dynamic data into the storage items. 
			self.size = self.size.saturating_add(self.dyn_size);
			self.child_items = self.child_items.saturating_add(self.dyn_child_items);
			self.top_items = self.top_items.saturating_add(self.dyn_top_items);
			log!(debug, "finished with {:?}", self);
		}

		/// Migrate AT MOST ONE KEY. This can be either a top or a child key.
		///
		/// This function is the core of this entire pallet.
		fn migrate_tick(&mut self) {
			match (self.current_top.as_ref(), self.current_child.as_ref()) {
				(Some(_), Some(_)) => {
					// we're in the middle of doing work on a child tree.
					self.migrate_child();
				},
				(Some(ref top_key), None) => {
<<<<<<< HEAD
					// we have a top key and no child key. 3 possibilities exist:
					// 1. we continue the top key migrations.
					// 2. this is the root of a child key, and we start processing child keys (and
					// should call `migrate_child`).
					// 3. this is the root of a child key, and we are finishing all child-keys (and
					// should call `migrate_top`).

					// NOTE: this block is written intentionally to verbosely for easy of
					// verification.
					match (
						top_key.starts_with(DEFAULT_CHILD_STORAGE_KEY_PREFIX),
						self.prev_tick_child,
					) {
						(true, true) => {
							// we're done with migrating a child-root.
							self.prev_tick_child = false;
=======
					if top_key.starts_with(DEFAULT_CHILD_STORAGE_KEY_PREFIX) &&
						!self.prev_tick_child
					{
						// no child migration at hand, but one will begin here.
						let maybe_first_child_key = {
							let child_root = Pallet::<T>::child_io_key(top_key);
							sp_io::default_child_storage::next_key(child_root, &vec![])
						};
						if let Some(first_child_key) = maybe_first_child_key {
							self.current_child = Some(first_child_key);
							self.prev_tick_child = true;
							self.migrate_child();
						} else {
							log!(warn, "{:?} is a child root but it seems to have no inner keys", top_key);
>>>>>>> 9ff5ee94
							self.migrate_top();
						},
						(true, false) => {
							// start going into a child key.
							let maybe_first_child_key = {
								let child_top_key = Pallet::<T>::child_io_key(top_key);
								sp_io::default_child_storage::next_key(child_top_key, &vec![])
							};
							if let Some(first_child_key) = maybe_first_child_key {
								self.current_child = Some(first_child_key);
								self.prev_tick_child = true;
								self.migrate_child();
							} else {
								self.migrate_top();
							}
						},
						(false, true) => {
							// should never happen.
							log!(error, "LOGIC ERROR: unreachable code [0].");
							Pallet::<T>::halt();
						},
						(false, false) => {
							// continue the top key migration
							self.migrate_top();
						},
					};
				},
				(None, Some(_)) => {
					log!(error, "LOGIC ERROR: unreachable code [1].");
					Pallet::<T>::halt()
				},
				(None, None) => {
					// nada
				},
			}
		}

		/// Migrate the current child key, setting it to its new value, if one exists.
		///
		/// It updates the dynamic counters.
		fn migrate_child(&mut self) {
			let current_child =
				self.current_child.clone().expect("value checked to be `Some`; qed");
			let current_top = self.current_top.clone().expect("value checked to be `Some`; qed");

			let child_root = Pallet::<T>::child_io_key(&current_top);
			if let Some(data) = sp_io::default_child_storage::get(child_root, &current_child) {
				self.dyn_size = self.dyn_size.saturating_add(data.len() as u32);
				sp_io::default_child_storage::set(child_root, &current_child, &data)
			}
			self.dyn_child_items.saturating_inc();
			let next_key = sp_io::default_child_storage::next_key(child_root, &current_child);
			self.current_child = next_key;
			log!(
				trace,
				"migrating child key {:?}, next task: {:?}",
				sp_core::hexdisplay::HexDisplay::from(&current_child),
				self
			);
		}

		/// Migrate the current top key, setting it to its new value, if one exists.
		///
		/// It updates the dynamic counters.
		fn migrate_top(&mut self) {
			let current_top = self.current_top.clone().expect("value checked to be `Some`; qed");
			let added_size = if let Some(data) = sp_io::storage::get(&current_top) {
				self.dyn_size = self.dyn_size.saturating_add(data.len() as u32);
				sp_io::storage::set(&current_top, &data);
				data.len() as u32
			} else {
				Zero::zero()
			};

			self.dyn_top_items.saturating_inc();
			let next_key = sp_io::storage::next_key(&current_top);
			self.current_top = next_key;
			log!(
				trace,
				"migrated top key {:?} with size {}, next_task = {:?}",
				sp_core::hexdisplay::HexDisplay::from(&current_top),
				added_size,
				self
			);
		}
	}

	/// The limits of a migration.
	#[derive(Clone, Copy, Encode, Decode, scale_info::TypeInfo, Default, Debug, PartialEq, Eq)]
	pub struct MigrationLimits {
		/// The byte size limit.
		pub size: u32,
		/// The number of keys limit.
		pub item: u32,
	}

	/// How a migration was computed.
	#[derive(Clone, Copy, Encode, Decode, scale_info::TypeInfo, Debug, PartialEq, Eq)]
	pub enum MigrationCompute {
		/// A signed origin triggered the migration.
		Signed,
		/// An unsigned origin triggered the migration.
		Unsigned,
		/// An automatic task triggered the migration.
		Auto,
	}

	/// Inner events of this pallet.
	#[pallet::event]
	#[pallet::generate_deposit(pub(super) fn deposit_event)]
	pub enum Event<T: Config> {
		/// Given number of `(top, child)` keys were migrated respectively, with the given
		/// `compute`.
		Migrated(u32, u32, MigrationCompute),
	}

	/// The outer Pallet struct.
	#[pallet::pallet]
	#[pallet::generate_store(pub(crate) trait Store)]
	pub struct Pallet<T>(_);

	/// Configurations of this pallet.
	#[pallet::config]
	pub trait Config: frame_system::Config + SendTransactionTypes<Call<Self>> {
		/// Origin that can control the configurations of this pallet.
		type ControlOrigin: frame_support::traits::EnsureOrigin<Self::Origin>;

		/// The overarching event type.
		type Event: From<Event<Self>> + IsType<<Self as frame_system::Config>::Event>;

		/// The currency provider type.
		type Currency: Currency<Self::AccountId>;

		/// The amount of deposit collected per item in advance, for signed migrations.
		///
		/// This should reflect the average storage value size in the worse case.
		type SignedDepositPerItem: Get<BalanceOf<Self>>;

		/// The maximum limits that the signed migration could use.
		type SignedMigrationMaxLimits: Get<MigrationLimits>;

		/// The weight information of this pallet.
		type WeightInfo: WeightInfo;

		/// The priority used for unsigned transactions.
		type UnsignedPriority: Get<TransactionPriority>;

		/// The number of items that offchain worker will subtract from the first item count that
		/// causes an over-consumption.
		///
		/// A value around 5-10 is reasonable.
		type UnsignedBackOff: Get<u32>;

		/// The repeat frequency of offchain workers.
		type OffchainRepeat: Get<Self::BlockNumber>;
	}

	/// Migration progress.
	///
	/// This stores the snapshot of the last migrated keys. It can be set into motion and move
	/// forward by any of the means provided by this pallet.
	#[pallet::storage]
	#[pallet::getter(fn migration_process)]
	pub type MigrationProcess<T> = StorageValue<_, MigrationTask<T>, ValueQuery>;

	/// The limits that are imposed on automatic migrations.
	///
	/// If set to None, then no automatic migration happens.
	#[pallet::storage]
	#[pallet::getter(fn auto_limits)]
	pub type AutoLimits<T> = StorageValue<_, Option<MigrationLimits>, ValueQuery>;

	/// The size limits imposed on unsigned migrations.
	///
	/// This should:
	/// 1. be large enough to accommodate things like `:code:`
	/// 2. small enough to never brick a parachain due to PoV limits.
	///
	/// if set to `None`, then no unsigned migration happens.
	#[pallet::storage]
	#[pallet::getter(fn unsigned_limits)]
	pub type UnsignedLimits<T> = StorageValue<_, Option<MigrationLimits>, ValueQuery>;

	#[pallet::call]
	impl<T: Config> Pallet<T> {
		/// control the automatic migration.
		///
		/// The dispatch origin of this call must be [`Config::ControlOrigin`].
		#[pallet::weight(T::DbWeight::get().reads_writes(1, 1))]
		pub fn control_auto_migration(
			origin: OriginFor<T>,
			maybe_config: Option<MigrationLimits>,
		) -> DispatchResultWithPostInfo {
			T::ControlOrigin::ensure_origin(origin)?;
			ensure!(
				maybe_config.is_some() ^ Self::unsigned_limits().is_some(),
				"unsigned and auto migration cannot co-exist"
			);
			AutoLimits::<T>::put(maybe_config);
			Ok(().into())
		}

		/// control the unsigned migration.
		///
		/// The dispatch origin of this call must be [`Config::ControlOrigin`].
		#[pallet::weight(T::DbWeight::get().reads_writes(1, 1))]
		pub fn control_unsigned_migration(
			origin: OriginFor<T>,
			maybe_limit: Option<MigrationLimits>,
		) -> DispatchResultWithPostInfo {
			T::ControlOrigin::ensure_origin(origin)?;
			ensure!(
				maybe_limit.is_some() ^ Self::auto_limits().is_some(),
				"unsigned and auto migration cannot co-exist"
			);
			UnsignedLimits::<T>::put(maybe_limit);
			Ok(().into())
		}

		/// The unsigned call that can be submitted by offchain workers.
		///
		/// This can only be valid if it is generated from the local node, which means only
		/// validators can generate this call.
		///
		/// The `item_limit` is the maximum number of items that can be read whilst ensuring that
		/// the migration does not go over `Self::unsigned_limits().size`.
		///
		/// The `witness_size` should always be equal to `Self::unsigned_limits().size` and is only
		/// used for weighing.
		#[pallet::weight(Pallet::<T>::dynamic_weight(*item_limit, *witness_size))]
		pub fn continue_migrate_unsigned(
			origin: OriginFor<T>,
			item_limit: u32,
			witness_size: u32,
			_witness_task: MigrationTask<T>,
		) -> DispatchResultWithPostInfo {
			ensure_none(origin)?;
			let chain_limits =
				Self::unsigned_limits().ok_or("unsigned limit not set, tx not allowed.")?;
			ensure!(witness_size == chain_limits.size, "wrong witness data");

			let mut task = Self::migration_process();
			// pre-dispatch and validate-unsigned already assure this.
			debug_assert_eq!(task, _witness_task);

			// we run the task with the given item limit, and the chain size limit..
			task.migrate_until_exhaustion(MigrationLimits {
				size: chain_limits.size,
				item: item_limit,
			});

			// .. and we assert that the size limit must have been fully met with the given item
			// limit.
			assert!(task.fully_complies_with(chain_limits));

			Self::deposit_event(Event::<T>::Migrated(
				task.dyn_top_items,
				task.dyn_child_items,
				MigrationCompute::Unsigned,
			));
			MigrationProcess::<T>::put(task);

			Ok(().into())
		}

		/// Continue the migration for the given `limits`.
		///
		/// The dispatch origin of this call can be any signed account.
		///
		/// This transaction has NO MONETARY INCENTIVES. calling it will only incur transaction fees
		/// on the caller, with no rewards paid out.
		///
		/// The sum of the byte length of all the data read must be provided for up-front
		/// fee-payment and weighing.
		#[pallet::weight(
			// the migration process
			Pallet::<T>::dynamic_weight(limits.item, * real_size)
			// rest of the operations, like deposit etc.
			+ T::WeightInfo::continue_migrate()
		)]
		pub fn continue_migrate(
			origin: OriginFor<T>,
			limits: MigrationLimits,
			real_size: u32,
		) -> DispatchResultWithPostInfo {
			let who = ensure_signed(origin)?;

			let max_limits = T::SignedMigrationMaxLimits::get();
			ensure!(
				limits.size <= max_limits.size && limits.item <= max_limits.item,
				"max signed limits not respected"
			);

			// ensure they can pay more than the fee.
			let deposit = T::SignedDepositPerItem::get().saturating_mul(limits.item.into());
			ensure!(T::Currency::can_slash(&who, deposit), "not enough funds");

			let mut task = Self::migration_process();
			task.migrate_until_exhaustion(limits);

			// ensure that the migration witness data was correct.
			if real_size != task.dyn_size {
				// let the imbalance burn.
				let (_imbalance, _remainder) = T::Currency::slash(&who, deposit);
				debug_assert!(_remainder.is_zero());
				return Err("Wrong witness data".into())
			}

			Self::deposit_event(Event::<T>::Migrated(
				task.dyn_top_items,
				task.dyn_child_items,
				MigrationCompute::Signed,
			));

			MigrationProcess::<T>::put(task);
			Ok(().into())
		}

		/// Migrate the list of top keys by iterating each of them one by one.
		///
		/// This does not affect the global migration process tracker ([`MigrationProcess`]), and
		/// should only be used in case any keys are leftover due to a bug.
		#[pallet::weight(Pallet::<T>::dynamic_weight(keys.len() as u32, *total_size))]
		pub fn migrate_custom_top(
			origin: OriginFor<T>,
			keys: Vec<Vec<u8>>,
			total_size: u32,
		) -> DispatchResultWithPostInfo {
			let who = ensure_signed(origin)?;

			// ensure they can pay more than the fee.
			let deposit = T::SignedDepositPerItem::get().saturating_mul((keys.len() as u32).into());
			ensure!(T::Currency::can_slash(&who, deposit), "not enough funds");

			let mut dyn_size = 0u32;
			for key in &keys {
				if let Some(data) = sp_io::storage::get(&key) {
					dyn_size = dyn_size.saturating_add(data.len() as u32);
					sp_io::storage::set(key, &data);
				}
			}

			if dyn_size != total_size {
				let (_imbalance, _remainder) = T::Currency::slash(&who, deposit);
				debug_assert!(_remainder.is_zero());
				return Err("Wrong witness data".into())
			}

			Self::deposit_event(Event::<T>::Migrated(
				keys.len() as u32,
				0,
				MigrationCompute::Signed,
			));
			Ok(().into())
		}

		/// Migrate the list of child keys by iterating each of them one by one.
		///
		/// All of the given child keys must be present under one `top_key`.
		///
		/// This does not affect the global migration process tracker ([`MigrationProcess`]), and
		/// should only be used in case any keys are leftover due to a bug.
		#[pallet::weight(Pallet::<T>::dynamic_weight(child_keys.len() as u32, *total_size))]
		pub fn migrate_custom_child(
			origin: OriginFor<T>,
			top_key: Vec<u8>,
			child_keys: Vec<Vec<u8>>,
			total_size: u32,
		) -> DispatchResultWithPostInfo {
			let who = ensure_signed(origin)?;

			// ensure they can pay more than the fee.
			let deposit =
				T::SignedDepositPerItem::get().saturating_mul((child_keys.len() as u32).into());
			ensure!(T::Currency::can_slash(&who, deposit), "not enough funds");

			let mut dyn_size = 0u32;
			for child_key in &child_keys {
				if let Some(data) =
					sp_io::default_child_storage::get(Self::child_io_key(child_key), &top_key)
				{
					dyn_size = dyn_size.saturating_add(data.len() as u32);
					sp_io::default_child_storage::set(
						Self::child_io_key(child_key),
						&top_key,
						&data,
					);
				}
			}

			if dyn_size != total_size {
				let (_imbalance, _remainder) = T::Currency::slash(&who, deposit);
				debug_assert!(_remainder.is_zero());
				return Err("Wrong witness data".into())
			}

			Self::deposit_event(Event::<T>::Migrated(
				0,
				child_keys.len() as u32,
				MigrationCompute::Signed,
			));
			Ok(().into())
		}
	}

	#[pallet::hooks]
	impl<T: Config> Hooks<BlockNumberFor<T>> for Pallet<T> {
		fn on_initialize(_: BlockNumberFor<T>) -> Weight {
			if let Some(limits) = Self::auto_limits() {
				let mut task = Self::migration_process();
				task.migrate_until_exhaustion(limits);
				let weight = Self::dynamic_weight(task.dyn_total_items(), task.dyn_size);

				log!(
					info,
					"migrated {} top keys, {} child keys, and a total of {} bytes.",
					task.dyn_top_items,
					task.dyn_child_items,
					task.dyn_size,
				);
				Self::deposit_event(Event::<T>::Migrated(
					task.dyn_top_items as u32,
					task.dyn_child_items as u32,
					MigrationCompute::Auto,
				));
				MigrationProcess::<T>::put(task);

				weight
			} else {
				T::DbWeight::get().reads(1)
			}
		}

		fn offchain_worker(now: BlockNumberFor<T>) {
			if Self::ensure_offchain_repeat_frequency(now).is_err() {
				return
			}

			log!(debug, "started offchain worker thread.");
			if let Some(chain_limits) = Self::unsigned_limits() {
				let mut task = Self::migration_process();
				if task.finished() {
					log!(warn, "task is finished, remove `unsigned_limits`.");
					return
				}

				task.migrate_until_exhaustion(chain_limits);

				if task.dyn_size > chain_limits.size {
					// previous `migrate_until_exhaustion` finished with too much size consumption.
					// This most likely means that if it migrated `x` items, now we need to migrate
					// `x - 1` items. But, we migrate less by 5 by default, since the state may have
					// changed between the execution of this offchain worker and time that the
					// transaction reaches the chain.
					log!(
						debug,
						"reducing item count of {} by {}.",
						task.dyn_total_items(),
						T::UnsignedBackOff::get(),
					);
					let mut new_task = Self::migration_process();
					new_task.migrate_until_exhaustion(MigrationLimits {
						size: chain_limits.size,
						item: task.dyn_total_items().saturating_sub(T::UnsignedBackOff::get()),
					});
					task = new_task;
				}

				let item_limit = task.dyn_total_items();
				if item_limit.is_zero() {
					log!(warn, "can't fit anything in a migration.");
					return
				}

				// with the above if-statement, the limits must now be STRICTLY respected, so we
				// panic and crash the OCW otherwise.
				assert!(
					task.fully_complies_with(chain_limits),
					"runtime::state-trie-migration: The offchain worker failed to create transaction."
				);

				let original_task = Self::migration_process();

				let call = Call::continue_migrate_unsigned {
					item_limit,
					witness_size: chain_limits.size,
					witness_task: original_task,
				};

				match SubmitTransaction::<T, Call<T>>::submit_unsigned_transaction(call.into()) {
					Ok(_) => {
						log!(info, "submitted a call to migrate {} items.", item_limit)
					},
					Err(why) => {
						log!(warn, "failed to submit a call to the pool {:?}", why)
					},
				}
			}
		}
	}

	#[pallet::validate_unsigned]
	impl<T: Config> ValidateUnsigned for Pallet<T> {
		type Call = Call<T>;
		fn validate_unsigned(source: TransactionSource, call: &Self::Call) -> TransactionValidity {
			if let Call::continue_migrate_unsigned { witness_task, .. } = call {
				match source {
					TransactionSource::Local | TransactionSource::InBlock => { /* allowed */ },
					_ => return InvalidTransaction::Call.into(),
				}

				let onchain_task = Self::migration_process();
				if &onchain_task != witness_task {
					return Err(TransactionValidityError::Invalid(InvalidTransaction::Stale))
				}

				ValidTransaction::with_tag_prefix("StorageVersionMigration")
					.priority(T::UnsignedPriority::get())
					// deduplicate based on task data.
					.and_provides(witness_task)
					.longevity(5)
					.propagate(false)
					.build()
			} else {
				InvalidTransaction::Call.into()
			}
		}

		fn pre_dispatch(call: &Self::Call) -> Result<(), TransactionValidityError> {
			if let Call::continue_migrate_unsigned { witness_task, .. } = call {
				let onchain_task = Self::migration_process();
				if &onchain_task != witness_task {
					return Err(TransactionValidityError::Invalid(InvalidTransaction::Stale))
				}
				Ok(())
			} else {
				Err(InvalidTransaction::Call.into())
			}
		}
	}

	impl<T: Config> Pallet<T> {
		/// The path used to identify the offchain worker persistent storage.
		const OFFCHAIN_LAST_BLOCK: &'static [u8] = b"parity/state-migration/last-block";

		/// The real weight of a migration of the given number of `items` with total `size`.
		fn dynamic_weight(items: u32, size: u32) -> frame_support::pallet_prelude::Weight {
			let items = items as Weight;
			items
				.saturating_mul(<T as frame_system::Config>::DbWeight::get().reads_writes(1, 1))
				// we assume that the read/write per-byte weight is the same for child and top tree.
				.saturating_add(T::WeightInfo::process_top_key(size))
		}

		/// Put a stop to all ongoing migrations.
		fn halt() {
			UnsignedLimits::<T>::kill();
			AutoLimits::<T>::kill();
		}

		/// Convert a child root key, aka. "Child-bearing top key" into the proper format.
		fn child_io_key(root: &Vec<u8>) -> &[u8] {
			use sp_core::storage::{ChildType, PrefixedStorageKey};
			match ChildType::from_prefixed_key(PrefixedStorageKey::new_ref(root)) {
				Some((ChildType::ParentKeyId, root)) => root,
				None => {
					log!(
						warn,
						"some data seems to be stored under key {:?}, which is a non-default \
						child-trie. This is a logical error and shall not happen.",
						Self::halt(); 
						HexDisplay::from(root),
					);
					Default::default()
				},
			}
		}

		/// Checks if an execution of the offchain worker is permitted at the given block number, or
		/// not.
		///
		/// This makes sure that
		/// 1. we don't run on previous blocks in case of a re-org
		/// 2. we don't run twice within a window of length `T::OffchainRepeat`.
		///
		/// Returns `Ok(())` if offchain worker limit is respected, `Err(reason)` otherwise. If
		/// `Ok()` is returned, `now` is written in storage and will be used in further calls as the
		/// baseline.
		pub fn ensure_offchain_repeat_frequency(now: T::BlockNumber) -> Result<(), &'static str> {
			let threshold = T::OffchainRepeat::get();
			let last_block = StorageValueRef::persistent(&Self::OFFCHAIN_LAST_BLOCK);

			let mutate_stat = last_block.mutate::<_, &'static str, _>(
				|maybe_head: Result<Option<T::BlockNumber>, _>| {
					match maybe_head {
						Ok(Some(head)) if now < head => Err("fork."),
						Ok(Some(head)) if now >= head && now <= head + threshold =>
							Err("recently executed."),
						Ok(Some(head)) if now > head + threshold => {
							// we can run again now. Write the new head.
							Ok(now)
						},
						_ => {
							// value doesn't exists. Probably this node just booted up. Write, and
							// okay.
							Ok(now)
						},
					}
				},
			);

			match mutate_stat {
				Ok(_) => Ok(()),
				Err(MutateStorageError::ConcurrentModification(_)) =>
					Err("failed to write to offchain db (ConcurrentModification)."),
				Err(MutateStorageError::ValueFunctionFailed(_)) =>
					Err("failed to write to offchain db (ValueFunctionFailed)."),
			}
		}
	}
}

#[cfg(feature = "runtime-benchmarks")]
mod benchmarks {
	use super::*;

	// The size of the key seemingly makes no difference in the read/write time, so we make it
	// constant.
	const KEY: &'static [u8] = b"key";

	frame_benchmarking::benchmarks! {
		continue_migrate {
			let null = MigrationLimits::default();
			let caller = frame_benchmarking::whitelisted_caller();
		}: _(frame_system::RawOrigin::Signed(caller), null, 0)
		process_top_key {
			let v in 1 .. (4 * 1024 * 1024);

			let value = sp_std::vec![1u8; v as usize];
			sp_io::storage::set(KEY, &value);
		}: {
			let data = sp_io::storage::get(KEY).unwrap();
			sp_io::storage::set(KEY, &data);
			let _next = sp_io::storage::next_key(KEY);
			assert_eq!(data, value);
		}
	}
}

#[cfg(test)]
mod mock {
	use parking_lot::RwLock;
	use std::sync::Arc;

	use super::*;
	use crate as pallet_state_trie_migration;
	use frame_support::{parameter_types, traits::Hooks};
	use frame_system::EnsureRoot;
	use sp_core::H256;
	use sp_runtime::{
		offchain::{
			testing::{PoolState, TestOffchainExt, TestTransactionPoolExt},
			OffchainDbExt, OffchainWorkerExt, TransactionPoolExt,
		},
		traits::{BlakeTwo256, Dispatchable, Header as _, IdentityLookup},
		StateVersion,
	};

	type UncheckedExtrinsic = frame_system::mocking::MockUncheckedExtrinsic<Test>;
	type Block = frame_system::mocking::MockBlock<Test>;

	// Configure a mock runtime to test the pallet.
	frame_support::construct_runtime!(
		pub enum Test where
			Block = Block,
			NodeBlock = Block,
			UncheckedExtrinsic = UncheckedExtrinsic,
		{
			System: frame_system::{Pallet, Call, Config, Storage, Event<T>},
			Balances: pallet_balances::{Pallet, Call, Config<T>, Storage, Event<T>},
			StateTrieMigration: pallet_state_trie_migration::{Pallet, Call, Storage, Event<T>},
		}
	);

	parameter_types! {
		pub const BlockHashCount: u32 = 250;
		pub const SS58Prefix: u8 = 42;
	}

	impl frame_system::Config for Test {
		type BaseCallFilter = frame_support::traits::Everything;
		type BlockWeights = ();
		type BlockLength = ();
		type Origin = Origin;
		type Call = Call;
		type Index = u64;
		type BlockNumber = u32;
		type Hash = H256;
		type Hashing = BlakeTwo256;
		type AccountId = u64;
		type Lookup = IdentityLookup<Self::AccountId>;
		type Header = sp_runtime::generic::Header<Self::BlockNumber, BlakeTwo256>;
		type Event = Event;
		type BlockHashCount = BlockHashCount;
		type DbWeight = ();
		type Version = ();
		type PalletInfo = PalletInfo;
		type AccountData = pallet_balances::AccountData<u64>;
		type OnNewAccount = ();
		type OnKilledAccount = ();
		type SystemWeightInfo = ();
		type SS58Prefix = SS58Prefix;
		type OnSetCode = ();
	}

	parameter_types! {
		pub const ExistentialDeposit: u64 = 1;
		pub const OffchainRepeat: u32 = 1;
		pub const SignedDepositPerItem: u64 = 1;
		pub const SignedMigrationMaxLimits: MigrationLimits = MigrationLimits { size: 1024, item: 5 };
	}

	impl pallet_balances::Config for Test {
		type Balance = u64;
		type Event = Event;
		type DustRemoval = ();
		type ExistentialDeposit = ExistentialDeposit;
		type AccountStore = System;
		type MaxLocks = ();
		type MaxReserves = ();
		type ReserveIdentifier = [u8; 8];
		type WeightInfo = ();
	}

	impl pallet_state_trie_migration::Config for Test {
		type Event = Event;
		type ControlOrigin = EnsureRoot<u64>;
		type Currency = Balances;
		type SignedDepositPerItem = SignedDepositPerItem;
		type SignedMigrationMaxLimits = SignedMigrationMaxLimits;
		type WeightInfo = ();
		type UnsignedPriority = ();
		type UnsignedBackOff = frame_support::traits::ConstU32<2>;
		type OffchainRepeat = OffchainRepeat;
	}

	impl<LocalCall> frame_system::offchain::SendTransactionTypes<LocalCall> for Test
	where
		Call: From<LocalCall>,
	{
		type OverarchingCall = Call;
		type Extrinsic = Extrinsic;
	}

	pub type Extrinsic = sp_runtime::testing::TestXt<Call, ()>;

	pub fn new_test_ext(version: StateVersion, with_pallets: bool) -> sp_io::TestExternalities {
		use sp_core::storage::ChildInfo;

		let mut custom_storage = sp_core::storage::Storage {
			top: vec![
				(b"key1".to_vec(), vec![1u8; 10]),  // 6b657931
				(b"key2".to_vec(), vec![1u8; 20]),  // 6b657931
				(b"key3".to_vec(), vec![1u8; 30]),  // 6b657931
				(b"key4".to_vec(), vec![1u8; 40]),  // 6b657931
				(b"key5".to_vec(), vec![2u8; 50]),  // 6b657932
				(b"key6".to_vec(), vec![3u8; 50]),  // 6b657934
				(b"key7".to_vec(), vec![4u8; 50]),  // 6b657934
				(b"key8".to_vec(), vec![4u8; 50]),  // 6b657934
				(b"key9".to_vec(), vec![4u8; 50]),  // 6b657934
				(b"CODE".to_vec(), vec![1u8; 100]), // 434f4445
			]
			.into_iter()
			.collect(),
			children_default: vec![
				(
					b"chk1".to_vec(), // 63686b31
					sp_core::storage::StorageChild {
						data: vec![
							(b"key1".to_vec(), vec![1u8; 10]),
							(b"key2".to_vec(), vec![2u8; 20]),
						]
						.into_iter()
						.collect(),
						child_info: ChildInfo::new_default(b"chk1"),
					},
				),
				(
					b"chk2".to_vec(),
					sp_core::storage::StorageChild {
						data: vec![
							(b"key1".to_vec(), vec![1u8; 10]),
							(b"key2".to_vec(), vec![2u8; 20]),
						]
						.into_iter()
						.collect(),
						child_info: ChildInfo::new_default(b"chk2"),
					},
				),
			]
			.into_iter()
			.collect(),
		};

		if with_pallets {
			frame_system::GenesisConfig::default()
				.assimilate_storage::<Test>(&mut custom_storage)
				.unwrap();
			pallet_balances::GenesisConfig::<Test> { balances: vec![(1, 1000)] }
				.assimilate_storage(&mut custom_storage)
				.unwrap();
		}

		sp_tracing::try_init_simple();
		(custom_storage, version).into()
	}

	pub fn new_offchain_ext(
		version: StateVersion,
		with_pallets: bool,
	) -> (sp_io::TestExternalities, Arc<RwLock<PoolState>>) {
		let mut ext = new_test_ext(version, with_pallets);
		let pool_state = offchainify(&mut ext);
		(ext, pool_state)
	}

	pub fn offchainify(ext: &mut sp_io::TestExternalities) -> Arc<RwLock<PoolState>> {
		let (offchain, _offchain_state) = TestOffchainExt::new();
		let (pool, pool_state) = TestTransactionPoolExt::new();

		ext.register_extension(OffchainDbExt::new(offchain.clone()));
		ext.register_extension(OffchainWorkerExt::new(offchain));
		ext.register_extension(TransactionPoolExt::new(pool));

		pool_state
	}

	pub fn run_to_block(n: u32) -> H256 {
		let mut root = Default::default();
		while System::block_number() < n {
			System::set_block_number(System::block_number() + 1);
			System::on_initialize(System::block_number());

			StateTrieMigration::on_initialize(System::block_number());

			root = System::finalize().state_root().clone();
			System::on_finalize(System::block_number());
		}
		root
	}

	pub fn run_to_block_and_drain_pool(n: u32, pool: Arc<RwLock<PoolState>>) -> H256 {
		let mut root = Default::default();
		while System::block_number() < n {
			System::set_block_number(System::block_number() + 1);
			System::on_initialize(System::block_number());

			StateTrieMigration::on_initialize(System::block_number());

			// drain previous transactions
			pool.read()
				.transactions
				.clone()
				.into_iter()
				.map(|uxt| <Extrinsic as codec::Decode>::decode(&mut &*uxt).unwrap())
				.for_each(|xt| {
					// dispatch them all with no origin.
					xt.call.dispatch(frame_system::RawOrigin::None.into()).unwrap();
				});
			pool.try_write().unwrap().transactions.clear();

			StateTrieMigration::offchain_worker(System::block_number());

			root = System::finalize().state_root().clone();
			System::on_finalize(System::block_number());
		}
		root
	}
}

#[cfg(test)]
mod test {
	use super::{mock::*, *};
	use sp_runtime::{traits::Bounded, StateVersion};
	use std::sync::Arc;

	#[test]
	fn auto_migrate_works() {
		let run_with_limits = |limit, from, until| {
			let mut ext = new_test_ext(StateVersion::V0, false);
			let root_upgraded = ext.execute_with(|| {
				assert_eq!(AutoLimits::<Test>::get(), None);
				assert_eq!(MigrationProcess::<Test>::get(), Default::default());

				// nothing happens if we don't set the limits.
				let _ = run_to_block(from);
				assert_eq!(MigrationProcess::<Test>::get(), Default::default());

				// this should allow 1 item per block to be migrated.
				AutoLimits::<Test>::put(Some(limit));

				let root = run_to_block(until);

				// eventually everything is over.
				assert!(matches!(
					StateTrieMigration::migration_process(),
					MigrationTask { current_child: None, current_top: None, .. }
				));
				root
			});

			let mut ext2 = new_test_ext(StateVersion::V1, false);
			let root = ext2.execute_with(|| {
				// update ex2 to contain the new items
				let _ = run_to_block(from);
				AutoLimits::<Test>::put(Some(limit));
				run_to_block(until)
			});
			assert_eq!(root, root_upgraded);
		};

		// single item
		run_with_limits(MigrationLimits { item: 1, size: 1000 }, 10, 100);
		// multi-item
		run_with_limits(MigrationLimits { item: 5, size: 1000 }, 10, 100);
		// multi-item, based on size. Note that largest value is 100 bytes.
		run_with_limits(MigrationLimits { item: 1000, size: 128 }, 10, 100);
		// unbounded
		run_with_limits(
			MigrationLimits { item: Bounded::max_value(), size: Bounded::max_value() },
			10,
			100,
		);
	}

	#[test]
	fn ocw_migration_works() {
		let run_with_limits = |limits, from, until| {
			let (mut ext, pool) = new_offchain_ext(StateVersion::V0, false);
			let root_upgraded = ext.execute_with(|| {
				assert_eq!(UnsignedLimits::<Test>::get(), None);
				assert_eq!(MigrationProcess::<Test>::get(), Default::default());

				// nothing happens if we don't set the limits.
				run_to_block_and_drain_pool(from, Arc::clone(&pool));
				assert_eq!(MigrationProcess::<Test>::get(), Default::default());

				// allow 2 items per run
				UnsignedLimits::<Test>::put(Some(limits));

				run_to_block_and_drain_pool(until, Arc::clone(&pool))
			});

			let (mut ext2, pool2) = new_offchain_ext(StateVersion::V1, false);
			let root = ext2.execute_with(|| {
				// update ex2 to contain the new items
				run_to_block_and_drain_pool(from, Arc::clone(&pool2));
				UnsignedLimits::<Test>::put(Some(limits));
				run_to_block_and_drain_pool(until, Arc::clone(&pool2))
			});
			assert_eq!(root, root_upgraded);
		};

		// single item
		run_with_limits(MigrationLimits { item: 1, size: 1000 }, 10, 100);
		// multi-item
		run_with_limits(MigrationLimits { item: 5, size: 1000 }, 10, 100);
		// multi-item, based on size
		run_with_limits(MigrationLimits { item: 1000, size: 128 }, 10, 100);
		// unbounded
		run_with_limits(
			MigrationLimits { item: Bounded::max_value(), size: Bounded::max_value() },
			10,
			100,
		);
	}

	#[test]
	fn signed_migrate_works() {
		new_test_ext(StateVersion::V0, true).execute_with(|| {
			assert_eq!(MigrationProcess::<Test>::get(), Default::default());

			// can't submit if limit is too high.
			frame_support::assert_err!(
				StateTrieMigration::continue_migrate(
					Origin::signed(1),
					MigrationLimits { item: 5, size: sp_runtime::traits::Bounded::max_value() },
					Bounded::max_value(),
				),
				"max signed limits not respected"
			);

			// can't submit if poor.
			frame_support::assert_err!(
				StateTrieMigration::continue_migrate(
					Origin::signed(2),
					MigrationLimits { item: 5, size: 100 },
					100,
				),
				"not enough funds"
			);

			// migrate all keys in a series of submissions
			while !MigrationProcess::<Test>::get().finished() {
				// first we compute the task to get the accurate consumption.
				let mut task = StateTrieMigration::migration_process();
				task.migrate_until_exhaustion(SignedMigrationMaxLimits::get());

				frame_support::assert_ok!(StateTrieMigration::continue_migrate(
					Origin::signed(1),
					SignedMigrationMaxLimits::get(),
					task.dyn_size
				));

				// no funds should remain reserved.
				assert_eq!(Balances::reserved_balance(&1), 0);

				// and the task should be updated
				assert!(matches!(
					StateTrieMigration::migration_process(),
					MigrationTask { size: x, .. } if x > 0,
				));
			}
		});
	}

	#[test]
	fn custom_migrate_works() {
		new_test_ext(StateVersion::V0, true).execute_with(|| {
			frame_support::assert_ok!(StateTrieMigration::migrate_custom_top(
				Origin::signed(1),
				vec![b"key1".to_vec(), b"key2".to_vec(), b"key3".to_vec()],
				10 + 20 + 30,
			));

			// no funds should remain reserved.
			assert_eq!(Balances::reserved_balance(&1), 0);
		});
	}
}

#[cfg(all(test, feature = "remote-tests"))]
mod remote_tests {
	use std::sync::Arc;

	use super::{mock::*, *};
	use mock::run_to_block_and_drain_pool;
	use remote_externalities::{Mode, OnlineConfig};
	use sp_runtime::traits::Bounded;

	// we only use the hash type from this (I hope).
	type Block = sp_runtime::testing::Block<Extrinsic>;

	#[tokio::test]
	async fn on_initialize_migration() {
		sp_tracing::try_init_simple();
		let run_with_limits = |limits| async move {
			let mut ext = remote_externalities::Builder::<Block>::new()
				.mode(Mode::Offline(remote_externalities::OfflineConfig {
					state_snapshot: "/home/kianenigma/remote-builds/polka-state".to_owned().into(),
				}))
				// .mode(Mode::Online(OnlineConfig {
				// 	transport: std::env!("WS_API").to_owned().into(),
				// 	scrape_children: true,
				// 	..Default::default()
				// }))
				.state_version(sp_core::StateVersion::V0)
				.build()
				.await
				.unwrap();

			ext.execute_with(|| {
				// requires the block number type in our tests to be same as with mainnet, u32.
				let mut now = frame_system::Pallet::<Test>::block_number();
				let mut duration = 0;
				AutoLimits::<Test>::put(Some(limits));
				loop {
					run_to_block(now + 1);
					if StateTrieMigration::migration_process().finished() {
						break
					}
					duration += 1;
					now += 1;
				}

				log::info!(
					target: LOG_TARGET,
					"finished on_initialize migration in {} block, final state of the task: {:?}",
					duration,
					StateTrieMigration::migration_process()
				);
			})
		};
		// item being the bottleneck
		run_with_limits(MigrationLimits { item: 1000, size: 4 * 1024 * 1024 }).await;
		// size being the bottleneck
		run_with_limits(MigrationLimits { item: Bounded::max_value(), size: 4 * 1024 }).await;
	}

	#[tokio::test]
	async fn offchain_worker_migration() {
		sp_tracing::try_init_simple();
		let run_with_limits = |limits| async move {
			let mut ext = remote_externalities::Builder::<Block>::new()
				// .mode(Mode::Online(OnlineConfig {
				// 	transport: std::env!("WS_API").to_owned().into(),
				// 	scrape_children: true,
				// 	state_snapshot: Some(
				// 		"/home/kianenigma/remote-builds/ksm-state".to_owned().into(),
				// 	),
				// 	..Default::default()
				// }))
				.mode(Mode::Offline(remote_externalities::OfflineConfig {
					state_snapshot: "/home/kianenigma/remote-builds/ksm-state".to_owned().into(),
				}))
				.state_version(sp_core::StateVersion::V0)
				.build()
				.await
				.unwrap();
			let pool_state = offchainify(&mut ext);

			ext.execute_with(|| {
				// requires the block number type in our tests to be same as with mainnet, u32.
				let mut now = frame_system::Pallet::<Test>::block_number();
				let mut duration = 0;
				UnsignedLimits::<Test>::put(Some(limits));
				loop {
					run_to_block_and_drain_pool(now + 1, Arc::clone(&pool_state));
					if StateTrieMigration::migration_process().finished() {
						break
					}
					duration += 1;
					now += 1;
				}

				log::info!(
					target: LOG_TARGET,
					"finished offchain-worker migration in {} block, final state of the task: {:?}",
					duration,
					StateTrieMigration::migration_process()
				);
			})
		};
		// item being the bottleneck
		// run_with_limits(MigrationLimits { item: 1000, size: 4 * 1024 * 1024 }).await;
		// size being the bottleneck
		run_with_limits(MigrationLimits { item: Bounded::max_value(), size: 2 * 1024 * 1024 })
			.await;
	}
}<|MERGE_RESOLUTION|>--- conflicted
+++ resolved
@@ -267,7 +267,7 @@
 				}
 			}
 
-			// accumulate dynamic data into the storage items. 
+			// accumulate dynamic data into the storage items.
 			self.size = self.size.saturating_add(self.dyn_size);
 			self.child_items = self.child_items.saturating_add(self.dyn_child_items);
 			self.top_items = self.top_items.saturating_add(self.dyn_top_items);
@@ -284,7 +284,6 @@
 					self.migrate_child();
 				},
 				(Some(ref top_key), None) => {
-<<<<<<< HEAD
 					// we have a top key and no child key. 3 possibilities exist:
 					// 1. we continue the top key migrations.
 					// 2. this is the root of a child key, and we start processing child keys (and
@@ -301,22 +300,6 @@
 						(true, true) => {
 							// we're done with migrating a child-root.
 							self.prev_tick_child = false;
-=======
-					if top_key.starts_with(DEFAULT_CHILD_STORAGE_KEY_PREFIX) &&
-						!self.prev_tick_child
-					{
-						// no child migration at hand, but one will begin here.
-						let maybe_first_child_key = {
-							let child_root = Pallet::<T>::child_io_key(top_key);
-							sp_io::default_child_storage::next_key(child_root, &vec![])
-						};
-						if let Some(first_child_key) = maybe_first_child_key {
-							self.current_child = Some(first_child_key);
-							self.prev_tick_child = true;
-							self.migrate_child();
-						} else {
-							log!(warn, "{:?} is a child root but it seems to have no inner keys", top_key);
->>>>>>> 9ff5ee94
 							self.migrate_top();
 						},
 						(true, false) => {
@@ -887,7 +870,7 @@
 						warn,
 						"some data seems to be stored under key {:?}, which is a non-default \
 						child-trie. This is a logical error and shall not happen.",
-						Self::halt(); 
+						Self::halt();
 						HexDisplay::from(root),
 					);
 					Default::default()
