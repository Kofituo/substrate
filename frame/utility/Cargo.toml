[package]
name = "pallet-utility"
version = "4.0.0-dev"
authors = ["Parity Technologies <admin@parity.io>"]
edition = "2021"
license = "Apache-2.0"
homepage = "https://substrate.io"
repository = "https://github.com/paritytech/substrate/"
description = "FRAME utilities pallet"
readme = "README.md"

[package.metadata.docs.rs]
targets = ["x86_64-unknown-linux-gnu"]

[dependencies]
codec = { package = "parity-scale-codec", version = "3.0.0", default-features = false }
scale-info = { version = "2.1.1", default-features = false, features = ["derive"] }
frame-benchmarking = { version = "4.0.0-dev", default-features = false, optional = true, path = "../benchmarking" }
frame-support = { version = "4.0.0-dev", default-features = false, path = "../support" }
frame-system = { version = "4.0.0-dev", default-features = false, path = "../system" }
sp-core = { version = "6.0.0", default-features = false, path = "../../primitives/core" }
sp-io = { version = "6.0.0", default-features = false, path = "../../primitives/io" }
sp-runtime = { version = "6.0.0", default-features = false, path = "../../primitives/runtime" }
sp-std = { version = "4.0.0", default-features = false, path = "../../primitives/std" }

[dev-dependencies]
pallet-balances = { version = "4.0.0-dev", path = "../balances" }
<<<<<<< HEAD
=======
pallet-root-testing = { version = "1.0.0-dev", path = "../root-testing" }
>>>>>>> 3e71d606
pallet-collective = { version = "4.0.0-dev", path = "../collective" }
pallet-timestamp = { version = "4.0.0-dev", path = "../timestamp" }
sp-core = { version = "6.0.0", path = "../../primitives/core" }

[features]
default = ["std"]
std = [
	"frame-benchmarking?/std",
	"codec/std",
	"frame-support/std",
	"frame-system/std",
	"scale-info/std",
	"sp-core/std",
	"sp-io/std",
	"sp-runtime/std",
	"sp-std/std",
]
runtime-benchmarks = [
	"frame-benchmarking/runtime-benchmarks",
	"frame-support/runtime-benchmarks",
	"frame-system/runtime-benchmarks",
]
try-runtime = ["frame-support/try-runtime"]<|MERGE_RESOLUTION|>--- conflicted
+++ resolved
@@ -25,10 +25,7 @@
 
 [dev-dependencies]
 pallet-balances = { version = "4.0.0-dev", path = "../balances" }
-<<<<<<< HEAD
-=======
 pallet-root-testing = { version = "1.0.0-dev", path = "../root-testing" }
->>>>>>> 3e71d606
 pallet-collective = { version = "4.0.0-dev", path = "../collective" }
 pallet-timestamp = { version = "4.0.0-dev", path = "../timestamp" }
 sp-core = { version = "6.0.0", path = "../../primitives/core" }
