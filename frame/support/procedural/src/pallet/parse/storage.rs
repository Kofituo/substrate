// This file is part of Substrate.

// Copyright (C) 2020-2021 Parity Technologies (UK) Ltd.
// SPDX-License-Identifier: Apache-2.0

// Licensed under the Apache License, Version 2.0 (the "License");
// you may not use this file except in compliance with the License.
// You may obtain a copy of the License at
//
// 	http://www.apache.org/licenses/LICENSE-2.0
//
// Unless required by applicable law or agreed to in writing, software
// distributed under the License is distributed on an "AS IS" BASIS,
// WITHOUT WARRANTIES OR CONDITIONS OF ANY KIND, either express or implied.
// See the License for the specific language governing permissions and
// limitations under the License.

use super::helper;
use syn::spanned::Spanned;
use quote::ToTokens;
use std::collections::HashMap;

/// List of additional token to be used for parsing.
mod keyword {
	syn::custom_keyword!(Error);
	syn::custom_keyword!(pallet);
	syn::custom_keyword!(getter);
	syn::custom_keyword!(OptionQuery);
	syn::custom_keyword!(ValueQuery);
}

/// Parse for `#[pallet::getter(fn dummy)]`
pub struct PalletStorageAttr {
	getter: syn::Ident,
}

impl syn::parse::Parse for PalletStorageAttr {
	fn parse(input: syn::parse::ParseStream) -> syn::Result<Self> {
		input.parse::<syn::Token![#]>()?;
		let content;
		syn::bracketed!(content in input);
		content.parse::<keyword::pallet>()?;
		content.parse::<syn::Token![::]>()?;
		content.parse::<keyword::getter>()?;

		let generate_content;
		syn::parenthesized!(generate_content in content);
		generate_content.parse::<syn::Token![fn]>()?;
		Ok(Self { getter: generate_content.parse::<syn::Ident>()? })
	}
}

/// The value and key types used by storages. Needed to expand metadata.
<<<<<<< HEAD
pub enum Metadata{
	Value { value: syn::Type },
	Map { value: syn::Type, key: syn::Type },
=======
pub enum Metadata {
	Value { value: syn::GenericArgument },
	Map { value: syn::GenericArgument, key: syn::GenericArgument },
>>>>>>> bcd649ff
	DoubleMap {
		value: syn::Type,
		key1: syn::Type,
		key2: syn::Type
	},
	NMap {
		keys: Vec<syn::Type>,
		keygen: syn::GenericArgument,
		value: syn::GenericArgument,
	},
}

pub enum QueryKind {
	OptionQuery,
	ValueQuery,
}

/// Definition of a storage, storage is a storage type like
/// `type MyStorage = StorageValue<MyStorageP, u32>`
/// The keys and values types are parsed in order to get metadata
pub struct StorageDef {
	/// The index of error item in pallet module.
	pub index: usize,
	/// Visibility of the storage type.
	pub vis: syn::Visibility,
	/// The type ident, to generate the StoragePrefix for.
	pub ident: syn::Ident,
	/// The keys and value metadata of the storage.
	pub metadata: Metadata,
	/// The doc associated to the storage.
	pub docs: Vec<syn::Lit>,
	/// A set of usage of instance, must be check for consistency with config.
	pub instances: Vec<helper::InstanceUsage>,
	/// Optional getter to generate. If some then query_kind is ensured to be some as well.
	pub getter: Option<syn::Ident>,
	/// Whereas the querytype of the storage is OptionQuery or ValueQuery.
	/// Note that this is best effort as it can't be determined when QueryKind is generic, and
	/// result can be false if user do some unexpected type alias.
	pub query_kind: Option<QueryKind>,
	/// Where clause of type definition.
	pub where_clause: Option<syn::WhereClause>,
	/// The span of the pallet::storage attribute.
	pub attr_span: proc_macro2::Span,
	/// The `cfg` attributes.
	pub cfg_attrs: Vec<syn::Attribute>,
	/// If generics are named (e.g. `StorageValue<Value = u32, ..>`) then this contains all the
	/// generics of the storage.
	/// If generics are not named, this is none.
	pub named_generics: Option<StorageGenerics>,
}


/// The parsed generic from the
#[derive(Clone)]
pub enum StorageGenerics {
	DoubleMap {
		hasher1: syn::Type,
		key1: syn::Type,
		hasher2: syn::Type,
		key2: syn::Type,
		value: syn::Type,
		query_kind: Option<syn::Type>,
		on_empty: Option<syn::Type>,
	},
	Map {
		hasher: syn::Type,
		key: syn::Type,
		value: syn::Type,
		query_kind: Option<syn::Type>,
		on_empty: Option<syn::Type>,
	},
	Value {
		value: syn::Type,
		query_kind: Option<syn::Type>,
		on_empty: Option<syn::Type>,
	},
}

impl StorageGenerics {
	/// Return the metadata from the defined generics
	fn metadata(&self) -> Metadata {
		match self.clone() {
			Self::DoubleMap { value, key1, key2, .. } => Metadata::DoubleMap { value, key1, key2 },
			Self::Map { value, key, .. } => Metadata::Map { value, key },
			Self::Value { value, .. } => Metadata::Value { value },
		}
	}

	/// Return the query kind from the defined generics
	fn query_kind(&self) -> Option<syn::Type> {
		match &self {
			Self::DoubleMap { query_kind, .. }
			| Self::Map { query_kind, .. }
			| Self::Value { query_kind, .. }
				=> query_kind.clone(),
		}
	}
}

enum StorageKind {
	Value,
	Map,
	DoubleMap
}

/// Returns `(named generics, metadata, query kind)`
fn process_named_generics(
	storage: &StorageKind,
	args_span: proc_macro2::Span,
	args: &[syn::Binding],
) -> syn::Result<(Option<StorageGenerics>, Metadata, Option<syn::Type>)> {
	let mut parsed = HashMap::<String, syn::Binding>::new();

	// Ensure no duplicate.
	for arg in args {
		if let Some(other) = parsed.get(&arg.ident.to_string()) {
			let msg = "Invalid pallet::storage, Duplicated named generic";
			let mut err = syn::Error::new(arg.ident.span(), msg);
			err.combine(syn::Error::new(other.ident.span(), msg));
			return Err(err);
		}
		parsed.insert(arg.ident.to_string(), arg.clone());
	}

	// Error on unfound mandatory generic
	let unfound_error = |storage_name: &str, generic_name: &str| {
		let msg = format!("Invalid `{}`, cannot find `{}` generic", storage_name, generic_name);
		syn::Error::new(args_span, msg)
	};

	let unexpected_remainings = |storage_name: &str, unexpected: HashMap<_, syn::Binding>| {
		if unexpected.len() != 0 {
			let mut unexpected = unexpected.values();
			let msg = |gen| {
				format!(
					"Invalid pallet::storage, Unexpected generic `{}` for `{}`.",
					gen, storage_name,
				)
			};

			let first = unexpected.next().expect("not empty as checked above");

			let mut error = syn::Error::new(first.ident.span(), msg(first.ident.clone()));
			for other in unexpected {
				error.combine(syn::Error::new(other.ident.span(), msg(other.ident.clone())));
			}
			Err(error)
		} else {
			Ok(())
		}
	};

	let generics = match storage {
		StorageKind::Value => {
			let generics = StorageGenerics::Value {
				value: parsed.remove("Value")
					.map(|binding| binding.ty)
					.ok_or_else(|| unfound_error("StorageValue", "Value"))?,
				query_kind: parsed.remove("QueryKind")
					.map(|binding| binding.ty),
				on_empty: parsed.remove("OnEmpty")
					.map(|binding| binding.ty),
			};
			unexpected_remainings("StorageValue", parsed)?;
			generics
		}
		StorageKind::Map => {
			let generics = StorageGenerics::Map {
				hasher: parsed.remove("Hasher")
					.map(|binding| binding.ty)
					.ok_or_else(|| unfound_error("StorageMap", "Hasher"))?,
				key: parsed.remove("Key")
					.map(|binding| binding.ty)
					.ok_or_else(|| unfound_error("StorageMap", "Key"))?,
				value: parsed.remove("Value")
					.map(|binding| binding.ty)
					.ok_or_else(|| unfound_error("StorageMap", "Value"))?,
				query_kind: parsed.remove("QueryKind")
					.map(|binding| binding.ty),
				on_empty: parsed.remove("OnEmpty")
					.map(|binding| binding.ty),
			};
			unexpected_remainings("StorageMap", parsed)?;
			generics
		}
		StorageKind::DoubleMap => {
			let generics = StorageGenerics::DoubleMap {
				hasher1: parsed.remove("Hasher1")
					.map(|binding| binding.ty)
					.ok_or_else(|| unfound_error("StorageDoubleMap", "Hasher1"))?,
				key1: parsed.remove("Key1")
					.map(|binding| binding.ty)
					.ok_or_else(|| unfound_error("StorageDoubleMap", "Key1"))?,
				hasher2: parsed.remove("Hasher2")
					.map(|binding| binding.ty)
					.ok_or_else(|| unfound_error("StorageDoubleMap", "Hasher2"))?,
				key2: parsed.remove("Key2")
					.map(|binding| binding.ty)
					.ok_or_else(|| unfound_error("StorageDoubleMap", "Key2"))?,
				value: parsed.remove("Value")
					.map(|binding| binding.ty)
					.ok_or_else(|| unfound_error("StorageDoubleMap", "Value"))?,
				query_kind: parsed.remove("QueryKind")
					.map(|binding| binding.ty),
				on_empty: parsed.remove("OnEmpty")
					.map(|binding| binding.ty),
			};
			unexpected_remainings("StorageDoubleMap", parsed)?;
			generics
		}
	};

	let metadata = generics.metadata();
	let query_kind = generics.query_kind();

	Ok((Some(generics), metadata, query_kind))
}

/// Returns `(named generics, metadata, query kind)`
fn process_unnamed_generics(
	storage: &StorageKind,
	args_span: proc_macro2::Span,
	args: &[syn::Type],
) -> syn::Result<(Option<StorageGenerics>, Metadata, Option<syn::Type>)> {
	let retrieve_arg = |arg_pos| {
		args.get(arg_pos)
			.cloned()
			.ok_or_else(|| {
				let msg = format!(
					"Invalid pallet::storage, unexpected number of generic argument, \
						expect at least {} args, found {}.",
					arg_pos + 1,
					args.len(),
				);
				syn::Error::new(args_span, msg)
			})
	};

	let prefix_arg = retrieve_arg(0)?;
	syn::parse2::<syn::Token![_]>(prefix_arg.to_token_stream())
		.map_err(|e| {
			let msg = "Invalid pallet::storage, for unnamed generic arguments the type \
				first generic argument must be `_`, the argument is then replaced by macro.";
			let mut err = syn::Error::new(prefix_arg.span(), msg);
			err.combine(e);
			err
		})?;

	let res = match storage {
		StorageKind::Value => (
			None,
			Metadata::Value { value: retrieve_arg(1)? },
			retrieve_arg(2).ok(),
		),
		StorageKind::Map => (
			None,
			Metadata::Map {
				key: retrieve_arg(2)?,
				value: retrieve_arg(3)?,
			},
			retrieve_arg(4).ok(),
		),
		StorageKind::DoubleMap => (
			None,
			Metadata::DoubleMap {
				key1: retrieve_arg(2)?,
				key2: retrieve_arg(4)?,
				value: retrieve_arg(5)?,
			},
			retrieve_arg(6).ok(),
		),
	};

	Ok(res)
}

/// Returns `(named generics, metadata, query kind)`
fn process_generics(
	segment: &syn::PathSegment,
) -> syn::Result<(Option<StorageGenerics>, Metadata, Option<syn::Type>)> {
	let storage_kind = match &*segment.ident.to_string() {
		"StorageValue" => StorageKind::Value,
		"StorageMap" => StorageKind::Map,
		"StorageDoubleMap" => StorageKind::DoubleMap,
		found => {
			let msg = format!(
				"Invalid pallet::storage, expected ident: `StorageValue` or \
				`StorageMap` or `StorageDoubleMap` in order to expand metadata, found \
				`{}`.",
				found,
			);
			return Err(syn::Error::new(segment.ident.span(), msg));
		}
	};

	let args_span = segment.arguments.span();

	let args = match &segment.arguments {
		syn::PathArguments::AngleBracketed(args) if args.args.len() != 0 => args,
		_ => {
			let msg = "Invalid pallet::storage, invalid number of generic generic arguments, \
				expect more that 0 generic arguments.";
			return Err(syn::Error::new(segment.span(), msg));
		}
	};

	if args.args.iter().all(|gen| matches!(gen, syn::GenericArgument::Type(_))) {
		let args = args.args.iter()
			.map(|gen| match gen {
				syn::GenericArgument::Type(gen) => gen.clone(),
				_ => unreachable!("It is asserted above that all generics are types"),
			})
			.collect::<Vec<_>>();
		process_unnamed_generics(&storage_kind, args_span, &args)
	} else if args.args.iter().all(|gen| matches!(gen, syn::GenericArgument::Binding(_))) {
		let args = args.args.iter()
			.map(|gen| match gen {
				syn::GenericArgument::Binding(gen) => gen.clone(),
				_ => unreachable!("It is asserted above that all generics are bindings"),
			})
			.collect::<Vec<_>>();
		process_named_generics(&storage_kind, args_span, &args)
	} else {
		let msg = "Invalid pallet::storage, invalid generic declaration for storage. Expect only \
			type generics or binding generics, e.g. `<Name1 = Gen1, Name2 = Gen2, ..>` or \
			`<Gen1, Gen2, ..>`.";
		Err(syn::Error::new(segment.span(), msg))
	}
}

/// Parse the 2nd type argument to `StorageNMap` and return its keys.
fn collect_keys(keygen: &syn::GenericArgument) -> syn::Result<Vec<syn::Type>> {
	if let syn::GenericArgument::Type(syn::Type::Tuple(tup)) = keygen {
		tup
			.elems
			.iter()
			.map(extract_key)
			.collect::<syn::Result<Vec<_>>>()
	} else if let syn::GenericArgument::Type(ty) = keygen {
		Ok(vec![extract_key(ty)?])
	} else {
		let msg = format!("Invalid pallet::storage, expected tuple of Key structs or Key struct");
		Err(syn::Error::new(keygen.span(), msg))
	}
}

/// In `Key<H, K>`, extract K and return it.
fn extract_key(ty: &syn::Type) -> syn::Result<syn::Type> {
	let typ = if let syn::Type::Path(typ) = ty {
		typ
	} else {
		let msg = "Invalid pallet::storage, expected type path";
		return Err(syn::Error::new(ty.span(), msg));
	};

	let key_struct = typ.path.segments.last().ok_or_else(|| {
		let msg = "Invalid pallet::storage, expected type path with at least one segment";
		syn::Error::new(typ.path.span(), msg)
	})?;
	if key_struct.ident != "Key" && key_struct.ident != "NMapKey" {
		let msg = "Invalid pallet::storage, expected Key or NMapKey struct";
		return Err(syn::Error::new(key_struct.ident.span(), msg));
	}

	let ty_params = if let syn::PathArguments::AngleBracketed(args) = &key_struct.arguments {
		args
	} else {
		let msg = "Invalid pallet::storage, expected angle bracketed arguments";
		return Err(syn::Error::new(key_struct.arguments.span(), msg));
	};

	if ty_params.args.len() != 2 {
		let msg = format!("Invalid pallet::storage, unexpected number of generic arguments \
			for Key struct, expected 2 args, found {}", ty_params.args.len());
		return Err(syn::Error::new(ty_params.span(), msg));
	}

	let key = match &ty_params.args[1] {
		syn::GenericArgument::Type(key_ty) => key_ty.clone(),
		_ => {
			let msg = "Invalid pallet::storage, expected type";
			return Err(syn::Error::new(ty_params.args[1].span(), msg));
		}
	};

	Ok(key)
}

impl StorageDef {
	pub fn try_from(
		attr_span: proc_macro2::Span,
		index: usize,
		item: &mut syn::Item,
	) -> syn::Result<Self> {
		let item = if let syn::Item::Type(item) = item {
			item
		} else {
			return Err(syn::Error::new(item.span(), "Invalid pallet::storage, expect item type."));
		};

		let mut attrs: Vec<PalletStorageAttr> = helper::take_item_pallet_attrs(&mut item.attrs)?;
		if attrs.len() > 1 {
			let msg = "Invalid pallet::storage, multiple argument pallet::getter found";
			return Err(syn::Error::new(attrs[1].getter.span(), msg));
		}
		let getter = attrs.pop().map(|attr| attr.getter);

		let cfg_attrs = helper::get_item_cfg_attrs(&item.attrs);

		let mut instances = vec![];
		instances.push(helper::check_type_def_gen(&item.generics, item.ident.span())?);

		let where_clause = item.generics.where_clause.clone();
		let docs = helper::get_doc_literals(&item.attrs);

		let typ = if let syn::Type::Path(typ) = &*item.ty {
			typ
		} else {
			let msg = "Invalid pallet::storage, expected type path";
			return Err(syn::Error::new(item.ty.span(), msg));
		};

		if typ.path.segments.len() != 1 {
			let msg = "Invalid pallet::storage, expected type path with one segment";
			return Err(syn::Error::new(item.ty.span(), msg));
		}

<<<<<<< HEAD
		let (named_generics, metadata, query_kind) = process_generics(&typ.path.segments[0])?;

=======
		let query_kind;
		let metadata = match &*typ.path.segments[0].ident.to_string() {
			"StorageValue" => {
				query_kind = retrieve_arg(&typ.path.segments[0], 2);
				Metadata::Value {
					value: retrieve_arg(&typ.path.segments[0], 1)?,
				}
			}
			"StorageMap" => {
				query_kind = retrieve_arg(&typ.path.segments[0], 4);
				Metadata::Map {
					key: retrieve_arg(&typ.path.segments[0], 2)?,
					value: retrieve_arg(&typ.path.segments[0], 3)?,
				}
			}
			"StorageDoubleMap" => {
				query_kind = retrieve_arg(&typ.path.segments[0], 6);
				Metadata::DoubleMap {
					key1: retrieve_arg(&typ.path.segments[0], 2)?,
					key2: retrieve_arg(&typ.path.segments[0], 4)?,
					value: retrieve_arg(&typ.path.segments[0], 5)?,
				}
			}
			"StorageNMap" => {
				query_kind = retrieve_arg(&typ.path.segments[0], 3);
				let keygen = retrieve_arg(&typ.path.segments[0], 1)?;
				let keys = collect_keys(&keygen)?;
				Metadata::NMap {
					keys,
					keygen,
					value: retrieve_arg(&typ.path.segments[0], 2)?,
				}
			}
			found => {
				let msg = format!(
					"Invalid pallet::storage, expected ident: `StorageValue` or \
					`StorageMap` or `StorageDoubleMap` or `StorageNMap` in order \
					to expand metadata, found `{}`",
					found,
				);
				return Err(syn::Error::new(item.ty.span(), msg));
			}
		};
>>>>>>> bcd649ff
		let query_kind = query_kind
			.map(|query_kind| match query_kind {
				syn::Type::Path(path)
					if path.path.segments.last().map_or(false, |s| s.ident == "OptionQuery")
				=> Some(QueryKind::OptionQuery),
				syn::Type::Path(path)
					if path.path.segments.last().map_or(false, |s| s.ident == "ValueQuery")
				=> Some(QueryKind::ValueQuery),
				_ => None,
			})
			.unwrap_or(Some(QueryKind::OptionQuery)); // This value must match the default generic.

		if query_kind.is_none() && getter.is_some() {
			let msg = "Invalid pallet::storage, cannot generate getter because QueryKind is not \
				identifiable. QueryKind must be `OptionQuery`, `ValueQuery`, or default one to be \
				identifiable.";
			return Err(syn::Error::new(getter.unwrap().span(), msg));
		}

		Ok(StorageDef {
			attr_span,
			index,
			vis: item.vis.clone(),
			ident: item.ident.clone(),
			instances,
			metadata,
			docs,
			getter,
			query_kind,
			where_clause,
			cfg_attrs,
			named_generics,
		})
	}
}<|MERGE_RESOLUTION|>--- conflicted
+++ resolved
@@ -51,15 +51,9 @@
 }
 
 /// The value and key types used by storages. Needed to expand metadata.
-<<<<<<< HEAD
-pub enum Metadata{
+pub enum Metadata {
 	Value { value: syn::Type },
 	Map { value: syn::Type, key: syn::Type },
-=======
-pub enum Metadata {
-	Value { value: syn::GenericArgument },
-	Map { value: syn::GenericArgument, key: syn::GenericArgument },
->>>>>>> bcd649ff
 	DoubleMap {
 		value: syn::Type,
 		key1: syn::Type,
@@ -67,8 +61,8 @@
 	},
 	NMap {
 		keys: Vec<syn::Type>,
-		keygen: syn::GenericArgument,
-		value: syn::GenericArgument,
+		keygen: syn::Type,
+		value: syn::Type,
 	},
 }
 
@@ -136,16 +130,29 @@
 		query_kind: Option<syn::Type>,
 		on_empty: Option<syn::Type>,
 	},
+	NMap {
+		keygen: syn::Type,
+		value: syn::Type,
+		query_kind: Option<syn::Type>,
+		on_empty: Option<syn::Type>,
+	},
 }
 
 impl StorageGenerics {
 	/// Return the metadata from the defined generics
-	fn metadata(&self) -> Metadata {
-		match self.clone() {
+	fn metadata(&self) -> syn::Result<Metadata> {
+		let res = match self.clone() {
 			Self::DoubleMap { value, key1, key2, .. } => Metadata::DoubleMap { value, key1, key2 },
 			Self::Map { value, key, .. } => Metadata::Map { value, key },
 			Self::Value { value, .. } => Metadata::Value { value },
-		}
+			Self::NMap { keygen, value, .. } => Metadata::NMap {
+				keys: collect_keys(&keygen)?,
+				keygen,
+				value,
+			},
+		};
+
+		Ok(res)
 	}
 
 	/// Return the query kind from the defined generics
@@ -154,6 +161,7 @@
 			Self::DoubleMap { query_kind, .. }
 			| Self::Map { query_kind, .. }
 			| Self::Value { query_kind, .. }
+			| Self::NMap { query_kind, .. }
 				=> query_kind.clone(),
 		}
 	}
@@ -162,7 +170,8 @@
 enum StorageKind {
 	Value,
 	Map,
-	DoubleMap
+	DoubleMap,
+	NMap,
 }
 
 /// Returns `(named generics, metadata, query kind)`
@@ -270,9 +279,25 @@
 			unexpected_remainings("StorageDoubleMap", parsed)?;
 			generics
 		}
-	};
-
-	let metadata = generics.metadata();
+		StorageKind::NMap => {
+			let generics = StorageGenerics::NMap {
+				keygen: parsed.remove("Key")
+					.map(|binding| binding.ty)
+					.ok_or_else(|| unfound_error("StorageDoubleMap", "Key"))?,
+				value: parsed.remove("Value")
+					.map(|binding| binding.ty)
+					.ok_or_else(|| unfound_error("StorageDoubleMap", "Value"))?,
+				query_kind: parsed.remove("QueryKind")
+					.map(|binding| binding.ty),
+				on_empty: parsed.remove("OnEmpty")
+					.map(|binding| binding.ty),
+			};
+			unexpected_remainings("StorageDoubleMap", parsed)?;
+			generics
+		}
+	};
+
+	let metadata = generics.metadata()?;
 	let query_kind = generics.query_kind();
 
 	Ok((Some(generics), metadata, query_kind))
@@ -331,6 +356,19 @@
 			},
 			retrieve_arg(6).ok(),
 		),
+		StorageKind::NMap => {
+			let keygen = retrieve_arg(1)?;
+			let keys = collect_keys(&keygen)?;
+			(
+				None,
+				Metadata::NMap {
+					keys,
+					keygen,
+					value: retrieve_arg(2)?,
+				},
+				retrieve_arg(3).ok(),
+			)
+		},
 	};
 
 	Ok(res)
@@ -344,11 +382,12 @@
 		"StorageValue" => StorageKind::Value,
 		"StorageMap" => StorageKind::Map,
 		"StorageDoubleMap" => StorageKind::DoubleMap,
+		"StorageNMap" => StorageKind::NMap,
 		found => {
 			let msg = format!(
 				"Invalid pallet::storage, expected ident: `StorageValue` or \
-				`StorageMap` or `StorageDoubleMap` in order to expand metadata, found \
-				`{}`.",
+				`StorageMap` or `StorageDoubleMap` or `StorageNMap` in order to expand metadata, \
+				found `{}`.",
 				found,
 			);
 			return Err(syn::Error::new(segment.ident.span(), msg));
@@ -391,18 +430,15 @@
 }
 
 /// Parse the 2nd type argument to `StorageNMap` and return its keys.
-fn collect_keys(keygen: &syn::GenericArgument) -> syn::Result<Vec<syn::Type>> {
-	if let syn::GenericArgument::Type(syn::Type::Tuple(tup)) = keygen {
+fn collect_keys(keygen: &syn::Type) -> syn::Result<Vec<syn::Type>> {
+	if let syn::Type::Tuple(tup) = keygen {
 		tup
 			.elems
 			.iter()
 			.map(extract_key)
 			.collect::<syn::Result<Vec<_>>>()
-	} else if let syn::GenericArgument::Type(ty) = keygen {
-		Ok(vec![extract_key(ty)?])
 	} else {
-		let msg = format!("Invalid pallet::storage, expected tuple of Key structs or Key struct");
-		Err(syn::Error::new(keygen.span(), msg))
+		Ok(vec![extract_key(keygen)?])
 	}
 }
 
@@ -487,54 +523,8 @@
 			return Err(syn::Error::new(item.ty.span(), msg));
 		}
 
-<<<<<<< HEAD
 		let (named_generics, metadata, query_kind) = process_generics(&typ.path.segments[0])?;
 
-=======
-		let query_kind;
-		let metadata = match &*typ.path.segments[0].ident.to_string() {
-			"StorageValue" => {
-				query_kind = retrieve_arg(&typ.path.segments[0], 2);
-				Metadata::Value {
-					value: retrieve_arg(&typ.path.segments[0], 1)?,
-				}
-			}
-			"StorageMap" => {
-				query_kind = retrieve_arg(&typ.path.segments[0], 4);
-				Metadata::Map {
-					key: retrieve_arg(&typ.path.segments[0], 2)?,
-					value: retrieve_arg(&typ.path.segments[0], 3)?,
-				}
-			}
-			"StorageDoubleMap" => {
-				query_kind = retrieve_arg(&typ.path.segments[0], 6);
-				Metadata::DoubleMap {
-					key1: retrieve_arg(&typ.path.segments[0], 2)?,
-					key2: retrieve_arg(&typ.path.segments[0], 4)?,
-					value: retrieve_arg(&typ.path.segments[0], 5)?,
-				}
-			}
-			"StorageNMap" => {
-				query_kind = retrieve_arg(&typ.path.segments[0], 3);
-				let keygen = retrieve_arg(&typ.path.segments[0], 1)?;
-				let keys = collect_keys(&keygen)?;
-				Metadata::NMap {
-					keys,
-					keygen,
-					value: retrieve_arg(&typ.path.segments[0], 2)?,
-				}
-			}
-			found => {
-				let msg = format!(
-					"Invalid pallet::storage, expected ident: `StorageValue` or \
-					`StorageMap` or `StorageDoubleMap` or `StorageNMap` in order \
-					to expand metadata, found `{}`",
-					found,
-				);
-				return Err(syn::Error::new(item.ty.span(), msg));
-			}
-		};
->>>>>>> bcd649ff
 		let query_kind = query_kind
 			.map(|query_kind| match query_kind {
 				syn::Type::Path(path)
