// This file is part of Substrate.

// Copyright (C) 2021-2022 Parity Technologies (UK) Ltd.
// SPDX-License-Identifier: Apache-2.0

// Licensed under the Apache License, Version 2.0 (the "License");
// you may not use this file except in compliance with the License.
// You may obtain a copy of the License at
//
// 	http://www.apache.org/licenses/LICENSE-2.0
//
// Unless required by applicable law or agreed to in writing, software
// distributed under the License is distributed on an "AS IS" BASIS,
// WITHOUT WARRANTIES OR CONDITIONS OF ANY KIND, either express or implied.
// See the License for the specific language governing permissions and
// limitations under the License.

//! Utilities for remote-testing pallet-bags-list.

use frame_election_provider_support::ScoreProvider;
use sp_std::prelude::*;

/// A common log target to use.
pub const LOG_TARGET: &'static str = "runtime::bags-list::remote-tests";

pub mod migration;
pub mod sanity_check;
pub mod snapshot;

/// A wrapper for a runtime that the functions of this crate expect.
///
/// For example, this can be the `Runtime` type of the Polkadot runtime.
pub trait RuntimeT:
	pallet_staking::Config + pallet_bags_list::Config + frame_system::Config
{
}
impl<T: pallet_staking::Config + pallet_bags_list::Config + frame_system::Config> RuntimeT for T {}

fn percent(portion: u32, total: u32) -> f64 {
	(portion as f64 / total as f64) * 100f64
}

/// Display the number of nodes in each bag, while identifying those that need a rebag.
pub fn display_and_check_bags<Runtime: RuntimeT>(currency_unit: u64, currency_name: &'static str) {
	use frame_election_provider_support::SortedListProvider;
	use frame_support::traits::Get;

	let min_nominator_bond = <pallet_staking::MinNominatorBond<Runtime>>::get();
	log::info!(target: LOG_TARGET, "min nominator bond is {:?}", min_nominator_bond);

	let voter_list_count = <Runtime as pallet_staking::Config>::SortedListProvider::count();

	// go through every bag to track the total number of voters within bags and log some info about
	// how voters are distributed within the bags.
	let mut seen_in_bags = 0;
	let mut rebaggable = 0;
	let mut active_bags = 0;
	for vote_weight_thresh in <Runtime as pallet_bags_list::Config>::BagThresholds::get() {
		let vote_weight_thresh_u64: u64 = (*vote_weight_thresh)
			.try_into()
			.map_err(|_| "runtime must configure score to at most u64 to use this test")
			.unwrap();
		// threshold in terms of UNITS (e.g. KSM, DOT etc)
		let vote_weight_thresh_as_unit = vote_weight_thresh_u64 as f64 / currency_unit as f64;
		let pretty_thresh = format!("Threshold: {}. {}", vote_weight_thresh_as_unit, currency_name);

		let bag = match pallet_bags_list::Pallet::<Runtime>::list_bags_get(*vote_weight_thresh) {
			Some(bag) => bag,
			None => {
				log::info!(target: LOG_TARGET, "{} NO VOTERS.", pretty_thresh);
				continue
			},
		};

		active_bags += 1;

		for id in bag.std_iter().map(|node| node.std_id().clone()) {
			let vote_weight = <Runtime as pallet_bags_list::Config>::ScoreProvider::score(&id);
			let vote_weight_thresh_u64: u64 = (*vote_weight_thresh)
				.try_into()
				.map_err(|_| "runtime must configure score to at most u64 to use this test")
				.unwrap();
			let vote_weight_as_balance: pallet_staking::BalanceOf<Runtime> =
				vote_weight_thresh_u64.try_into().map_err(|_| "can't convert").unwrap();

			if vote_weight_as_balance < min_nominator_bond {
				log::trace!(
					target: LOG_TARGET,
					"⚠️ {} Account found below min bond: {:?}.",
					pretty_thresh,
					id
				);
			}

			let node =
				pallet_bags_list::Node::<Runtime>::get(&id).expect("node in bag must exist.");
			if node.is_misplaced(vote_weight) {
				rebaggable += 1;
				let notional_bag = pallet_bags_list::notional_bag_for::<Runtime, _>(vote_weight);
				let notional_bag_as_u64: u64 = notional_bag
					.try_into()
					.map_err(|_| "runtime must configure score to at most u64 to use this test")
					.unwrap();
				log::trace!(
					target: LOG_TARGET,
					"Account {:?} can be rebagged from {:?} to {:?}",
					id,
					vote_weight_thresh_as_unit,
<<<<<<< HEAD
					pallet_bags_list::notional_bag_for::<Runtime, _>(vote_weight) as f64 /
						currency_unit as f64
=======
					notional_bag_as_u64 as f64 / currency_unit as f64
>>>>>>> 1ac8c349
				);
			}
		}

		// update our overall counter
		let voters_in_bag = bag.std_iter().count() as u32;
		seen_in_bags += voters_in_bag;

		// percentage of all nominators
		let percent_of_voters = percent(voters_in_bag, voter_list_count);

		log::info!(
			target: LOG_TARGET,
			"{} Nominators: {} [%{:.3}]",
			pretty_thresh,
			voters_in_bag,
			percent_of_voters,
		);
	}

	if seen_in_bags != voter_list_count {
		log::error!(
			target: LOG_TARGET,
			"bags list population ({}) not on par whoever is voter_list ({})",
			seen_in_bags,
			voter_list_count,
		)
	}

	log::info!(
		target: LOG_TARGET,
		"a total of {} nodes are in {} active bags [{} total bags], {} of which can be rebagged.",
		voter_list_count,
		active_bags,
		<Runtime as pallet_bags_list::Config>::BagThresholds::get().len(),
		rebaggable,
	);
}<|MERGE_RESOLUTION|>--- conflicted
+++ resolved
@@ -106,12 +106,7 @@
 					"Account {:?} can be rebagged from {:?} to {:?}",
 					id,
 					vote_weight_thresh_as_unit,
-<<<<<<< HEAD
-					pallet_bags_list::notional_bag_for::<Runtime, _>(vote_weight) as f64 /
-						currency_unit as f64
-=======
 					notional_bag_as_u64 as f64 / currency_unit as f64
->>>>>>> 1ac8c349
 				);
 			}
 		}
