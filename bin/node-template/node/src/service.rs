//! Service and ServiceFactory implementation. Specialized wrapper over substrate service.

use node_template_runtime::{self, opaque::Block, RuntimeApi};
use sc_client_api::BlockBackend;
use sc_consensus_aura::{ImportQueueParams, SlotProportion, StartAuraParams};
pub use sc_executor::NativeElseWasmExecutor;
use sc_finality_grandpa::SharedVoterState;
use sc_keystore::LocalKeystore;
use sc_service::{error::Error as ServiceError, Configuration, TaskManager};
use sc_telemetry::{Telemetry, TelemetryWorker};
use sp_consensus_aura::sr25519::AuthorityPair as AuraPair;
use std::{sync::Arc, time::Duration};

// Our native executor instance.
pub struct ExecutorDispatch;

impl sc_executor::NativeExecutionDispatch for ExecutorDispatch {
	/// Only enable the benchmarking host functions when we actually want to benchmark.
	#[cfg(feature = "runtime-benchmarks")]
	type ExtendHostFunctions = frame_benchmarking::benchmarking::HostFunctions;
	/// Otherwise we only use the default Substrate host functions.
	#[cfg(not(feature = "runtime-benchmarks"))]
	type ExtendHostFunctions = ();

	fn dispatch(method: &str, data: &[u8]) -> Option<Vec<u8>> {
		node_template_runtime::api::dispatch(method, data)
	}

	fn native_version() -> sc_executor::NativeVersion {
		node_template_runtime::native_version()
	}
}

pub(crate) type FullClient =
	sc_service::TFullClient<Block, RuntimeApi, NativeElseWasmExecutor<ExecutorDispatch>>;
type FullBackend = sc_service::TFullBackend<Block>;
type FullSelectChain = sc_consensus::LongestChain<FullBackend, Block>;

pub fn new_partial(
	config: &Configuration,
) -> Result<
	sc_service::PartialComponents<
		FullClient,
		FullBackend,
		FullSelectChain,
		sc_consensus::DefaultImportQueue<Block, FullClient>,
		sc_transaction_pool::FullPool<Block, FullClient>,
		(
			sc_finality_grandpa::GrandpaBlockImport<
				FullBackend,
				Block,
				FullClient,
				FullSelectChain,
			>,
			sc_finality_grandpa::LinkHalf<Block, FullClient, FullSelectChain>,
			Option<Telemetry>,
		),
	>,
	ServiceError,
> {
	if config.keystore_remote.is_some() {
		return Err(ServiceError::Other("Remote Keystores are not supported.".into()))
	}

	let telemetry = config
		.telemetry_endpoints
		.clone()
		.filter(|x| !x.is_empty())
		.map(|endpoints| -> Result<_, sc_telemetry::Error> {
			let worker = TelemetryWorker::new(16)?;
			let telemetry = worker.handle().new_telemetry(endpoints);
			Ok((worker, telemetry))
		})
		.transpose()?;

	let executor = NativeElseWasmExecutor::<ExecutorDispatch>::new(
		config.wasm_method,
		config.default_heap_pages,
		config.max_runtime_instances,
		config.runtime_cache_size,
	);

	let (client, backend, keystore_container, task_manager) =
		sc_service::new_full_parts::<Block, RuntimeApi, _>(
			config,
			telemetry.as_ref().map(|(_, telemetry)| telemetry.handle()),
			executor,
		)?;
	let client = Arc::new(client);

	let telemetry = telemetry.map(|(worker, telemetry)| {
		task_manager.spawn_handle().spawn("telemetry", None, worker.run());
		telemetry
	});

	let select_chain = sc_consensus::LongestChain::new(backend.clone());

	let transaction_pool = sc_transaction_pool::BasicPool::new_full(
		config.transaction_pool.clone(),
		config.role.is_authority().into(),
		config.prometheus_registry(),
		task_manager.spawn_essential_handle(),
		client.clone(),
	);

	let (grandpa_block_import, grandpa_link) = sc_finality_grandpa::block_import(
		client.clone(),
		&(client.clone() as Arc<_>),
		select_chain.clone(),
		telemetry.as_ref().map(|x| x.handle()),
	)?;

	let slot_duration = sc_consensus_aura::slot_duration(&*client)?;

	let import_queue =
		sc_consensus_aura::import_queue::<AuraPair, _, _, _, _, _>(ImportQueueParams {
			block_import: grandpa_block_import.clone(),
			justification_import: Some(Box::new(grandpa_block_import.clone())),
			client: client.clone(),
			create_inherent_data_providers: move |_, ()| async move {
				let timestamp = sp_timestamp::InherentDataProvider::from_system_time();

				let slot =
					sp_consensus_aura::inherents::InherentDataProvider::from_timestamp_and_slot_duration(
						*timestamp,
						slot_duration,
					);

				Ok((slot, timestamp))
			},
			spawner: &task_manager.spawn_essential_handle(),
			registry: config.prometheus_registry(),
			check_for_equivocation: Default::default(),
			telemetry: telemetry.as_ref().map(|x| x.handle()),
		})?;

	Ok(sc_service::PartialComponents {
		client,
		backend,
		task_manager,
		import_queue,
		keystore_container,
		select_chain,
		transaction_pool,
		other: (grandpa_block_import, grandpa_link, telemetry),
	})
}

fn remote_keystore(_url: &String) -> Result<Arc<LocalKeystore>, &'static str> {
	// FIXME: here would the concrete keystore be built,
	//        must return a concrete type (NOT `LocalKeystore`) that
	//        implements `CryptoStore` and `SyncCryptoStore`
	Err("Remote Keystore not supported.")
}

/// Builds a new service for a full client.
pub fn new_full(mut config: Configuration) -> Result<TaskManager, ServiceError> {
	let sc_service::PartialComponents {
		client,
		backend,
		mut task_manager,
		import_queue,
		mut keystore_container,
		select_chain,
		transaction_pool,
		other: (block_import, grandpa_link, mut telemetry),
	} = new_partial(&config)?;

	if let Some(url) = &config.keystore_remote {
		match remote_keystore(url) {
			Ok(k) => keystore_container.set_remote_keystore(k),
			Err(e) =>
				return Err(ServiceError::Other(format!(
					"Error hooking up remote keystore for {}: {}",
					url, e
				))),
		};
	}
	let grandpa_protocol_name = sc_finality_grandpa::protocol_standard_name(
		&client.block_hash(0).ok().flatten().expect("Genesis block exists; qed"),
		&config.chain_spec,
	);

	config
		.network
		.extra_sets
		.push(sc_finality_grandpa::grandpa_peers_set_config(grandpa_protocol_name.clone()));
	let warp_sync = Arc::new(sc_finality_grandpa::warp_proof::NetworkProvider::new(
		backend.clone(),
		grandpa_link.shared_authority_set().clone(),
		Vec::default(),
	));

<<<<<<< HEAD
	let (network, system_rpc_tx, mixnet_tx, network_starter) =
=======
	let (network, system_rpc_tx, tx_handler_controller, network_starter) =
>>>>>>> 952030cf
		sc_service::build_network(sc_service::BuildNetworkParams {
			config: &config,
			client: client.clone(),
			transaction_pool: transaction_pool.clone(),
			spawn_handle: task_manager.spawn_handle(),
			import_queue,
			block_announce_validator_builder: None,
			warp_sync: Some(warp_sync),
			mixnet: None,
		})?;

	if config.offchain_worker.enabled {
		sc_service::build_offchain_workers(
			&config,
			task_manager.spawn_handle(),
			client.clone(),
			network.clone(),
		);
	}

	let role = config.role.clone();
	let force_authoring = config.force_authoring;
	let backoff_authoring_blocks: Option<()> = None;
	let name = config.network.node_name.clone();
	let enable_grandpa = !config.disable_grandpa;
	let prometheus_registry = config.prometheus_registry().cloned();

	let rpc_extensions_builder = {
		let client = client.clone();
		let pool = transaction_pool.clone();

		Box::new(move |deny_unsafe, _| {
			let deps =
				crate::rpc::FullDeps { client: client.clone(), pool: pool.clone(), deny_unsafe };
			crate::rpc::create_full(deps).map_err(Into::into)
		})
	};

	let _rpc_handlers = sc_service::spawn_tasks(sc_service::SpawnTasksParams {
		network: network.clone(),
		client: client.clone(),
		keystore: keystore_container.sync_keystore(),
		task_manager: &mut task_manager,
		transaction_pool: transaction_pool.clone(),
		rpc_builder: rpc_extensions_builder,
		backend,
		system_rpc_tx,
<<<<<<< HEAD
		mixnet_tx,
=======
		tx_handler_controller,
>>>>>>> 952030cf
		config,
		telemetry: telemetry.as_mut(),
	})?;

	if role.is_authority() {
		let proposer_factory = sc_basic_authorship::ProposerFactory::new(
			task_manager.spawn_handle(),
			client.clone(),
			transaction_pool,
			prometheus_registry.as_ref(),
			telemetry.as_ref().map(|x| x.handle()),
		);

		let slot_duration = sc_consensus_aura::slot_duration(&*client)?;

		let aura = sc_consensus_aura::start_aura::<AuraPair, _, _, _, _, _, _, _, _, _, _>(
			StartAuraParams {
				slot_duration,
				client,
				select_chain,
				block_import,
				proposer_factory,
				create_inherent_data_providers: move |_, ()| async move {
					let timestamp = sp_timestamp::InherentDataProvider::from_system_time();

					let slot =
						sp_consensus_aura::inherents::InherentDataProvider::from_timestamp_and_slot_duration(
							*timestamp,
							slot_duration,
						);

					Ok((slot, timestamp))
				},
				force_authoring,
				backoff_authoring_blocks,
				keystore: keystore_container.sync_keystore(),
				sync_oracle: network.clone(),
				justification_sync_link: network.clone(),
				block_proposal_slot_portion: SlotProportion::new(2f32 / 3f32),
				max_block_proposal_slot_portion: None,
				telemetry: telemetry.as_ref().map(|x| x.handle()),
			},
		)?;

		// the AURA authoring task is considered essential, i.e. if it
		// fails we take down the service with it.
		task_manager
			.spawn_essential_handle()
			.spawn_blocking("aura", Some("block-authoring"), aura);
	}

	if enable_grandpa {
		// if the node isn't actively participating in consensus then it doesn't
		// need a keystore, regardless of which protocol we use below.
		let keystore =
			if role.is_authority() { Some(keystore_container.sync_keystore()) } else { None };

		let grandpa_config = sc_finality_grandpa::Config {
			// FIXME #1578 make this available through chainspec
			gossip_duration: Duration::from_millis(333),
			justification_period: 512,
			name: Some(name),
			observer_enabled: false,
			keystore,
			local_role: role,
			telemetry: telemetry.as_ref().map(|x| x.handle()),
			protocol_name: grandpa_protocol_name,
		};

		// start the full GRANDPA voter
		// NOTE: non-authorities could run the GRANDPA observer protocol, but at
		// this point the full voter should provide better guarantees of block
		// and vote data availability than the observer. The observer has not
		// been tested extensively yet and having most nodes in a network run it
		// could lead to finality stalls.
		let grandpa_config = sc_finality_grandpa::GrandpaParams {
			config: grandpa_config,
			link: grandpa_link,
			network,
			voting_rule: sc_finality_grandpa::VotingRulesBuilder::default().build(),
			prometheus_registry,
			shared_voter_state: SharedVoterState::empty(),
			telemetry: telemetry.as_ref().map(|x| x.handle()),
		};

		// the GRANDPA voter task is considered infallible, i.e.
		// if it fails we take down the service with it.
		task_manager.spawn_essential_handle().spawn_blocking(
			"grandpa-voter",
			None,
			sc_finality_grandpa::run_grandpa_voter(grandpa_config)?,
		);
	}

	network_starter.start_network();
	Ok(task_manager)
}<|MERGE_RESOLUTION|>--- conflicted
+++ resolved
@@ -191,11 +191,7 @@
 		Vec::default(),
 	));
 
-<<<<<<< HEAD
-	let (network, system_rpc_tx, mixnet_tx, network_starter) =
-=======
-	let (network, system_rpc_tx, tx_handler_controller, network_starter) =
->>>>>>> 952030cf
+	let (network, system_rpc_tx, tx_handler_controller, mixnet_tx, network_starter) =
 		sc_service::build_network(sc_service::BuildNetworkParams {
 			config: &config,
 			client: client.clone(),
@@ -243,11 +239,8 @@
 		rpc_builder: rpc_extensions_builder,
 		backend,
 		system_rpc_tx,
-<<<<<<< HEAD
+		tx_handler_controller,
 		mixnet_tx,
-=======
-		tx_handler_controller,
->>>>>>> 952030cf
 		config,
 		telemetry: telemetry.as_mut(),
 	})?;
