// This file is part of Substrate.

// Copyright (C) 2018-2022 Parity Technologies (UK) Ltd.
// SPDX-License-Identifier: GPL-3.0-or-later WITH Classpath-exception-2.0

// This program is free software: you can redistribute it and/or modify
// it under the terms of the GNU General Public License as published by
// the Free Software Foundation, either version 3 of the License, or
// (at your option) any later version.

// This program is distributed in the hope that it will be useful,
// but WITHOUT ANY WARRANTY; without even the implied warranty of
// MERCHANTABILITY or FITNESS FOR A PARTICULAR PURPOSE. See the
// GNU General Public License for more details.

// You should have received a copy of the GNU General Public License
// along with this program. If not, see <https://www.gnu.org/licenses/>.

//! The Substrate runtime. This can be compiled with `#[no_std]`, ready for Wasm.

#![cfg_attr(not(feature = "std"), no_std)]
// `construct_runtime!` does a lot of recursion and requires us to increase the limit to 512.
#![recursion_limit = "512"]

use codec::{Decode, Encode, MaxEncodedLen};
use frame_election_provider_support::{
	onchain, BalancingConfig, ElectionDataProvider, SequentialPhragmen, VoteWeight,
};
use frame_support::{
	construct_runtime,
	dispatch::DispatchClass,
	pallet_prelude::Get,
	parameter_types,
	traits::{
		fungible::ItemOf, AsEnsureOriginWithArg, ConstBool, ConstU128, ConstU16, ConstU32,
		Currency, EitherOfDiverse, EqualPrivilegeOnly, Everything, Imbalance, InstanceFilter,
		KeyOwnerProofSystem, LockIdentifier, Nothing, OnUnbalanced, U128CurrencyToVote,
		WithdrawReasons,
	},
	weights::{
		constants::{
			BlockExecutionWeight, ExtrinsicBaseWeight, RocksDbWeight, WEIGHT_REF_TIME_PER_SECOND,
		},
		ConstantMultiplier, IdentityFee, Weight,
	},
	PalletId, RuntimeDebug,
};
use frame_system::{
	limits::{BlockLength, BlockWeights},
	EnsureRoot, EnsureRootWithSuccess, EnsureSigned, EnsureWithSuccess,
};
pub use node_primitives::{AccountId, Signature};
use node_primitives::{AccountIndex, Balance, BlockNumber, Hash, Index, Moment};
use pallet_election_provider_multi_phase::SolutionAccuracyOf;
use pallet_grandpa::{
	fg_primitives, AuthorityId as GrandpaId, AuthorityList as GrandpaAuthorityList,
};
use pallet_im_online::sr25519::AuthorityId as ImOnlineId;
use pallet_nfts::PalletFeatures;
use pallet_nis::WithMaximumOf;
use pallet_session::historical::{self as pallet_session_historical};
pub use pallet_transaction_payment::{CurrencyAdapter, Multiplier, TargetedFeeAdjustment};
use pallet_transaction_payment::{FeeDetails, RuntimeDispatchInfo};
use sp_api::impl_runtime_apis;
use sp_authority_discovery::AuthorityId as AuthorityDiscoveryId;
use sp_core::{crypto::KeyTypeId, OpaqueMetadata};
use sp_inherents::{CheckInherentsResult, InherentData};
use sp_runtime::{
	create_runtime_str,
	curve::PiecewiseLinear,
	generic, impl_opaque_keys,
	traits::{
		self, BlakeTwo256, Block as BlockT, Bounded, ConvertInto, NumberFor, OpaqueKeys,
		SaturatedConversion, StaticLookup,
	},
	transaction_validity::{TransactionPriority, TransactionSource, TransactionValidity},
	ApplyExtrinsicResult, FixedPointNumber, FixedU128, Perbill, Percent, Permill, Perquintill,
};
use sp_std::prelude::*;
#[cfg(any(feature = "std", test))]
use sp_version::NativeVersion;
use sp_version::RuntimeVersion;
use static_assertions::const_assert;

#[cfg(any(feature = "std", test))]
pub use frame_system::Call as SystemCall;
#[cfg(any(feature = "std", test))]
pub use pallet_balances::Call as BalancesCall;
#[cfg(any(feature = "std", test))]
pub use pallet_staking::StakerStatus;
#[cfg(any(feature = "std", test))]
pub use pallet_sudo::Call as SudoCall;
#[cfg(any(feature = "std", test))]
pub use sp_runtime::BuildStorage;

/// Implementations of some helper traits passed into runtime modules as associated types.
pub mod impls;
#[cfg(not(feature = "runtime-benchmarks"))]
use impls::AllianceIdentityVerifier;
use impls::{AllianceProposalProvider, Author, CreditToBlockAuthor};

/// Constant values used within the runtime.
pub mod constants;
use constants::{currency::*, time::*};
use sp_runtime::generic::Era;

/// Generated voter bag information.
mod voter_bags;

// Make the WASM binary available.
#[cfg(feature = "std")]
include!(concat!(env!("OUT_DIR"), "/wasm_binary.rs"));

/// Wasm binary unwrapped. If built with `SKIP_WASM_BUILD`, the function panics.
#[cfg(feature = "std")]
pub fn wasm_binary_unwrap() -> &'static [u8] {
	WASM_BINARY.expect(
		"Development wasm binary is not available. This means the client is built with \
		 `SKIP_WASM_BUILD` flag and it is only usable for production chains. Please rebuild with \
		 the flag disabled.",
	)
}

/// Runtime version.
#[sp_version::runtime_version]
pub const VERSION: RuntimeVersion = RuntimeVersion {
	spec_name: create_runtime_str!("node"),
	impl_name: create_runtime_str!("substrate-node"),
	authoring_version: 10,
	// Per convention: if the runtime behavior changes, increment spec_version
	// and set impl_version to 0. If only runtime
	// implementation changes and behavior does not, then leave spec_version as
	// is and increment impl_version.
	spec_version: 268,
	impl_version: 0,
	apis: RUNTIME_API_VERSIONS,
	transaction_version: 2,
	state_version: 1,
};

/// The BABE epoch configuration at genesis.
pub const BABE_GENESIS_EPOCH_CONFIG: sp_consensus_babe::BabeEpochConfiguration =
	sp_consensus_babe::BabeEpochConfiguration {
		c: PRIMARY_PROBABILITY,
		allowed_slots: sp_consensus_babe::AllowedSlots::PrimaryAndSecondaryPlainSlots,
	};

/// Native version.
#[cfg(any(feature = "std", test))]
pub fn native_version() -> NativeVersion {
	NativeVersion { runtime_version: VERSION, can_author_with: Default::default() }
}

type NegativeImbalance = <Balances as Currency<AccountId>>::NegativeImbalance;

pub struct DealWithFees;
impl OnUnbalanced<NegativeImbalance> for DealWithFees {
	fn on_unbalanceds<B>(mut fees_then_tips: impl Iterator<Item = NegativeImbalance>) {
		if let Some(fees) = fees_then_tips.next() {
			// for fees, 80% to treasury, 20% to author
			let mut split = fees.ration(80, 20);
			if let Some(tips) = fees_then_tips.next() {
				// for tips, if any, 80% to treasury, 20% to author (though this can be anything)
				tips.ration_merge_into(80, 20, &mut split);
			}
			Treasury::on_unbalanced(split.0);
			Author::on_unbalanced(split.1);
		}
	}
}

/// We assume that ~10% of the block weight is consumed by `on_initialize` handlers.
/// This is used to limit the maximal weight of a single extrinsic.
const AVERAGE_ON_INITIALIZE_RATIO: Perbill = Perbill::from_percent(10);
/// We allow `Normal` extrinsics to fill up the block up to 75%, the rest can be used
/// by  Operational  extrinsics.
const NORMAL_DISPATCH_RATIO: Perbill = Perbill::from_percent(75);
/// We allow for 2 seconds of compute with a 6 second average block time, with maximum proof size.
const MAXIMUM_BLOCK_WEIGHT: Weight =
	Weight::from_parts(WEIGHT_REF_TIME_PER_SECOND.saturating_mul(2), u64::MAX);

parameter_types! {
	pub const BlockHashCount: BlockNumber = 2400;
	pub const Version: RuntimeVersion = VERSION;
	pub RuntimeBlockLength: BlockLength =
		BlockLength::max_with_normal_ratio(5 * 1024 * 1024, NORMAL_DISPATCH_RATIO);
	pub RuntimeBlockWeights: BlockWeights = BlockWeights::builder()
		.base_block(BlockExecutionWeight::get())
		.for_class(DispatchClass::all(), |weights| {
			weights.base_extrinsic = ExtrinsicBaseWeight::get();
		})
		.for_class(DispatchClass::Normal, |weights| {
			weights.max_total = Some(NORMAL_DISPATCH_RATIO * MAXIMUM_BLOCK_WEIGHT);
		})
		.for_class(DispatchClass::Operational, |weights| {
			weights.max_total = Some(MAXIMUM_BLOCK_WEIGHT);
			// Operational transactions have some extra reserved space, so that they
			// are included even if block reached `MAXIMUM_BLOCK_WEIGHT`.
			weights.reserved = Some(
				MAXIMUM_BLOCK_WEIGHT - NORMAL_DISPATCH_RATIO * MAXIMUM_BLOCK_WEIGHT
			);
		})
		.avg_block_initialization(AVERAGE_ON_INITIALIZE_RATIO)
		.build_or_panic();
}

const_assert!(NORMAL_DISPATCH_RATIO.deconstruct() >= AVERAGE_ON_INITIALIZE_RATIO.deconstruct());

impl frame_system::Config for Runtime {
	type BaseCallFilter = Everything;
	type BlockWeights = RuntimeBlockWeights;
	type BlockLength = RuntimeBlockLength;
	type DbWeight = RocksDbWeight;
	type RuntimeOrigin = RuntimeOrigin;
	type RuntimeCall = RuntimeCall;
	type Index = Index;
	type BlockNumber = BlockNumber;
	type Hash = Hash;
	type Hashing = BlakeTwo256;
	type AccountId = AccountId;
	type Lookup = Indices;
	type Header = generic::Header<BlockNumber, BlakeTwo256>;
	type RuntimeEvent = RuntimeEvent;
	type BlockHashCount = BlockHashCount;
	type Version = Version;
	type PalletInfo = PalletInfo;
	type AccountData = pallet_balances::AccountData<Balance>;
	type OnNewAccount = ();
	type OnKilledAccount = ();
	type SystemWeightInfo = frame_system::weights::SubstrateWeight<Runtime>;
	type SS58Prefix = ConstU16<42>;
	type OnSetCode = ();
	type MaxConsumers = ConstU32<16>;
}

impl pallet_randomness_collective_flip::Config for Runtime {}

impl pallet_utility::Config for Runtime {
	type RuntimeEvent = RuntimeEvent;
	type RuntimeCall = RuntimeCall;
	type PalletsOrigin = OriginCaller;
	type WeightInfo = pallet_utility::weights::SubstrateWeight<Runtime>;
}

parameter_types! {
	// One storage item; key size is 32; value is size 4+4+16+32 bytes = 56 bytes.
	pub const DepositBase: Balance = deposit(1, 88);
	// Additional storage item size of 32 bytes.
	pub const DepositFactor: Balance = deposit(0, 32);
}

impl pallet_multisig::Config for Runtime {
	type RuntimeEvent = RuntimeEvent;
	type RuntimeCall = RuntimeCall;
	type Currency = Balances;
	type DepositBase = DepositBase;
	type DepositFactor = DepositFactor;
	type MaxSignatories = ConstU32<100>;
	type WeightInfo = pallet_multisig::weights::SubstrateWeight<Runtime>;
}

parameter_types! {
	// One storage item; key size 32, value size 8; .
	pub const ProxyDepositBase: Balance = deposit(1, 8);
	// Additional storage item size of 33 bytes.
	pub const ProxyDepositFactor: Balance = deposit(0, 33);
	pub const AnnouncementDepositBase: Balance = deposit(1, 8);
	pub const AnnouncementDepositFactor: Balance = deposit(0, 66);
}

/// The type used to represent the kinds of proxying allowed.
#[derive(
	Copy,
	Clone,
	Eq,
	PartialEq,
	Ord,
	PartialOrd,
	Encode,
	Decode,
	RuntimeDebug,
	MaxEncodedLen,
	scale_info::TypeInfo,
)]
pub enum ProxyType {
	Any,
	NonTransfer,
	Governance,
	Staking,
}
impl Default for ProxyType {
	fn default() -> Self {
		Self::Any
	}
}
impl InstanceFilter<RuntimeCall> for ProxyType {
	fn filter(&self, c: &RuntimeCall) -> bool {
		match self {
			ProxyType::Any => true,
			ProxyType::NonTransfer => !matches!(
				c,
				RuntimeCall::Balances(..) |
					RuntimeCall::Assets(..) |
					RuntimeCall::Uniques(..) |
					RuntimeCall::Nfts(..) |
					RuntimeCall::Vesting(pallet_vesting::Call::vested_transfer { .. }) |
					RuntimeCall::Indices(pallet_indices::Call::transfer { .. })
			),
			ProxyType::Governance => matches!(
				c,
				RuntimeCall::Democracy(..) |
					RuntimeCall::Council(..) |
					RuntimeCall::Society(..) |
					RuntimeCall::TechnicalCommittee(..) |
					RuntimeCall::Elections(..) |
					RuntimeCall::Treasury(..)
			),
			ProxyType::Staking => matches!(c, RuntimeCall::Staking(..)),
		}
	}
	fn is_superset(&self, o: &Self) -> bool {
		match (self, o) {
			(x, y) if x == y => true,
			(ProxyType::Any, _) => true,
			(_, ProxyType::Any) => false,
			(ProxyType::NonTransfer, _) => true,
			_ => false,
		}
	}
}

impl pallet_proxy::Config for Runtime {
	type RuntimeEvent = RuntimeEvent;
	type RuntimeCall = RuntimeCall;
	type Currency = Balances;
	type ProxyType = ProxyType;
	type ProxyDepositBase = ProxyDepositBase;
	type ProxyDepositFactor = ProxyDepositFactor;
	type MaxProxies = ConstU32<32>;
	type WeightInfo = pallet_proxy::weights::SubstrateWeight<Runtime>;
	type MaxPending = ConstU32<32>;
	type CallHasher = BlakeTwo256;
	type AnnouncementDepositBase = AnnouncementDepositBase;
	type AnnouncementDepositFactor = AnnouncementDepositFactor;
}

parameter_types! {
	pub MaximumSchedulerWeight: Weight = Perbill::from_percent(80) *
		RuntimeBlockWeights::get().max_block;
}

impl pallet_scheduler::Config for Runtime {
	type RuntimeEvent = RuntimeEvent;
	type RuntimeOrigin = RuntimeOrigin;
	type PalletsOrigin = OriginCaller;
	type RuntimeCall = RuntimeCall;
	type MaximumWeight = MaximumSchedulerWeight;
	type ScheduleOrigin = EnsureRoot<AccountId>;
	type MaxScheduledPerBlock = ConstU32<512>;
	type WeightInfo = pallet_scheduler::weights::SubstrateWeight<Runtime>;
	type OriginPrivilegeCmp = EqualPrivilegeOnly;
	type Preimages = Preimage;
}

parameter_types! {
	pub const PreimageMaxSize: u32 = 4096 * 1024;
	pub const PreimageBaseDeposit: Balance = 1 * DOLLARS;
	// One cent: $10,000 / MB
	pub const PreimageByteDeposit: Balance = 1 * CENTS;
}

impl pallet_preimage::Config for Runtime {
	type WeightInfo = pallet_preimage::weights::SubstrateWeight<Runtime>;
	type RuntimeEvent = RuntimeEvent;
	type Currency = Balances;
	type ManagerOrigin = EnsureRoot<AccountId>;
	type BaseDeposit = PreimageBaseDeposit;
	type ByteDeposit = PreimageByteDeposit;
}

parameter_types! {
	// NOTE: Currently it is not possible to change the epoch duration after the chain has started.
	//       Attempting to do so will brick block production.
	pub const EpochDuration: u64 = EPOCH_DURATION_IN_SLOTS;
	pub const ExpectedBlockTime: Moment = MILLISECS_PER_BLOCK;
	pub const ReportLongevity: u64 =
		BondingDuration::get() as u64 * SessionsPerEra::get() as u64 * EpochDuration::get();
}

impl pallet_babe::Config for Runtime {
	type EpochDuration = EpochDuration;
	type ExpectedBlockTime = ExpectedBlockTime;
	type EpochChangeTrigger = pallet_babe::ExternalTrigger;
	type DisabledValidators = Session;

	type KeyOwnerProofSystem = Historical;

	type KeyOwnerProof = <Self::KeyOwnerProofSystem as KeyOwnerProofSystem<(
		KeyTypeId,
		pallet_babe::AuthorityId,
	)>>::Proof;

	type KeyOwnerIdentification = <Self::KeyOwnerProofSystem as KeyOwnerProofSystem<(
		KeyTypeId,
		pallet_babe::AuthorityId,
	)>>::IdentificationTuple;

	type HandleEquivocation =
		pallet_babe::EquivocationHandler<Self::KeyOwnerIdentification, Offences, ReportLongevity>;

	type WeightInfo = ();
	type MaxAuthorities = MaxAuthorities;
}

parameter_types! {
	pub const IndexDeposit: Balance = 1 * DOLLARS;
}

impl pallet_indices::Config for Runtime {
	type AccountIndex = AccountIndex;
	type Currency = Balances;
	type Deposit = IndexDeposit;
	type RuntimeEvent = RuntimeEvent;
	type WeightInfo = pallet_indices::weights::SubstrateWeight<Runtime>;
}

parameter_types! {
	pub const ExistentialDeposit: Balance = 1 * DOLLARS;
	// For weight estimation, we assume that the most locks on an individual account will be 50.
	// This number may need to be adjusted in the future if this assumption no longer holds true.
	pub const MaxLocks: u32 = 50;
	pub const MaxReserves: u32 = 50;
}

impl pallet_balances::Config for Runtime {
	type MaxLocks = MaxLocks;
	type MaxReserves = MaxReserves;
	type ReserveIdentifier = [u8; 8];
	type Balance = Balance;
	type DustRemoval = ();
	type RuntimeEvent = RuntimeEvent;
	type ExistentialDeposit = ExistentialDeposit;
	type AccountStore = frame_system::Pallet<Runtime>;
	type WeightInfo = pallet_balances::weights::SubstrateWeight<Runtime>;
}

parameter_types! {
	pub const TransactionByteFee: Balance = 10 * MILLICENTS;
	pub const OperationalFeeMultiplier: u8 = 5;
	pub const TargetBlockFullness: Perquintill = Perquintill::from_percent(25);
	pub AdjustmentVariable: Multiplier = Multiplier::saturating_from_rational(1, 100_000);
	pub MinimumMultiplier: Multiplier = Multiplier::saturating_from_rational(1, 1_000_000_000u128);
	pub MaximumMultiplier: Multiplier = Bounded::max_value();
}

impl pallet_transaction_payment::Config for Runtime {
	type RuntimeEvent = RuntimeEvent;
	type OnChargeTransaction = CurrencyAdapter<Balances, DealWithFees>;
	type OperationalFeeMultiplier = OperationalFeeMultiplier;
	type WeightToFee = IdentityFee<Balance>;
	type LengthToFee = ConstantMultiplier<Balance, TransactionByteFee>;
	type FeeMultiplierUpdate = TargetedFeeAdjustment<
		Self,
		TargetBlockFullness,
		AdjustmentVariable,
		MinimumMultiplier,
		MaximumMultiplier,
	>;
}

impl pallet_asset_tx_payment::Config for Runtime {
	type RuntimeEvent = RuntimeEvent;
	type Fungibles = Assets;
	type OnChargeAssetTransaction = pallet_asset_tx_payment::FungiblesAdapter<
		pallet_assets::BalanceToAssetBalance<Balances, Runtime, ConvertInto>,
		CreditToBlockAuthor,
	>;
}

parameter_types! {
	pub const MinimumPeriod: Moment = SLOT_DURATION / 2;
}

impl pallet_timestamp::Config for Runtime {
	type Moment = Moment;
	type OnTimestampSet = Babe;
	type MinimumPeriod = MinimumPeriod;
	type WeightInfo = pallet_timestamp::weights::SubstrateWeight<Runtime>;
}

parameter_types! {
	pub const UncleGenerations: BlockNumber = 5;
}

impl pallet_authorship::Config for Runtime {
	type FindAuthor = pallet_session::FindAccountFromAuthorIndex<Self, Babe>;
	type UncleGenerations = UncleGenerations;
	type FilterUncle = ();
	type EventHandler = (Staking, ImOnline);
}

impl_opaque_keys! {
	pub struct SessionKeys {
		pub grandpa: Grandpa,
		pub babe: Babe,
		pub im_online: ImOnline,
		pub authority_discovery: AuthorityDiscovery,
	}
}

impl pallet_session::Config for Runtime {
	type RuntimeEvent = RuntimeEvent;
	type ValidatorId = <Self as frame_system::Config>::AccountId;
	type ValidatorIdOf = pallet_staking::StashOf<Self>;
	type ShouldEndSession = Babe;
	type NextSessionRotation = Babe;
	type SessionManager = pallet_session::historical::NoteHistoricalRoot<Self, Staking>;
	type SessionHandler = <SessionKeys as OpaqueKeys>::KeyTypeIdProviders;
	type Keys = SessionKeys;
	type WeightInfo = pallet_session::weights::SubstrateWeight<Runtime>;
}

impl pallet_session::historical::Config for Runtime {
	type FullIdentification = pallet_staking::Exposure<AccountId, Balance>;
	type FullIdentificationOf = pallet_staking::ExposureOf<Runtime>;
}

pallet_staking_reward_curve::build! {
	const REWARD_CURVE: PiecewiseLinear<'static> = curve!(
		min_inflation: 0_025_000,
		max_inflation: 0_100_000,
		ideal_stake: 0_500_000,
		falloff: 0_050_000,
		max_piece_count: 40,
		test_precision: 0_005_000,
	);
}

parameter_types! {
	pub const SessionsPerEra: sp_staking::SessionIndex = 6;
	pub const BondingDuration: sp_staking::EraIndex = 24 * 28;
	pub const SlashDeferDuration: sp_staking::EraIndex = 24 * 7; // 1/4 the bonding duration.
	pub const RewardCurve: &'static PiecewiseLinear<'static> = &REWARD_CURVE;
	pub const MaxNominatorRewardedPerValidator: u32 = 256;
	pub const OffendingValidatorsThreshold: Perbill = Perbill::from_percent(17);
	pub OffchainRepeat: BlockNumber = 5;
	pub HistoryDepth: u32 = 84;
}

pub struct StakingBenchmarkingConfig;
impl pallet_staking::BenchmarkingConfig for StakingBenchmarkingConfig {
	type MaxNominators = ConstU32<1000>;
	type MaxValidators = ConstU32<1000>;
}

impl pallet_staking::Config for Runtime {
	type MaxNominations = MaxNominations;
	type Currency = Balances;
	type CurrencyBalance = Balance;
	type UnixTime = Timestamp;
	type CurrencyToVote = U128CurrencyToVote;
	type RewardRemainder = Treasury;
	type RuntimeEvent = RuntimeEvent;
	type Slash = Treasury; // send the slashed funds to the treasury.
	type Reward = (); // rewards are minted from the void
	type SessionsPerEra = SessionsPerEra;
	type BondingDuration = BondingDuration;
	type SlashDeferDuration = SlashDeferDuration;
	/// A super-majority of the council can cancel the slash.
	type AdminOrigin = EitherOfDiverse<
		EnsureRoot<AccountId>,
		pallet_collective::EnsureProportionAtLeast<AccountId, CouncilCollective, 3, 4>,
	>;
	type SessionInterface = Self;
	type EraPayout = pallet_staking::ConvertCurve<RewardCurve>;
	type NextNewSession = Session;
	type MaxNominatorRewardedPerValidator = MaxNominatorRewardedPerValidator;
	type OffendingValidatorsThreshold = OffendingValidatorsThreshold;
	type ElectionProvider = ElectionProviderMultiPhase;
	type GenesisElectionProvider = onchain::OnChainExecution<OnChainSeqPhragmen>;
	type VoterList = VoterList;
	// This a placeholder, to be introduced in the next PR as an instance of bags-list
	type TargetList = pallet_staking::UseValidatorsMap<Self>;
	type MaxUnlockingChunks = ConstU32<32>;
	type HistoryDepth = HistoryDepth;
	type OnStakerSlash = NominationPools;
	type WeightInfo = pallet_staking::weights::SubstrateWeight<Runtime>;
	type BenchmarkingConfig = StakingBenchmarkingConfig;
}

impl pallet_fast_unstake::Config for Runtime {
	type RuntimeEvent = RuntimeEvent;
	type ControlOrigin = frame_system::EnsureRoot<AccountId>;
<<<<<<< HEAD
	type BatchSize = ConstU32<32>;
=======
	type BatchSize = ConstU32<64>;
>>>>>>> c4b454c3
	type Deposit = ConstU128<{ DOLLARS }>;
	type Currency = Balances;
	type Staking = Staking;
	type MaxErasToCheckPerBlock = ConstU32<1>;
	#[cfg(feature = "runtime-benchmarks")]
	type MaxBackersPerValidator = MaxNominatorRewardedPerValidator;
	type WeightInfo = ();
}

parameter_types! {
	// phase durations. 1/4 of the last session for each.
	pub const SignedPhase: u32 = EPOCH_DURATION_IN_BLOCKS / 4;
	pub const UnsignedPhase: u32 = EPOCH_DURATION_IN_BLOCKS / 4;

	// signed config
	pub const SignedRewardBase: Balance = 1 * DOLLARS;
	pub const SignedDepositBase: Balance = 1 * DOLLARS;
	pub const SignedDepositByte: Balance = 1 * CENTS;

	pub BetterUnsignedThreshold: Perbill = Perbill::from_rational(1u32, 10_000);

	// miner configs
	pub const MultiPhaseUnsignedPriority: TransactionPriority = StakingUnsignedPriority::get() - 1u64;
	pub MinerMaxWeight: Weight = RuntimeBlockWeights::get()
		.get(DispatchClass::Normal)
		.max_extrinsic.expect("Normal extrinsics have a weight limit configured; qed")
		.saturating_sub(BlockExecutionWeight::get());
	// Solution can occupy 90% of normal block size
	pub MinerMaxLength: u32 = Perbill::from_rational(9u32, 10) *
		*RuntimeBlockLength::get()
		.max
		.get(DispatchClass::Normal);
}

frame_election_provider_support::generate_solution_type!(
	#[compact]
	pub struct NposSolution16::<
		VoterIndex = u32,
		TargetIndex = u16,
		Accuracy = sp_runtime::PerU16,
		MaxVoters = MaxElectingVoters,
	>(16)
);

parameter_types! {
	pub MaxNominations: u32 = <NposSolution16 as frame_election_provider_support::NposSolution>::LIMIT as u32;
	pub MaxElectingVoters: u32 = 40_000;
	pub MaxElectableTargets: u16 = 10_000;
	// OnChain values are lower.
	pub MaxOnChainElectingVoters: u32 = 5000;
	pub MaxOnChainElectableTargets: u16 = 1250;
	// The maximum winners that can be elected by the Election pallet which is equivalent to the
	// maximum active validators the staking pallet can have.
	pub MaxActiveValidators: u32 = 1000;
}

/// The numbers configured here could always be more than the the maximum limits of staking pallet
/// to ensure election snapshot will not run out of memory. For now, we set them to smaller values
/// since the staking is bounded and the weight pipeline takes hours for this single pallet.
pub struct ElectionProviderBenchmarkConfig;
impl pallet_election_provider_multi_phase::BenchmarkingConfig for ElectionProviderBenchmarkConfig {
	const VOTERS: [u32; 2] = [1000, 2000];
	const TARGETS: [u32; 2] = [500, 1000];
	const ACTIVE_VOTERS: [u32; 2] = [500, 800];
	const DESIRED_TARGETS: [u32; 2] = [200, 400];
	const SNAPSHOT_MAXIMUM_VOTERS: u32 = 1000;
	const MINER_MAXIMUM_VOTERS: u32 = 1000;
	const MAXIMUM_TARGETS: u32 = 300;
}

/// Maximum number of iterations for balancing that will be executed in the embedded OCW
/// miner of election provider multi phase.
pub const MINER_MAX_ITERATIONS: u32 = 10;

/// A source of random balance for NposSolver, which is meant to be run by the OCW election miner.
pub struct OffchainRandomBalancing;
impl Get<Option<BalancingConfig>> for OffchainRandomBalancing {
	fn get() -> Option<BalancingConfig> {
		use sp_runtime::traits::TrailingZeroInput;
		let iterations = match MINER_MAX_ITERATIONS {
			0 => 0,
			max => {
				let seed = sp_io::offchain::random_seed();
				let random = <u32>::decode(&mut TrailingZeroInput::new(&seed))
					.expect("input is padded with zeroes; qed") %
					max.saturating_add(1);
				random as usize
			},
		};

		let config = BalancingConfig { iterations, tolerance: 0 };
		Some(config)
	}
}

pub struct OnChainSeqPhragmen;
impl onchain::Config for OnChainSeqPhragmen {
	type System = Runtime;
	type Solver = SequentialPhragmen<
		AccountId,
		pallet_election_provider_multi_phase::SolutionAccuracyOf<Runtime>,
	>;
	type DataProvider = <Runtime as pallet_election_provider_multi_phase::Config>::DataProvider;
	type WeightInfo = frame_election_provider_support::weights::SubstrateWeight<Runtime>;
	type MaxWinners = <Runtime as pallet_election_provider_multi_phase::Config>::MaxWinners;
	type VotersBound = MaxOnChainElectingVoters;
	type TargetsBound = MaxOnChainElectableTargets;
}

impl pallet_election_provider_multi_phase::MinerConfig for Runtime {
	type AccountId = AccountId;
	type MaxLength = MinerMaxLength;
	type MaxWeight = MinerMaxWeight;
	type Solution = NposSolution16;
	type MaxVotesPerVoter =
	<<Self as pallet_election_provider_multi_phase::Config>::DataProvider as ElectionDataProvider>::MaxVotesPerVoter;

	// The unsigned submissions have to respect the weight of the submit_unsigned call, thus their
	// weight estimate function is wired to this call's weight.
	fn solution_weight(v: u32, t: u32, a: u32, d: u32) -> Weight {
		<
			<Self as pallet_election_provider_multi_phase::Config>::WeightInfo
			as
			pallet_election_provider_multi_phase::WeightInfo
		>::submit_unsigned(v, t, a, d)
	}
}

impl pallet_election_provider_multi_phase::Config for Runtime {
	type RuntimeEvent = RuntimeEvent;
	type Currency = Balances;
	type EstimateCallFee = TransactionPayment;
	type SignedPhase = SignedPhase;
	type UnsignedPhase = UnsignedPhase;
	type BetterUnsignedThreshold = BetterUnsignedThreshold;
	type BetterSignedThreshold = ();
	type OffchainRepeat = OffchainRepeat;
	type MinerTxPriority = MultiPhaseUnsignedPriority;
	type MinerConfig = Self;
	type SignedMaxSubmissions = ConstU32<10>;
	type SignedRewardBase = SignedRewardBase;
	type SignedDepositBase = SignedDepositBase;
	type SignedDepositByte = SignedDepositByte;
	type SignedMaxRefunds = ConstU32<3>;
	type SignedDepositWeight = ();
	type SignedMaxWeight = MinerMaxWeight;
	type SlashHandler = (); // burn slashes
	type RewardHandler = (); // nothing to do upon rewards
	type DataProvider = Staking;
	type Fallback = onchain::OnChainExecution<OnChainSeqPhragmen>;
	type GovernanceFallback = onchain::OnChainExecution<OnChainSeqPhragmen>;
	type Solver = SequentialPhragmen<AccountId, SolutionAccuracyOf<Self>, OffchainRandomBalancing>;
	type ForceOrigin = EnsureRootOrHalfCouncil;
	type MaxElectableTargets = MaxElectableTargets;
	type MaxWinners = MaxActiveValidators;
	type MaxElectingVoters = MaxElectingVoters;
	type BenchmarkingConfig = ElectionProviderBenchmarkConfig;
	type WeightInfo = pallet_election_provider_multi_phase::weights::SubstrateWeight<Self>;
}

parameter_types! {
	pub const BagThresholds: &'static [u64] = &voter_bags::THRESHOLDS;
}

type VoterBagsListInstance = pallet_bags_list::Instance1;
impl pallet_bags_list::Config<VoterBagsListInstance> for Runtime {
	type RuntimeEvent = RuntimeEvent;
	/// The voter bags-list is loosely kept up to date, and the real source of truth for the score
	/// of each node is the staking pallet.
	type ScoreProvider = Staking;
	type BagThresholds = BagThresholds;
	type Score = VoteWeight;
	type WeightInfo = pallet_bags_list::weights::SubstrateWeight<Runtime>;
}

parameter_types! {
	pub const PostUnbondPoolsWindow: u32 = 4;
	pub const NominationPoolsPalletId: PalletId = PalletId(*b"py/nopls");
	pub const MaxPointsToBalance: u8 = 10;
}

use sp_runtime::traits::Convert;
pub struct BalanceToU256;
impl Convert<Balance, sp_core::U256> for BalanceToU256 {
	fn convert(balance: Balance) -> sp_core::U256 {
		sp_core::U256::from(balance)
	}
}
pub struct U256ToBalance;
impl Convert<sp_core::U256, Balance> for U256ToBalance {
	fn convert(n: sp_core::U256) -> Balance {
		n.try_into().unwrap_or(Balance::max_value())
	}
}

impl pallet_nomination_pools::Config for Runtime {
	type WeightInfo = ();
	type RuntimeEvent = RuntimeEvent;
	type Currency = Balances;
	type RewardCounter = FixedU128;
	type BalanceToU256 = BalanceToU256;
	type U256ToBalance = U256ToBalance;
	type Staking = Staking;
	type PostUnbondingPoolsWindow = PostUnbondPoolsWindow;
	type MaxMetadataLen = ConstU32<256>;
	type MaxUnbonding = ConstU32<8>;
	type PalletId = NominationPoolsPalletId;
	type MaxPointsToBalance = MaxPointsToBalance;
}

parameter_types! {
	pub const VoteLockingPeriod: BlockNumber = 30 * DAYS;
}

impl pallet_conviction_voting::Config for Runtime {
	type WeightInfo = pallet_conviction_voting::weights::SubstrateWeight<Self>;
	type RuntimeEvent = RuntimeEvent;
	type Currency = Balances;
	type VoteLockingPeriod = VoteLockingPeriod;
	type MaxVotes = ConstU32<512>;
	type MaxTurnout = frame_support::traits::TotalIssuanceOf<Balances, Self::AccountId>;
	type Polls = Referenda;
}

parameter_types! {
	pub const AlarmInterval: BlockNumber = 1;
	pub const SubmissionDeposit: Balance = 100 * DOLLARS;
	pub const UndecidingTimeout: BlockNumber = 28 * DAYS;
}

pub struct TracksInfo;
impl pallet_referenda::TracksInfo<Balance, BlockNumber> for TracksInfo {
	type Id = u16;
	type RuntimeOrigin = <RuntimeOrigin as frame_support::traits::OriginTrait>::PalletsOrigin;
	fn tracks() -> &'static [(Self::Id, pallet_referenda::TrackInfo<Balance, BlockNumber>)] {
		static DATA: [(u16, pallet_referenda::TrackInfo<Balance, BlockNumber>); 1] = [(
			0u16,
			pallet_referenda::TrackInfo {
				name: "root",
				max_deciding: 1,
				decision_deposit: 10,
				prepare_period: 4,
				decision_period: 4,
				confirm_period: 2,
				min_enactment_period: 4,
				min_approval: pallet_referenda::Curve::LinearDecreasing {
					length: Perbill::from_percent(100),
					floor: Perbill::from_percent(50),
					ceil: Perbill::from_percent(100),
				},
				min_support: pallet_referenda::Curve::LinearDecreasing {
					length: Perbill::from_percent(100),
					floor: Perbill::from_percent(0),
					ceil: Perbill::from_percent(100),
				},
			},
		)];
		&DATA[..]
	}
	fn track_for(id: &Self::RuntimeOrigin) -> Result<Self::Id, ()> {
		if let Ok(system_origin) = frame_system::RawOrigin::try_from(id.clone()) {
			match system_origin {
				frame_system::RawOrigin::Root => Ok(0),
				_ => Err(()),
			}
		} else {
			Err(())
		}
	}
}
pallet_referenda::impl_tracksinfo_get!(TracksInfo, Balance, BlockNumber);

impl pallet_referenda::Config for Runtime {
	type WeightInfo = pallet_referenda::weights::SubstrateWeight<Self>;
	type RuntimeCall = RuntimeCall;
	type RuntimeEvent = RuntimeEvent;
	type Scheduler = Scheduler;
	type Currency = pallet_balances::Pallet<Self>;
	type SubmitOrigin = EnsureSigned<AccountId>;
	type CancelOrigin = EnsureRoot<AccountId>;
	type KillOrigin = EnsureRoot<AccountId>;
	type Slash = ();
	type Votes = pallet_conviction_voting::VotesOf<Runtime>;
	type Tally = pallet_conviction_voting::TallyOf<Runtime>;
	type SubmissionDeposit = SubmissionDeposit;
	type MaxQueued = ConstU32<100>;
	type UndecidingTimeout = UndecidingTimeout;
	type AlarmInterval = AlarmInterval;
	type Tracks = TracksInfo;
	type Preimages = Preimage;
}

impl pallet_referenda::Config<pallet_referenda::Instance2> for Runtime {
	type WeightInfo = pallet_referenda::weights::SubstrateWeight<Self>;
	type RuntimeCall = RuntimeCall;
	type RuntimeEvent = RuntimeEvent;
	type Scheduler = Scheduler;
	type Currency = pallet_balances::Pallet<Self>;
	type SubmitOrigin = EnsureSigned<AccountId>;
	type CancelOrigin = EnsureRoot<AccountId>;
	type KillOrigin = EnsureRoot<AccountId>;
	type Slash = ();
	type Votes = pallet_ranked_collective::Votes;
	type Tally = pallet_ranked_collective::TallyOf<Runtime>;
	type SubmissionDeposit = SubmissionDeposit;
	type MaxQueued = ConstU32<100>;
	type UndecidingTimeout = UndecidingTimeout;
	type AlarmInterval = AlarmInterval;
	type Tracks = TracksInfo;
	type Preimages = Preimage;
}

impl pallet_ranked_collective::Config for Runtime {
	type WeightInfo = pallet_ranked_collective::weights::SubstrateWeight<Self>;
	type RuntimeEvent = RuntimeEvent;
	type PromoteOrigin = EnsureRootWithSuccess<AccountId, ConstU16<65535>>;
	type DemoteOrigin = EnsureRootWithSuccess<AccountId, ConstU16<65535>>;
	type Polls = RankedPolls;
	type MinRankOfClass = traits::Identity;
	type VoteWeight = pallet_ranked_collective::Geometric;
}

impl pallet_remark::Config for Runtime {
	type WeightInfo = pallet_remark::weights::SubstrateWeight<Self>;
	type RuntimeEvent = RuntimeEvent;
}

impl pallet_root_testing::Config for Runtime {}

parameter_types! {
	pub const LaunchPeriod: BlockNumber = 28 * 24 * 60 * MINUTES;
	pub const VotingPeriod: BlockNumber = 28 * 24 * 60 * MINUTES;
	pub const FastTrackVotingPeriod: BlockNumber = 3 * 24 * 60 * MINUTES;
	pub const MinimumDeposit: Balance = 100 * DOLLARS;
	pub const EnactmentPeriod: BlockNumber = 30 * 24 * 60 * MINUTES;
	pub const CooloffPeriod: BlockNumber = 28 * 24 * 60 * MINUTES;
	pub const MaxProposals: u32 = 100;
}

impl pallet_democracy::Config for Runtime {
	type RuntimeEvent = RuntimeEvent;
	type Currency = Balances;
	type EnactmentPeriod = EnactmentPeriod;
	type LaunchPeriod = LaunchPeriod;
	type VotingPeriod = VotingPeriod;
	type VoteLockingPeriod = EnactmentPeriod; // Same as EnactmentPeriod
	type MinimumDeposit = MinimumDeposit;
	/// A straight majority of the council can decide what their next motion is.
	type ExternalOrigin =
		pallet_collective::EnsureProportionAtLeast<AccountId, CouncilCollective, 1, 2>;
	/// A super-majority can have the next scheduled referendum be a straight majority-carries vote.
	type ExternalMajorityOrigin =
		pallet_collective::EnsureProportionAtLeast<AccountId, CouncilCollective, 3, 4>;
	/// A unanimous council can have the next scheduled referendum be a straight default-carries
	/// (NTB) vote.
	type ExternalDefaultOrigin =
		pallet_collective::EnsureProportionAtLeast<AccountId, CouncilCollective, 1, 1>;
	/// Two thirds of the technical committee can have an ExternalMajority/ExternalDefault vote
	/// be tabled immediately and with a shorter voting/enactment period.
	type FastTrackOrigin =
		pallet_collective::EnsureProportionAtLeast<AccountId, TechnicalCollective, 2, 3>;
	type InstantOrigin =
		pallet_collective::EnsureProportionAtLeast<AccountId, TechnicalCollective, 1, 1>;
	type InstantAllowed = frame_support::traits::ConstBool<true>;
	type FastTrackVotingPeriod = FastTrackVotingPeriod;
	// To cancel a proposal which has been passed, 2/3 of the council must agree to it.
	type CancellationOrigin =
		pallet_collective::EnsureProportionAtLeast<AccountId, CouncilCollective, 2, 3>;
	// To cancel a proposal before it has been passed, the technical committee must be unanimous or
	// Root must agree.
	type CancelProposalOrigin = EitherOfDiverse<
		EnsureRoot<AccountId>,
		pallet_collective::EnsureProportionAtLeast<AccountId, TechnicalCollective, 1, 1>,
	>;
	type BlacklistOrigin = EnsureRoot<AccountId>;
	// Any single technical committee member may veto a coming council proposal, however they can
	// only do it once and it lasts only for the cool-off period.
	type VetoOrigin = pallet_collective::EnsureMember<AccountId, TechnicalCollective>;
	type CooloffPeriod = CooloffPeriod;
	type Slash = Treasury;
	type Scheduler = Scheduler;
	type PalletsOrigin = OriginCaller;
	type MaxVotes = ConstU32<100>;
	type WeightInfo = pallet_democracy::weights::SubstrateWeight<Runtime>;
	type MaxProposals = MaxProposals;
	type Preimages = Preimage;
	type MaxDeposits = ConstU32<100>;
	type MaxBlacklisted = ConstU32<100>;
}

parameter_types! {
	pub const CouncilMotionDuration: BlockNumber = 5 * DAYS;
	pub const CouncilMaxProposals: u32 = 100;
	pub const CouncilMaxMembers: u32 = 100;
}

type CouncilCollective = pallet_collective::Instance1;
impl pallet_collective::Config<CouncilCollective> for Runtime {
	type RuntimeOrigin = RuntimeOrigin;
	type Proposal = RuntimeCall;
	type RuntimeEvent = RuntimeEvent;
	type MotionDuration = CouncilMotionDuration;
	type MaxProposals = CouncilMaxProposals;
	type MaxMembers = CouncilMaxMembers;
	type DefaultVote = pallet_collective::PrimeDefaultVote;
	type WeightInfo = pallet_collective::weights::SubstrateWeight<Runtime>;
}

parameter_types! {
	pub const CandidacyBond: Balance = 10 * DOLLARS;
	// 1 storage item created, key size is 32 bytes, value size is 16+16.
	pub const VotingBondBase: Balance = deposit(1, 64);
	// additional data per vote is 32 bytes (account id).
	pub const VotingBondFactor: Balance = deposit(0, 32);
	pub const TermDuration: BlockNumber = 7 * DAYS;
	pub const DesiredMembers: u32 = 13;
	pub const DesiredRunnersUp: u32 = 7;
	pub const MaxVoters: u32 = 10 * 1000;
	pub const MaxCandidates: u32 = 1000;
	pub const ElectionsPhragmenPalletId: LockIdentifier = *b"phrelect";
}

// Make sure that there are no more than `MaxMembers` members elected via elections-phragmen.
const_assert!(DesiredMembers::get() <= CouncilMaxMembers::get());

impl pallet_elections_phragmen::Config for Runtime {
	type RuntimeEvent = RuntimeEvent;
	type PalletId = ElectionsPhragmenPalletId;
	type Currency = Balances;
	type ChangeMembers = Council;
	// NOTE: this implies that council's genesis members cannot be set directly and must come from
	// this module.
	type InitializeMembers = Council;
	type CurrencyToVote = U128CurrencyToVote;
	type CandidacyBond = CandidacyBond;
	type VotingBondBase = VotingBondBase;
	type VotingBondFactor = VotingBondFactor;
	type LoserCandidate = ();
	type KickedMember = ();
	type DesiredMembers = DesiredMembers;
	type DesiredRunnersUp = DesiredRunnersUp;
	type TermDuration = TermDuration;
	type MaxVoters = MaxVoters;
	type MaxCandidates = MaxCandidates;
	type WeightInfo = pallet_elections_phragmen::weights::SubstrateWeight<Runtime>;
}

parameter_types! {
	pub const TechnicalMotionDuration: BlockNumber = 5 * DAYS;
	pub const TechnicalMaxProposals: u32 = 100;
	pub const TechnicalMaxMembers: u32 = 100;
}

type TechnicalCollective = pallet_collective::Instance2;
impl pallet_collective::Config<TechnicalCollective> for Runtime {
	type RuntimeOrigin = RuntimeOrigin;
	type Proposal = RuntimeCall;
	type RuntimeEvent = RuntimeEvent;
	type MotionDuration = TechnicalMotionDuration;
	type MaxProposals = TechnicalMaxProposals;
	type MaxMembers = TechnicalMaxMembers;
	type DefaultVote = pallet_collective::PrimeDefaultVote;
	type WeightInfo = pallet_collective::weights::SubstrateWeight<Runtime>;
}

type EnsureRootOrHalfCouncil = EitherOfDiverse<
	EnsureRoot<AccountId>,
	pallet_collective::EnsureProportionMoreThan<AccountId, CouncilCollective, 1, 2>,
>;
impl pallet_membership::Config<pallet_membership::Instance1> for Runtime {
	type RuntimeEvent = RuntimeEvent;
	type AddOrigin = EnsureRootOrHalfCouncil;
	type RemoveOrigin = EnsureRootOrHalfCouncil;
	type SwapOrigin = EnsureRootOrHalfCouncil;
	type ResetOrigin = EnsureRootOrHalfCouncil;
	type PrimeOrigin = EnsureRootOrHalfCouncil;
	type MembershipInitialized = TechnicalCommittee;
	type MembershipChanged = TechnicalCommittee;
	type MaxMembers = TechnicalMaxMembers;
	type WeightInfo = pallet_membership::weights::SubstrateWeight<Runtime>;
}

parameter_types! {
	pub const ProposalBond: Permill = Permill::from_percent(5);
	pub const ProposalBondMinimum: Balance = 1 * DOLLARS;
	pub const SpendPeriod: BlockNumber = 1 * DAYS;
	pub const Burn: Permill = Permill::from_percent(50);
	pub const TipCountdown: BlockNumber = 1 * DAYS;
	pub const TipFindersFee: Percent = Percent::from_percent(20);
	pub const TipReportDepositBase: Balance = 1 * DOLLARS;
	pub const DataDepositPerByte: Balance = 1 * CENTS;
	pub const TreasuryPalletId: PalletId = PalletId(*b"py/trsry");
	pub const MaximumReasonLength: u32 = 300;
	pub const MaxApprovals: u32 = 100;
	pub const MaxBalance: Balance = Balance::max_value();
}

impl pallet_treasury::Config for Runtime {
	type PalletId = TreasuryPalletId;
	type Currency = Balances;
	type ApproveOrigin = EitherOfDiverse<
		EnsureRoot<AccountId>,
		pallet_collective::EnsureProportionAtLeast<AccountId, CouncilCollective, 3, 5>,
	>;
	type RejectOrigin = EitherOfDiverse<
		EnsureRoot<AccountId>,
		pallet_collective::EnsureProportionMoreThan<AccountId, CouncilCollective, 1, 2>,
	>;
	type RuntimeEvent = RuntimeEvent;
	type OnSlash = ();
	type ProposalBond = ProposalBond;
	type ProposalBondMinimum = ProposalBondMinimum;
	type ProposalBondMaximum = ();
	type SpendPeriod = SpendPeriod;
	type Burn = Burn;
	type BurnDestination = ();
	type SpendFunds = Bounties;
	type WeightInfo = pallet_treasury::weights::SubstrateWeight<Runtime>;
	type MaxApprovals = MaxApprovals;
	type SpendOrigin = EnsureWithSuccess<EnsureRoot<AccountId>, AccountId, MaxBalance>;
}

parameter_types! {
	pub const BountyCuratorDeposit: Permill = Permill::from_percent(50);
	pub const BountyValueMinimum: Balance = 5 * DOLLARS;
	pub const BountyDepositBase: Balance = 1 * DOLLARS;
	pub const CuratorDepositMultiplier: Permill = Permill::from_percent(50);
	pub const CuratorDepositMin: Balance = 1 * DOLLARS;
	pub const CuratorDepositMax: Balance = 100 * DOLLARS;
	pub const BountyDepositPayoutDelay: BlockNumber = 1 * DAYS;
	pub const BountyUpdatePeriod: BlockNumber = 14 * DAYS;
}

impl pallet_bounties::Config for Runtime {
	type RuntimeEvent = RuntimeEvent;
	type BountyDepositBase = BountyDepositBase;
	type BountyDepositPayoutDelay = BountyDepositPayoutDelay;
	type BountyUpdatePeriod = BountyUpdatePeriod;
	type CuratorDepositMultiplier = CuratorDepositMultiplier;
	type CuratorDepositMin = CuratorDepositMin;
	type CuratorDepositMax = CuratorDepositMax;
	type BountyValueMinimum = BountyValueMinimum;
	type DataDepositPerByte = DataDepositPerByte;
	type MaximumReasonLength = MaximumReasonLength;
	type WeightInfo = pallet_bounties::weights::SubstrateWeight<Runtime>;
	type ChildBountyManager = ChildBounties;
}

parameter_types! {
	/// Allocate at most 20% of each block for message processing.
	///
	/// Is set to 20% since the scheduler can already consume a maximum of 80%.
	pub MessageQueueServiceWeight: Option<Weight> = Some(Perbill::from_percent(20) * RuntimeBlockWeights::get().max_block);
}

impl pallet_message_queue::Config for Runtime {
	type RuntimeEvent = RuntimeEvent;
	type WeightInfo = ();
	/// NOTE: Always set this to `NoopMessageProcessor` for benchmarking.
	type MessageProcessor = pallet_message_queue::mock_helpers::NoopMessageProcessor;
	type Size = u32;
	type QueueChangeHandler = ();
	type HeapSize = ConstU32<{ 64 * 1024 }>;
	type MaxStale = ConstU32<128>;
	type ServiceWeight = MessageQueueServiceWeight;
}

parameter_types! {
	pub const ChildBountyValueMinimum: Balance = 1 * DOLLARS;
}

impl pallet_child_bounties::Config for Runtime {
	type RuntimeEvent = RuntimeEvent;
	type MaxActiveChildBountyCount = ConstU32<5>;
	type ChildBountyValueMinimum = ChildBountyValueMinimum;
	type WeightInfo = pallet_child_bounties::weights::SubstrateWeight<Runtime>;
}

impl pallet_tips::Config for Runtime {
	type RuntimeEvent = RuntimeEvent;
	type DataDepositPerByte = DataDepositPerByte;
	type MaximumReasonLength = MaximumReasonLength;
	type Tippers = Elections;
	type TipCountdown = TipCountdown;
	type TipFindersFee = TipFindersFee;
	type TipReportDepositBase = TipReportDepositBase;
	type WeightInfo = pallet_tips::weights::SubstrateWeight<Runtime>;
}

parameter_types! {
	pub const DepositPerItem: Balance = deposit(1, 0);
	pub const DepositPerByte: Balance = deposit(0, 1);
	pub const DeletionQueueDepth: u32 = 128;
	// The lazy deletion runs inside on_initialize.
	pub DeletionWeightLimit: Weight = RuntimeBlockWeights::get()
		.per_class
		.get(DispatchClass::Normal)
		.max_total
		.unwrap_or(RuntimeBlockWeights::get().max_block);
	pub Schedule: pallet_contracts::Schedule<Runtime> = Default::default();
}

impl pallet_contracts::Config for Runtime {
	type Time = Timestamp;
	type Randomness = RandomnessCollectiveFlip;
	type Currency = Balances;
	type RuntimeEvent = RuntimeEvent;
	type RuntimeCall = RuntimeCall;
	/// The safest default is to allow no calls at all.
	///
	/// Runtimes should whitelist dispatchables that are allowed to be called from contracts
	/// and make sure they are stable. Dispatchables exposed to contracts are not allowed to
	/// change because that would break already deployed contracts. The `Call` structure itself
	/// is not allowed to change the indices of existing pallets, too.
	type CallFilter = Nothing;
	type DepositPerItem = DepositPerItem;
	type DepositPerByte = DepositPerByte;
	type CallStack = [pallet_contracts::Frame<Self>; 5];
	type WeightPrice = pallet_transaction_payment::Pallet<Self>;
	type WeightInfo = pallet_contracts::weights::SubstrateWeight<Self>;
	type ChainExtension = ();
	type DeletionQueueDepth = DeletionQueueDepth;
	type DeletionWeightLimit = DeletionWeightLimit;
	type Schedule = Schedule;
	type AddressGenerator = pallet_contracts::DefaultAddressGenerator;
	type MaxCodeLen = ConstU32<{ 123 * 1024 }>;
	type MaxStorageKeyLen = ConstU32<128>;
	type UnsafeUnstableInterface = ConstBool<false>;
	type MaxDebugBufferLen = ConstU32<{ 2 * 1024 * 1024 }>;
}

impl pallet_sudo::Config for Runtime {
	type RuntimeEvent = RuntimeEvent;
	type RuntimeCall = RuntimeCall;
}

parameter_types! {
	pub const ImOnlineUnsignedPriority: TransactionPriority = TransactionPriority::max_value();
	/// We prioritize im-online heartbeats over election solution submission.
	pub const StakingUnsignedPriority: TransactionPriority = TransactionPriority::max_value() / 2;
	pub const MaxAuthorities: u32 = 100;
	pub const MaxKeys: u32 = 10_000;
	pub const MaxPeerInHeartbeats: u32 = 10_000;
	pub const MaxPeerDataEncodingSize: u32 = 1_000;
}

impl<LocalCall> frame_system::offchain::CreateSignedTransaction<LocalCall> for Runtime
where
	RuntimeCall: From<LocalCall>,
{
	fn create_transaction<C: frame_system::offchain::AppCrypto<Self::Public, Self::Signature>>(
		call: RuntimeCall,
		public: <Signature as traits::Verify>::Signer,
		account: AccountId,
		nonce: Index,
	) -> Option<(RuntimeCall, <UncheckedExtrinsic as traits::Extrinsic>::SignaturePayload)> {
		let tip = 0;
		// take the biggest period possible.
		let period =
			BlockHashCount::get().checked_next_power_of_two().map(|c| c / 2).unwrap_or(2) as u64;
		let current_block = System::block_number()
			.saturated_into::<u64>()
			// The `System::block_number` is initialized with `n+1`,
			// so the actual block number is `n`.
			.saturating_sub(1);
		let era = Era::mortal(period, current_block);
		let extra = (
			frame_system::CheckNonZeroSender::<Runtime>::new(),
			frame_system::CheckSpecVersion::<Runtime>::new(),
			frame_system::CheckTxVersion::<Runtime>::new(),
			frame_system::CheckGenesis::<Runtime>::new(),
			frame_system::CheckEra::<Runtime>::from(era),
			frame_system::CheckNonce::<Runtime>::from(nonce),
			frame_system::CheckWeight::<Runtime>::new(),
			pallet_asset_tx_payment::ChargeAssetTxPayment::<Runtime>::from(tip, None),
		);
		let raw_payload = SignedPayload::new(call, extra)
			.map_err(|e| {
				log::warn!("Unable to create signed payload: {:?}", e);
			})
			.ok()?;
		let signature = raw_payload.using_encoded(|payload| C::sign(payload, public))?;
		let address = Indices::unlookup(account);
		let (call, extra, _) = raw_payload.deconstruct();
		Some((call, (address, signature, extra)))
	}
}

impl frame_system::offchain::SigningTypes for Runtime {
	type Public = <Signature as traits::Verify>::Signer;
	type Signature = Signature;
}

impl<C> frame_system::offchain::SendTransactionTypes<C> for Runtime
where
	RuntimeCall: From<C>,
{
	type Extrinsic = UncheckedExtrinsic;
	type OverarchingCall = RuntimeCall;
}

impl pallet_im_online::Config for Runtime {
	type AuthorityId = ImOnlineId;
	type RuntimeEvent = RuntimeEvent;
	type NextSessionRotation = Babe;
	type ValidatorSet = Historical;
	type ReportUnresponsiveness = Offences;
	type UnsignedPriority = ImOnlineUnsignedPriority;
	type WeightInfo = pallet_im_online::weights::SubstrateWeight<Runtime>;
	type MaxKeys = MaxKeys;
	type MaxPeerInHeartbeats = MaxPeerInHeartbeats;
	type MaxPeerDataEncodingSize = MaxPeerDataEncodingSize;
}

impl pallet_offences::Config for Runtime {
	type RuntimeEvent = RuntimeEvent;
	type IdentificationTuple = pallet_session::historical::IdentificationTuple<Self>;
	type OnOffenceHandler = Staking;
}

impl pallet_authority_discovery::Config for Runtime {
	type MaxAuthorities = MaxAuthorities;
}

impl pallet_grandpa::Config for Runtime {
	type RuntimeEvent = RuntimeEvent;

	type KeyOwnerProofSystem = Historical;

	type KeyOwnerProof =
		<Self::KeyOwnerProofSystem as KeyOwnerProofSystem<(KeyTypeId, GrandpaId)>>::Proof;

	type KeyOwnerIdentification = <Self::KeyOwnerProofSystem as KeyOwnerProofSystem<(
		KeyTypeId,
		GrandpaId,
	)>>::IdentificationTuple;

	type HandleEquivocation = pallet_grandpa::EquivocationHandler<
		Self::KeyOwnerIdentification,
		Offences,
		ReportLongevity,
	>;

	type WeightInfo = ();
	type MaxAuthorities = MaxAuthorities;
}

parameter_types! {
	pub const BasicDeposit: Balance = 10 * DOLLARS;       // 258 bytes on-chain
	pub const FieldDeposit: Balance = 250 * CENTS;        // 66 bytes on-chain
	pub const SubAccountDeposit: Balance = 2 * DOLLARS;   // 53 bytes on-chain
	pub const MaxSubAccounts: u32 = 100;
	pub const MaxAdditionalFields: u32 = 100;
	pub const MaxRegistrars: u32 = 20;
}

impl pallet_identity::Config for Runtime {
	type RuntimeEvent = RuntimeEvent;
	type Currency = Balances;
	type BasicDeposit = BasicDeposit;
	type FieldDeposit = FieldDeposit;
	type SubAccountDeposit = SubAccountDeposit;
	type MaxSubAccounts = MaxSubAccounts;
	type MaxAdditionalFields = MaxAdditionalFields;
	type MaxRegistrars = MaxRegistrars;
	type Slashed = Treasury;
	type ForceOrigin = EnsureRootOrHalfCouncil;
	type RegistrarOrigin = EnsureRootOrHalfCouncil;
	type WeightInfo = pallet_identity::weights::SubstrateWeight<Runtime>;
}

parameter_types! {
	pub const ConfigDepositBase: Balance = 5 * DOLLARS;
	pub const FriendDepositFactor: Balance = 50 * CENTS;
	pub const MaxFriends: u16 = 9;
	pub const RecoveryDeposit: Balance = 5 * DOLLARS;
}

impl pallet_recovery::Config for Runtime {
	type RuntimeEvent = RuntimeEvent;
	type WeightInfo = pallet_recovery::weights::SubstrateWeight<Runtime>;
	type RuntimeCall = RuntimeCall;
	type Currency = Balances;
	type ConfigDepositBase = ConfigDepositBase;
	type FriendDepositFactor = FriendDepositFactor;
	type MaxFriends = MaxFriends;
	type RecoveryDeposit = RecoveryDeposit;
}

parameter_types! {
	pub const CandidateDeposit: Balance = 10 * DOLLARS;
	pub const WrongSideDeduction: Balance = 2 * DOLLARS;
	pub const MaxStrikes: u32 = 10;
	pub const RotationPeriod: BlockNumber = 80 * HOURS;
	pub const PeriodSpend: Balance = 500 * DOLLARS;
	pub const MaxLockDuration: BlockNumber = 36 * 30 * DAYS;
	pub const ChallengePeriod: BlockNumber = 7 * DAYS;
	pub const MaxCandidateIntake: u32 = 10;
	pub const SocietyPalletId: PalletId = PalletId(*b"py/socie");
}

impl pallet_society::Config for Runtime {
	type RuntimeEvent = RuntimeEvent;
	type PalletId = SocietyPalletId;
	type Currency = Balances;
	type Randomness = RandomnessCollectiveFlip;
	type CandidateDeposit = CandidateDeposit;
	type WrongSideDeduction = WrongSideDeduction;
	type MaxStrikes = MaxStrikes;
	type PeriodSpend = PeriodSpend;
	type MembershipChanged = ();
	type RotationPeriod = RotationPeriod;
	type MaxLockDuration = MaxLockDuration;
	type FounderSetOrigin =
		pallet_collective::EnsureProportionMoreThan<AccountId, CouncilCollective, 1, 2>;
	type SuspensionJudgementOrigin = pallet_society::EnsureFounder<Runtime>;
	type MaxCandidateIntake = MaxCandidateIntake;
	type ChallengePeriod = ChallengePeriod;
}

parameter_types! {
	pub const MinVestedTransfer: Balance = 100 * DOLLARS;
	pub UnvestedFundsAllowedWithdrawReasons: WithdrawReasons =
		WithdrawReasons::except(WithdrawReasons::TRANSFER | WithdrawReasons::RESERVE);
}

impl pallet_vesting::Config for Runtime {
	type RuntimeEvent = RuntimeEvent;
	type Currency = Balances;
	type BlockNumberToBalance = ConvertInto;
	type MinVestedTransfer = MinVestedTransfer;
	type WeightInfo = pallet_vesting::weights::SubstrateWeight<Runtime>;
	type UnvestedFundsAllowedWithdrawReasons = UnvestedFundsAllowedWithdrawReasons;
	// `VestingInfo` encode length is 36bytes. 28 schedules gets encoded as 1009 bytes, which is the
	// highest number of schedules that encodes less than 2^10.
	const MAX_VESTING_SCHEDULES: u32 = 28;
}

impl pallet_mmr::Config for Runtime {
	const INDEXING_PREFIX: &'static [u8] = b"mmr";
	type Hashing = <Runtime as frame_system::Config>::Hashing;
	type Hash = <Runtime as frame_system::Config>::Hash;
	type LeafData = pallet_mmr::ParentNumberAndHash<Self>;
	type OnNewRoot = ();
	type WeightInfo = ();
}

parameter_types! {
	pub const LotteryPalletId: PalletId = PalletId(*b"py/lotto");
	pub const MaxCalls: u32 = 10;
	pub const MaxGenerateRandom: u32 = 10;
}

impl pallet_lottery::Config for Runtime {
	type PalletId = LotteryPalletId;
	type RuntimeCall = RuntimeCall;
	type Currency = Balances;
	type Randomness = RandomnessCollectiveFlip;
	type RuntimeEvent = RuntimeEvent;
	type ManagerOrigin = EnsureRoot<AccountId>;
	type MaxCalls = MaxCalls;
	type ValidateCall = Lottery;
	type MaxGenerateRandom = MaxGenerateRandom;
	type WeightInfo = pallet_lottery::weights::SubstrateWeight<Runtime>;
}

parameter_types! {
	pub const AssetDeposit: Balance = 100 * DOLLARS;
	pub const ApprovalDeposit: Balance = 1 * DOLLARS;
	pub const StringLimit: u32 = 50;
	pub const MetadataDepositBase: Balance = 10 * DOLLARS;
	pub const MetadataDepositPerByte: Balance = 1 * DOLLARS;
}

impl pallet_assets::Config for Runtime {
	type RuntimeEvent = RuntimeEvent;
	type Balance = u128;
	type AssetId = u32;
	type AssetIdParameter = codec::Compact<u32>;
	type Currency = Balances;
	type CreateOrigin = AsEnsureOriginWithArg<EnsureSigned<AccountId>>;
	type ForceOrigin = EnsureRoot<AccountId>;
	type AssetDeposit = AssetDeposit;
	type AssetAccountDeposit = ConstU128<DOLLARS>;
	type MetadataDepositBase = MetadataDepositBase;
	type MetadataDepositPerByte = MetadataDepositPerByte;
	type ApprovalDeposit = ApprovalDeposit;
	type StringLimit = StringLimit;
	type Freezer = ();
	type Extra = ();
	type CallbackHandle = ();
	type WeightInfo = pallet_assets::weights::SubstrateWeight<Runtime>;
	type RemoveItemsLimit = ConstU32<1000>;
	#[cfg(feature = "runtime-benchmarks")]
	type BenchmarkHelper = ();
}

parameter_types! {
	pub IgnoredIssuance: Balance = Treasury::pot();
	pub const QueueCount: u32 = 300;
	pub const MaxQueueLen: u32 = 1000;
	pub const FifoQueueLen: u32 = 500;
	pub const NisBasePeriod: BlockNumber = 30 * DAYS;
	pub const MinBid: Balance = 100 * DOLLARS;
	pub const MinReceipt: Perquintill = Perquintill::from_percent(1);
	pub const IntakePeriod: BlockNumber = 10;
	pub MaxIntakeWeight: Weight = MAXIMUM_BLOCK_WEIGHT / 10;
	pub const ThawThrottle: (Perquintill, BlockNumber) = (Perquintill::from_percent(25), 5);
	pub Target: Perquintill = Perquintill::zero();
	pub const NisPalletId: PalletId = PalletId(*b"py/nis  ");
	pub const NisReserveId: [u8; 8] = *b"py/nis  ";
}

impl pallet_nis::Config for Runtime {
	type WeightInfo = pallet_nis::weights::SubstrateWeight<Runtime>;
	type RuntimeEvent = RuntimeEvent;
	type Currency = Balances;
	type CurrencyBalance = Balance;
	type FundOrigin = frame_system::EnsureSigned<AccountId>;
	type Counterpart = ItemOf<Assets, ConstU32<9u32>, AccountId>;
	type CounterpartAmount = WithMaximumOf<ConstU128<21_000_000_000_000_000_000u128>>;
	type Deficit = ();
	type IgnoredIssuance = IgnoredIssuance;
	type Target = Target;
	type PalletId = NisPalletId;
	type QueueCount = QueueCount;
	type MaxQueueLen = MaxQueueLen;
	type FifoQueueLen = FifoQueueLen;
	type BasePeriod = NisBasePeriod;
	type MinBid = MinBid;
	type MinReceipt = MinReceipt;
	type IntakePeriod = IntakePeriod;
	type MaxIntakeWeight = MaxIntakeWeight;
	type ThawThrottle = ThawThrottle;
	type ReserveId = NisReserveId;
}

parameter_types! {
	pub const CollectionDeposit: Balance = 100 * DOLLARS;
	pub const ItemDeposit: Balance = 1 * DOLLARS;
	pub const KeyLimit: u32 = 32;
	pub const ValueLimit: u32 = 256;
	pub const ApprovalsLimit: u32 = 20;
	pub const ItemAttributesApprovalsLimit: u32 = 20;
	pub const MaxTips: u32 = 10;
	pub const MaxDeadlineDuration: BlockNumber = 12 * 30 * DAYS;
}

impl pallet_uniques::Config for Runtime {
	type RuntimeEvent = RuntimeEvent;
	type CollectionId = u32;
	type ItemId = u32;
	type Currency = Balances;
	type ForceOrigin = frame_system::EnsureRoot<AccountId>;
	type CollectionDeposit = CollectionDeposit;
	type ItemDeposit = ItemDeposit;
	type MetadataDepositBase = MetadataDepositBase;
	type AttributeDepositBase = MetadataDepositBase;
	type DepositPerByte = MetadataDepositPerByte;
	type StringLimit = StringLimit;
	type KeyLimit = KeyLimit;
	type ValueLimit = ValueLimit;
	type WeightInfo = pallet_uniques::weights::SubstrateWeight<Runtime>;
	#[cfg(feature = "runtime-benchmarks")]
	type Helper = ();
	type CreateOrigin = AsEnsureOriginWithArg<EnsureSigned<AccountId>>;
	type Locker = ();
}

parameter_types! {
	pub Features: PalletFeatures = PalletFeatures::all_enabled();
}

impl pallet_nfts::Config for Runtime {
	type RuntimeEvent = RuntimeEvent;
	type CollectionId = u32;
	type ItemId = u32;
	type Currency = Balances;
	type ForceOrigin = frame_system::EnsureRoot<AccountId>;
	type CollectionDeposit = CollectionDeposit;
	type ItemDeposit = ItemDeposit;
	type MetadataDepositBase = MetadataDepositBase;
	type AttributeDepositBase = MetadataDepositBase;
	type DepositPerByte = MetadataDepositPerByte;
	type StringLimit = StringLimit;
	type KeyLimit = KeyLimit;
	type ValueLimit = ValueLimit;
	type ApprovalsLimit = ApprovalsLimit;
	type ItemAttributesApprovalsLimit = ItemAttributesApprovalsLimit;
	type MaxTips = MaxTips;
	type MaxDeadlineDuration = MaxDeadlineDuration;
	type Features = Features;
	type WeightInfo = pallet_nfts::weights::SubstrateWeight<Runtime>;
	#[cfg(feature = "runtime-benchmarks")]
	type Helper = ();
	type CreateOrigin = AsEnsureOriginWithArg<EnsureSigned<AccountId>>;
	type Locker = ();
}

impl pallet_transaction_storage::Config for Runtime {
	type RuntimeEvent = RuntimeEvent;
	type Currency = Balances;
	type RuntimeCall = RuntimeCall;
	type FeeDestination = ();
	type WeightInfo = pallet_transaction_storage::weights::SubstrateWeight<Runtime>;
	type MaxBlockTransactions =
		ConstU32<{ pallet_transaction_storage::DEFAULT_MAX_BLOCK_TRANSACTIONS }>;
	type MaxTransactionSize =
		ConstU32<{ pallet_transaction_storage::DEFAULT_MAX_TRANSACTION_SIZE }>;
}

impl pallet_whitelist::Config for Runtime {
	type RuntimeEvent = RuntimeEvent;
	type RuntimeCall = RuntimeCall;
	type WhitelistOrigin = EnsureRoot<AccountId>;
	type DispatchWhitelistedOrigin = EnsureRoot<AccountId>;
	type Preimages = Preimage;
	type WeightInfo = pallet_whitelist::weights::SubstrateWeight<Runtime>;
}

parameter_types! {
	pub const MigrationSignedDepositPerItem: Balance = 1 * CENTS;
	pub const MigrationSignedDepositBase: Balance = 20 * DOLLARS;
	pub const MigrationMaxKeyLen: u32 = 512;
}

impl pallet_state_trie_migration::Config for Runtime {
	type RuntimeEvent = RuntimeEvent;
	type ControlOrigin = EnsureRoot<AccountId>;
	type Currency = Balances;
	type MaxKeyLen = MigrationMaxKeyLen;
	type SignedDepositPerItem = MigrationSignedDepositPerItem;
	type SignedDepositBase = MigrationSignedDepositBase;
	// Warning: this is not advised, as it might allow the chain to be temporarily DOS-ed.
	// Preferably, if the chain's governance/maintenance team is planning on using a specific
	// account for the migration, put it here to make sure only that account can trigger the signed
	// migrations.
	type SignedFilter = EnsureSigned<Self::AccountId>;
	type WeightInfo = ();
}

const ALLIANCE_MOTION_DURATION_IN_BLOCKS: BlockNumber = 5 * DAYS;

parameter_types! {
	pub const AllianceMotionDuration: BlockNumber = ALLIANCE_MOTION_DURATION_IN_BLOCKS;
	pub const AllianceMaxProposals: u32 = 100;
	pub const AllianceMaxMembers: u32 = 100;
}

type AllianceCollective = pallet_collective::Instance3;
impl pallet_collective::Config<AllianceCollective> for Runtime {
	type RuntimeOrigin = RuntimeOrigin;
	type Proposal = RuntimeCall;
	type RuntimeEvent = RuntimeEvent;
	type MotionDuration = AllianceMotionDuration;
	type MaxProposals = AllianceMaxProposals;
	type MaxMembers = AllianceMaxMembers;
	type DefaultVote = pallet_collective::PrimeDefaultVote;
	type WeightInfo = pallet_collective::weights::SubstrateWeight<Runtime>;
}

parameter_types! {
	pub const MaxFellows: u32 = AllianceMaxMembers::get();
	pub const MaxAllies: u32 = 100;
	pub const AllyDeposit: Balance = 10 * DOLLARS;
	pub const RetirementPeriod: BlockNumber = ALLIANCE_MOTION_DURATION_IN_BLOCKS + (1 * DAYS);
}

impl pallet_alliance::Config for Runtime {
	type RuntimeEvent = RuntimeEvent;
	type Proposal = RuntimeCall;
	type AdminOrigin = EitherOfDiverse<
		EnsureRoot<AccountId>,
		pallet_collective::EnsureProportionMoreThan<AccountId, AllianceCollective, 2, 3>,
	>;
	type MembershipManager = EitherOfDiverse<
		EnsureRoot<AccountId>,
		pallet_collective::EnsureProportionMoreThan<AccountId, AllianceCollective, 2, 3>,
	>;
	type AnnouncementOrigin = EitherOfDiverse<
		EnsureRoot<AccountId>,
		pallet_collective::EnsureProportionMoreThan<AccountId, AllianceCollective, 2, 3>,
	>;
	type Currency = Balances;
	type Slashed = Treasury;
	type InitializeMembers = AllianceMotion;
	type MembershipChanged = AllianceMotion;
	#[cfg(not(feature = "runtime-benchmarks"))]
	type IdentityVerifier = AllianceIdentityVerifier;
	#[cfg(feature = "runtime-benchmarks")]
	type IdentityVerifier = ();
	type ProposalProvider = AllianceProposalProvider;
	type MaxProposals = AllianceMaxProposals;
	type MaxFellows = MaxFellows;
	type MaxAllies = MaxAllies;
	type MaxUnscrupulousItems = ConstU32<100>;
	type MaxWebsiteUrlLength = ConstU32<255>;
	type MaxAnnouncementsCount = ConstU32<100>;
	type MaxMembersCount = AllianceMaxMembers;
	type AllyDeposit = AllyDeposit;
	type WeightInfo = pallet_alliance::weights::SubstrateWeight<Runtime>;
	type RetirementPeriod = RetirementPeriod;
}

construct_runtime!(
	pub enum Runtime where
		Block = Block,
		NodeBlock = node_primitives::Block,
		UncheckedExtrinsic = UncheckedExtrinsic
	{
		System: frame_system,
		Utility: pallet_utility,
		Babe: pallet_babe,
		Timestamp: pallet_timestamp,
		// Authorship must be before session in order to note author in the correct session and era
		// for im-online and staking.
		Authorship: pallet_authorship,
		Indices: pallet_indices,
		Balances: pallet_balances,
		TransactionPayment: pallet_transaction_payment,
		AssetTxPayment: pallet_asset_tx_payment,
		ElectionProviderMultiPhase: pallet_election_provider_multi_phase,
		Staking: pallet_staking,
		Session: pallet_session,
		Democracy: pallet_democracy,
		Council: pallet_collective::<Instance1>,
		TechnicalCommittee: pallet_collective::<Instance2>,
		Elections: pallet_elections_phragmen,
		TechnicalMembership: pallet_membership::<Instance1>,
		Grandpa: pallet_grandpa,
		Treasury: pallet_treasury,
		Contracts: pallet_contracts,
		Sudo: pallet_sudo,
		ImOnline: pallet_im_online,
		AuthorityDiscovery: pallet_authority_discovery,
		Offences: pallet_offences,
		Historical: pallet_session_historical::{Pallet},
		RandomnessCollectiveFlip: pallet_randomness_collective_flip,
		Identity: pallet_identity,
		Society: pallet_society,
		Recovery: pallet_recovery,
		Vesting: pallet_vesting,
		Scheduler: pallet_scheduler,
		Preimage: pallet_preimage,
		Proxy: pallet_proxy,
		Multisig: pallet_multisig,
		Bounties: pallet_bounties,
		Tips: pallet_tips,
		Assets: pallet_assets,
		Mmr: pallet_mmr,
		Lottery: pallet_lottery,
		Nis: pallet_nis,
		Uniques: pallet_uniques,
		Nfts: pallet_nfts,
		TransactionStorage: pallet_transaction_storage,
		VoterList: pallet_bags_list::<Instance1>,
		StateTrieMigration: pallet_state_trie_migration,
		ChildBounties: pallet_child_bounties,
		Referenda: pallet_referenda,
		Remark: pallet_remark,
		RootTesting: pallet_root_testing,
		ConvictionVoting: pallet_conviction_voting,
		Whitelist: pallet_whitelist,
		AllianceMotion: pallet_collective::<Instance3>,
		Alliance: pallet_alliance,
		NominationPools: pallet_nomination_pools,
		RankedPolls: pallet_referenda::<Instance2>,
		RankedCollective: pallet_ranked_collective,
		FastUnstake: pallet_fast_unstake,
		MessageQueue: pallet_message_queue,
	}
);

/// The address format for describing accounts.
pub type Address = sp_runtime::MultiAddress<AccountId, AccountIndex>;
/// Block header type as expected by this runtime.
pub type Header = generic::Header<BlockNumber, BlakeTwo256>;
/// Block type as expected by this runtime.
pub type Block = generic::Block<Header, UncheckedExtrinsic>;
/// A Block signed with a Justification
pub type SignedBlock = generic::SignedBlock<Block>;
/// BlockId type as expected by this runtime.
pub type BlockId = generic::BlockId<Block>;
/// The SignedExtension to the basic transaction logic.
///
/// When you change this, you **MUST** modify [`sign`] in `bin/node/testing/src/keyring.rs`!
///
/// [`sign`]: <../../testing/src/keyring.rs.html>
pub type SignedExtra = (
	frame_system::CheckNonZeroSender<Runtime>,
	frame_system::CheckSpecVersion<Runtime>,
	frame_system::CheckTxVersion<Runtime>,
	frame_system::CheckGenesis<Runtime>,
	frame_system::CheckEra<Runtime>,
	frame_system::CheckNonce<Runtime>,
	frame_system::CheckWeight<Runtime>,
	pallet_asset_tx_payment::ChargeAssetTxPayment<Runtime>,
);

/// Unchecked extrinsic type as expected by this runtime.
pub type UncheckedExtrinsic =
	generic::UncheckedExtrinsic<Address, RuntimeCall, Signature, SignedExtra>;
/// The payload being signed in transactions.
pub type SignedPayload = generic::SignedPayload<RuntimeCall, SignedExtra>;
/// Extrinsic type that has already been checked.
pub type CheckedExtrinsic = generic::CheckedExtrinsic<AccountId, RuntimeCall, SignedExtra>;
/// Executive: handles dispatch to the various modules.
pub type Executive = frame_executive::Executive<
	Runtime,
	Block,
	frame_system::ChainContext<Runtime>,
	Runtime,
	AllPalletsWithSystem,
	Migrations,
>;

// All migrations executed on runtime upgrade as a nested tuple of types implementing
// `OnRuntimeUpgrade`.
type Migrations = (
	pallet_nomination_pools::migration::v2::MigrateToV2<Runtime>,
	pallet_alliance::migration::Migration<Runtime>,
	pallet_contracts::Migration<Runtime>,
);

/// MMR helper types.
mod mmr {
	use super::Runtime;
	pub use pallet_mmr::primitives::*;

	pub type Leaf = <<Runtime as pallet_mmr::Config>::LeafData as LeafDataProvider>::LeafData;
	pub type Hash = <Runtime as pallet_mmr::Config>::Hash;
	pub type Hashing = <Runtime as pallet_mmr::Config>::Hashing;
}

#[cfg(feature = "runtime-benchmarks")]
mod benches {
	frame_benchmarking::define_benchmarks!(
		[frame_benchmarking, BaselineBench::<Runtime>]
		[pallet_alliance, Alliance]
		[pallet_assets, Assets]
		[pallet_babe, Babe]
		[pallet_bags_list, VoterList]
		[pallet_balances, Balances]
		[pallet_bounties, Bounties]
		[pallet_child_bounties, ChildBounties]
		[pallet_collective, Council]
		[pallet_conviction_voting, ConvictionVoting]
		[pallet_contracts, Contracts]
		[pallet_democracy, Democracy]
		[pallet_election_provider_multi_phase, ElectionProviderMultiPhase]
		[pallet_election_provider_support_benchmarking, EPSBench::<Runtime>]
		[pallet_elections_phragmen, Elections]
		[pallet_fast_unstake, FastUnstake]
		[pallet_nis, Nis]
		[pallet_grandpa, Grandpa]
		[pallet_identity, Identity]
		[pallet_im_online, ImOnline]
		[pallet_indices, Indices]
		[pallet_lottery, Lottery]
		[pallet_membership, TechnicalMembership]
		[pallet_message_queue, MessageQueue]
		[pallet_mmr, Mmr]
		[pallet_multisig, Multisig]
		[pallet_nomination_pools, NominationPoolsBench::<Runtime>]
		[pallet_offences, OffencesBench::<Runtime>]
		[pallet_preimage, Preimage]
		[pallet_proxy, Proxy]
		[pallet_ranked_collective, RankedCollective]
		[pallet_referenda, Referenda]
		[pallet_recovery, Recovery]
		[pallet_remark, Remark]
		[pallet_scheduler, Scheduler]
		[pallet_session, SessionBench::<Runtime>]
		[pallet_staking, Staking]
		[pallet_state_trie_migration, StateTrieMigration]
		[frame_system, SystemBench::<Runtime>]
		[pallet_timestamp, Timestamp]
		[pallet_tips, Tips]
		[pallet_transaction_storage, TransactionStorage]
		[pallet_treasury, Treasury]
		[pallet_uniques, Uniques]
		[pallet_nfts, Nfts]
		[pallet_utility, Utility]
		[pallet_vesting, Vesting]
		[pallet_whitelist, Whitelist]
	);
}

impl_runtime_apis! {
	impl sp_api::Core<Block> for Runtime {
		fn version() -> RuntimeVersion {
			VERSION
		}

		fn execute_block(block: Block) {
			Executive::execute_block(block);
		}

		fn initialize_block(header: &<Block as BlockT>::Header) {
			Executive::initialize_block(header)
		}
	}

	impl sp_api::Metadata<Block> for Runtime {
		fn metadata() -> OpaqueMetadata {
			OpaqueMetadata::new(Runtime::metadata().into())
		}
	}

	impl sp_block_builder::BlockBuilder<Block> for Runtime {
		fn apply_extrinsic(extrinsic: <Block as BlockT>::Extrinsic) -> ApplyExtrinsicResult {
			Executive::apply_extrinsic(extrinsic)
		}

		fn finalize_block() -> <Block as BlockT>::Header {
			Executive::finalize_block()
		}

		fn inherent_extrinsics(data: InherentData) -> Vec<<Block as BlockT>::Extrinsic> {
			data.create_extrinsics()
		}

		fn check_inherents(block: Block, data: InherentData) -> CheckInherentsResult {
			data.check_extrinsics(&block)
		}
	}

	impl sp_transaction_pool::runtime_api::TaggedTransactionQueue<Block> for Runtime {
		fn validate_transaction(
			source: TransactionSource,
			tx: <Block as BlockT>::Extrinsic,
			block_hash: <Block as BlockT>::Hash,
		) -> TransactionValidity {
			Executive::validate_transaction(source, tx, block_hash)
		}
	}

	impl sp_offchain::OffchainWorkerApi<Block> for Runtime {
		fn offchain_worker(header: &<Block as BlockT>::Header) {
			Executive::offchain_worker(header)
		}
	}

	impl fg_primitives::GrandpaApi<Block> for Runtime {
		fn grandpa_authorities() -> GrandpaAuthorityList {
			Grandpa::grandpa_authorities()
		}

		fn current_set_id() -> fg_primitives::SetId {
			Grandpa::current_set_id()
		}

		fn submit_report_equivocation_unsigned_extrinsic(
			equivocation_proof: fg_primitives::EquivocationProof<
				<Block as BlockT>::Hash,
				NumberFor<Block>,
			>,
			key_owner_proof: fg_primitives::OpaqueKeyOwnershipProof,
		) -> Option<()> {
			let key_owner_proof = key_owner_proof.decode()?;

			Grandpa::submit_unsigned_equivocation_report(
				equivocation_proof,
				key_owner_proof,
			)
		}

		fn generate_key_ownership_proof(
			_set_id: fg_primitives::SetId,
			authority_id: GrandpaId,
		) -> Option<fg_primitives::OpaqueKeyOwnershipProof> {
			use codec::Encode;

			Historical::prove((fg_primitives::KEY_TYPE, authority_id))
				.map(|p| p.encode())
				.map(fg_primitives::OpaqueKeyOwnershipProof::new)
		}
	}

	impl pallet_nomination_pools_runtime_api::NominationPoolsApi<Block, AccountId, Balance> for Runtime {
		fn pending_rewards(member_account: AccountId) -> Balance {
			NominationPools::pending_rewards(member_account).unwrap_or_default()
		}
	}

	impl sp_consensus_babe::BabeApi<Block> for Runtime {
		fn configuration() -> sp_consensus_babe::BabeConfiguration {
			let epoch_config = Babe::epoch_config().unwrap_or(BABE_GENESIS_EPOCH_CONFIG);
			sp_consensus_babe::BabeConfiguration {
				slot_duration: Babe::slot_duration(),
				epoch_length: EpochDuration::get(),
				c: epoch_config.c,
				authorities: Babe::authorities().to_vec(),
				randomness: Babe::randomness(),
				allowed_slots: epoch_config.allowed_slots,
			}
		}

		fn current_epoch_start() -> sp_consensus_babe::Slot {
			Babe::current_epoch_start()
		}

		fn current_epoch() -> sp_consensus_babe::Epoch {
			Babe::current_epoch()
		}

		fn next_epoch() -> sp_consensus_babe::Epoch {
			Babe::next_epoch()
		}

		fn generate_key_ownership_proof(
			_slot: sp_consensus_babe::Slot,
			authority_id: sp_consensus_babe::AuthorityId,
		) -> Option<sp_consensus_babe::OpaqueKeyOwnershipProof> {
			use codec::Encode;

			Historical::prove((sp_consensus_babe::KEY_TYPE, authority_id))
				.map(|p| p.encode())
				.map(sp_consensus_babe::OpaqueKeyOwnershipProof::new)
		}

		fn submit_report_equivocation_unsigned_extrinsic(
			equivocation_proof: sp_consensus_babe::EquivocationProof<<Block as BlockT>::Header>,
			key_owner_proof: sp_consensus_babe::OpaqueKeyOwnershipProof,
		) -> Option<()> {
			let key_owner_proof = key_owner_proof.decode()?;

			Babe::submit_unsigned_equivocation_report(
				equivocation_proof,
				key_owner_proof,
			)
		}
	}

	impl sp_authority_discovery::AuthorityDiscoveryApi<Block> for Runtime {
		fn authorities() -> Vec<AuthorityDiscoveryId> {
			AuthorityDiscovery::authorities()
		}
	}

	impl frame_system_rpc_runtime_api::AccountNonceApi<Block, AccountId, Index> for Runtime {
		fn account_nonce(account: AccountId) -> Index {
			System::account_nonce(account)
		}
	}

	impl pallet_contracts::ContractsApi<Block, AccountId, Balance, BlockNumber, Hash> for Runtime
	{
		fn call(
			origin: AccountId,
			dest: AccountId,
			value: Balance,
			gas_limit: Option<Weight>,
			storage_deposit_limit: Option<Balance>,
			input_data: Vec<u8>,
		) -> pallet_contracts_primitives::ContractExecResult<Balance> {
			let gas_limit = gas_limit.unwrap_or(RuntimeBlockWeights::get().max_block);
			Contracts::bare_call(
				origin,
				dest,
				value,
				gas_limit,
				storage_deposit_limit,
				input_data,
				true,
				pallet_contracts::Determinism::Deterministic,
			)
		}

		fn instantiate(
			origin: AccountId,
			value: Balance,
			gas_limit: Option<Weight>,
			storage_deposit_limit: Option<Balance>,
			code: pallet_contracts_primitives::Code<Hash>,
			data: Vec<u8>,
			salt: Vec<u8>,
		) -> pallet_contracts_primitives::ContractInstantiateResult<AccountId, Balance>
		{
			let gas_limit = gas_limit.unwrap_or(RuntimeBlockWeights::get().max_block);
			Contracts::bare_instantiate(
				origin,
				value,
				gas_limit,
				storage_deposit_limit,
				code,
				data,
				salt,
				true
			)
		}

		fn upload_code(
			origin: AccountId,
			code: Vec<u8>,
			storage_deposit_limit: Option<Balance>,
			determinism: pallet_contracts::Determinism,
		) -> pallet_contracts_primitives::CodeUploadResult<Hash, Balance>
		{
			Contracts::bare_upload_code(
				origin,
				code,
				storage_deposit_limit,
				determinism,
			)
		}

		fn get_storage(
			address: AccountId,
			key: Vec<u8>,
		) -> pallet_contracts_primitives::GetStorageResult {
			Contracts::get_storage(
				address,
				key
			)
		}
	}

	impl pallet_transaction_payment_rpc_runtime_api::TransactionPaymentApi<
		Block,
		Balance,
	> for Runtime {
		fn query_info(uxt: <Block as BlockT>::Extrinsic, len: u32) -> RuntimeDispatchInfo<Balance> {
			TransactionPayment::query_info(uxt, len)
		}
		fn query_fee_details(uxt: <Block as BlockT>::Extrinsic, len: u32) -> FeeDetails<Balance> {
			TransactionPayment::query_fee_details(uxt, len)
		}
	}

	impl pallet_transaction_payment_rpc_runtime_api::TransactionPaymentCallApi<Block, Balance, RuntimeCall>
		for Runtime
	{
		fn query_call_info(call: RuntimeCall, len: u32) -> RuntimeDispatchInfo<Balance> {
			TransactionPayment::query_call_info(call, len)
		}
		fn query_call_fee_details(call: RuntimeCall, len: u32) -> FeeDetails<Balance> {
			TransactionPayment::query_call_fee_details(call, len)
		}
	}

	impl pallet_mmr::primitives::MmrApi<
		Block,
		mmr::Hash,
		BlockNumber,
	> for Runtime {
		fn mmr_root() -> Result<mmr::Hash, mmr::Error> {
			Ok(Mmr::mmr_root())
		}

		fn mmr_leaf_count() -> Result<mmr::LeafIndex, mmr::Error> {
			Ok(Mmr::mmr_leaves())
		}

		fn generate_proof(
			block_numbers: Vec<BlockNumber>,
			best_known_block_number: Option<BlockNumber>,
		) -> Result<(Vec<mmr::EncodableOpaqueLeaf>, mmr::Proof<mmr::Hash>), mmr::Error> {
			Mmr::generate_proof(block_numbers, best_known_block_number).map(
				|(leaves, proof)| {
					(
						leaves
							.into_iter()
							.map(|leaf| mmr::EncodableOpaqueLeaf::from_leaf(&leaf))
							.collect(),
						proof,
					)
				},
			)
		}

		fn verify_proof(leaves: Vec<mmr::EncodableOpaqueLeaf>, proof: mmr::Proof<mmr::Hash>)
			-> Result<(), mmr::Error>
		{
			let leaves = leaves.into_iter().map(|leaf|
				leaf.into_opaque_leaf()
				.try_decode()
				.ok_or(mmr::Error::Verify)).collect::<Result<Vec<mmr::Leaf>, mmr::Error>>()?;
			Mmr::verify_leaves(leaves, proof)
		}

		fn verify_proof_stateless(
			root: mmr::Hash,
			leaves: Vec<mmr::EncodableOpaqueLeaf>,
			proof: mmr::Proof<mmr::Hash>
		) -> Result<(), mmr::Error> {
			let nodes = leaves.into_iter().map(|leaf|mmr::DataOrHash::Data(leaf.into_opaque_leaf())).collect();
			pallet_mmr::verify_leaves_proof::<mmr::Hashing, _>(root, nodes, proof)
		}
	}

	impl sp_session::SessionKeys<Block> for Runtime {
		fn generate_session_keys(seed: Option<Vec<u8>>) -> Vec<u8> {
			SessionKeys::generate(seed)
		}

		fn decode_session_keys(
			encoded: Vec<u8>,
		) -> Option<Vec<(Vec<u8>, KeyTypeId)>> {
			SessionKeys::decode_into_raw_public_keys(&encoded)
		}
	}

	#[cfg(feature = "try-runtime")]
	impl frame_try_runtime::TryRuntime<Block> for Runtime {
		fn on_runtime_upgrade(checks: frame_try_runtime::UpgradeCheckSelect) -> (Weight, Weight) {
			// NOTE: intentional unwrap: we don't want to propagate the error backwards, and want to
			// have a backtrace here. If any of the pre/post migration checks fail, we shall stop
			// right here and right now.
			let weight = Executive::try_runtime_upgrade(checks).unwrap();
			(weight, RuntimeBlockWeights::get().max_block)
		}

		fn execute_block(
			block: Block,
			state_root_check: bool,
			signature_check: bool,
			select: frame_try_runtime::TryStateSelect
		) -> Weight {
			// NOTE: intentional unwrap: we don't want to propagate the error backwards, and want to
			// have a backtrace here.
			Executive::try_execute_block(block, state_root_check, signature_check, select).unwrap()
		}
	}

	#[cfg(feature = "runtime-benchmarks")]
	impl frame_benchmarking::Benchmark<Block> for Runtime {
		fn benchmark_metadata(extra: bool) -> (
			Vec<frame_benchmarking::BenchmarkList>,
			Vec<frame_support::traits::StorageInfo>,
		) {
			use frame_benchmarking::{baseline, Benchmarking, BenchmarkList};
			use frame_support::traits::StorageInfoTrait;

			// Trying to add benchmarks directly to the Session Pallet caused cyclic dependency
			// issues. To get around that, we separated the Session benchmarks into its own crate,
			// which is why we need these two lines below.
			use pallet_session_benchmarking::Pallet as SessionBench;
			use pallet_offences_benchmarking::Pallet as OffencesBench;
			use pallet_election_provider_support_benchmarking::Pallet as EPSBench;
			use frame_system_benchmarking::Pallet as SystemBench;
			use baseline::Pallet as BaselineBench;
			use pallet_nomination_pools_benchmarking::Pallet as NominationPoolsBench;

			let mut list = Vec::<BenchmarkList>::new();
			list_benchmarks!(list, extra);

			let storage_info = AllPalletsWithSystem::storage_info();

			(list, storage_info)
		}

		fn dispatch_benchmark(
			config: frame_benchmarking::BenchmarkConfig
		) -> Result<Vec<frame_benchmarking::BenchmarkBatch>, sp_runtime::RuntimeString> {
			use frame_benchmarking::{baseline, Benchmarking, BenchmarkBatch,  TrackedStorageKey};

			// Trying to add benchmarks directly to the Session Pallet caused cyclic dependency
			// issues. To get around that, we separated the Session benchmarks into its own crate,
			// which is why we need these two lines below.
			use pallet_session_benchmarking::Pallet as SessionBench;
			use pallet_offences_benchmarking::Pallet as OffencesBench;
			use pallet_election_provider_support_benchmarking::Pallet as EPSBench;
			use frame_system_benchmarking::Pallet as SystemBench;
			use baseline::Pallet as BaselineBench;
			use pallet_nomination_pools_benchmarking::Pallet as NominationPoolsBench;

			impl pallet_session_benchmarking::Config for Runtime {}
			impl pallet_offences_benchmarking::Config for Runtime {}
			impl pallet_election_provider_support_benchmarking::Config for Runtime {}
			impl frame_system_benchmarking::Config for Runtime {}
			impl baseline::Config for Runtime {}
			impl pallet_nomination_pools_benchmarking::Config for Runtime {}

			use frame_support::traits::WhitelistedStorageKeys;
			let mut whitelist: Vec<TrackedStorageKey> = AllPalletsWithSystem::whitelisted_storage_keys();

			// Treasury Account
			// TODO: this is manual for now, someday we might be able to use a
			// macro for this particular key
			let treasury_key = frame_system::Account::<Runtime>::hashed_key_for(Treasury::account_id());
			whitelist.push(treasury_key.to_vec().into());

			let mut batches = Vec::<BenchmarkBatch>::new();
			let params = (&config, &whitelist);
			add_benchmarks!(params, batches);
			Ok(batches)
		}
	}
}

#[cfg(test)]
mod tests {
	use super::*;
	use frame_election_provider_support::NposSolution;
	use frame_support::traits::WhitelistedStorageKeys;
	use frame_system::offchain::CreateSignedTransaction;
	use sp_core::hexdisplay::HexDisplay;
	use sp_runtime::UpperOf;
	use std::collections::HashSet;

	#[test]
	fn check_whitelist() {
		let whitelist: HashSet<String> = AllPalletsWithSystem::whitelisted_storage_keys()
			.iter()
			.map(|e| HexDisplay::from(&e.key).to_string())
			.collect();

		// Block Number
		assert!(
			whitelist.contains("26aa394eea5630e07c48ae0c9558cef702a5c1b19ab7a04f536c519aca4983ac")
		);
		// Total Issuance
		assert!(
			whitelist.contains("c2261276cc9d1f8598ea4b6a74b15c2f57c875e4cff74148e4628f264b974c80")
		);
		// Execution Phase
		assert!(
			whitelist.contains("26aa394eea5630e07c48ae0c9558cef7ff553b5a9862a516939d82b3d3d8661a")
		);
		// Event Count
		assert!(
			whitelist.contains("26aa394eea5630e07c48ae0c9558cef70a98fdbe9ce6c55837576c60c7af3850")
		);
		// System Events
		assert!(
			whitelist.contains("26aa394eea5630e07c48ae0c9558cef780d41e5e16056765bc8461851072c9d7")
		);
		// System BlockWeight
		assert!(
			whitelist.contains("26aa394eea5630e07c48ae0c9558cef734abf5cb34d6244378cddbf18e849d96")
		);
	}

	#[test]
	fn validate_transaction_submitter_bounds() {
		fn is_submit_signed_transaction<T>()
		where
			T: CreateSignedTransaction<RuntimeCall>,
		{
		}

		is_submit_signed_transaction::<Runtime>();
	}

	#[test]
	fn perbill_as_onchain_accuracy() {
		type OnChainAccuracy =
			<<Runtime as pallet_election_provider_multi_phase::MinerConfig>::Solution as NposSolution>::Accuracy;
		let maximum_chain_accuracy: Vec<UpperOf<OnChainAccuracy>> = (0..MaxNominations::get())
			.map(|_| <UpperOf<OnChainAccuracy>>::from(OnChainAccuracy::one().deconstruct()))
			.collect();
		let _: UpperOf<OnChainAccuracy> =
			maximum_chain_accuracy.iter().fold(0, |acc, x| acc.checked_add(*x).unwrap());
	}

	#[test]
	fn call_size() {
		let size = core::mem::size_of::<RuntimeCall>();
		assert!(
			size <= 208,
			"size of RuntimeCall {} is more than 208 bytes: some calls have too big arguments, use Box to reduce the
			size of RuntimeCall.
			If the limit is too strong, maybe consider increase the limit to 300.",
			size,
		);
	}
}<|MERGE_RESOLUTION|>--- conflicted
+++ resolved
@@ -591,11 +591,7 @@
 impl pallet_fast_unstake::Config for Runtime {
 	type RuntimeEvent = RuntimeEvent;
 	type ControlOrigin = frame_system::EnsureRoot<AccountId>;
-<<<<<<< HEAD
-	type BatchSize = ConstU32<32>;
-=======
 	type BatchSize = ConstU32<64>;
->>>>>>> c4b454c3
 	type Deposit = ConstU128<{ DOLLARS }>;
 	type Currency = Balances;
 	type Staking = Staking;
