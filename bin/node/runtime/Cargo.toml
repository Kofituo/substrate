[package]
name = "node-runtime"
version = "3.0.0-dev"
authors = ["Parity Technologies <admin@parity.io>"]
edition = "2021"
build = "build.rs"
license = "Apache-2.0"
homepage = "https://substrate.io"
repository = "https://github.com/paritytech/substrate/"

[package.metadata.docs.rs]
targets = ["x86_64-unknown-linux-gnu"]

[dependencies]

# third-party dependencies
codec = { package = "parity-scale-codec", version = "2.2.0", default-features = false, features = [
	"derive",
	"max-encoded-len",
] }
scale-info = { version = "1.0", default-features = false, features = ["derive"] }
static_assertions = "1.1.0"
hex-literal = { version = "0.3.4", optional = true }
log = { version = "0.4.14", default-features = false }

# primitives
sp-authority-discovery = { version = "4.0.0-dev", default-features = false, path = "../../../primitives/authority-discovery" }
sp-consensus-babe = { version = "0.10.0-dev", default-features = false, path = "../../../primitives/consensus/babe" }
sp-block-builder = { path = "../../../primitives/block-builder", default-features = false, version = "4.0.0-dev" }
sp-inherents = { version = "4.0.0-dev", default-features = false, path = "../../../primitives/inherents" }
node-primitives = { version = "2.0.0", default-features = false, path = "../primitives" }
sp-offchain = { version = "4.0.0-dev", default-features = false, path = "../../../primitives/offchain" }
sp-core = { version = "5.0.0", default-features = false, path = "../../../primitives/core" }
sp-std = { version = "4.0.0", default-features = false, path = "../../../primitives/std" }
sp-api = { version = "4.0.0-dev", default-features = false, path = "../../../primitives/api" }
sp-runtime = { version = "5.0.0", default-features = false, path = "../../../primitives/runtime" }
sp-staking = { version = "4.0.0-dev", default-features = false, path = "../../../primitives/staking" }
sp-session = { version = "4.0.0-dev", default-features = false, path = "../../../primitives/session" }
sp-transaction-pool = { version = "4.0.0-dev", default-features = false, path = "../../../primitives/transaction-pool" }
sp-version = { version = "4.0.0-dev", default-features = false, path = "../../../primitives/version" }
sp-npos-elections = { version = "4.0.0-dev", default-features = false, path = "../../../primitives/npos-elections" }
sp-io = { version = "5.0.0", default-features = false, path = "../../../primitives/io" }
sp-sandbox = { version = "0.10.0-dev", default-features = false, path = "../../../primitives/sandbox" }

# frame dependencies
<<<<<<< HEAD
frame-executive = { version = "2.0.0", default-features = false, path = "../../../frame/executive" }
frame-benchmarking = { version = "2.0.0", default-features = false, path = "../../../frame/benchmarking", optional = true }
frame-support = { version = "2.0.0", default-features = false, path = "../../../frame/support" }
frame-system = { version = "2.0.0", default-features = false, path = "../../../frame/system" }
frame-system-benchmarking = { version = "2.0.0", default-features = false, path = "../../../frame/system/benchmarking", optional = true }
frame-system-rpc-runtime-api = { version = "2.0.0", default-features = false, path = "../../../frame/system/rpc/runtime-api/" }
pallet-assets = { version = "2.0.0", default-features = false, path = "../../../frame/assets" }
pallet-authority-discovery = { version = "2.0.0", default-features = false, path = "../../../frame/authority-discovery" }
pallet-authorship = { version = "2.0.0", default-features = false, path = "../../../frame/authorship" }
pallet-babe = { version = "2.0.0", default-features = false, path = "../../../frame/babe" }
pallet-balances = { version = "2.0.0", default-features = false, path = "../../../frame/balances" }
pallet-collective = { version = "2.0.0", default-features = false, path = "../../../frame/collective" }
pallet-contracts = { version = "2.0.0", default-features = false, path = "../../../frame/contracts" }
pallet-contracts-primitives = { version = "2.0.0", default-features = false, path = "../../../frame/contracts/common/" }
pallet-contracts-rpc-runtime-api = { version = "0.8.0", default-features = false, path = "../../../frame/contracts/rpc/runtime-api/" }
pallet-democracy = { version = "2.0.0", default-features = false, path = "../../../frame/democracy" }
pallet-elections-phragmen = { version = "2.0.0", default-features = false, path = "../../../frame/elections-phragmen" }
pallet-grandpa = { version = "2.0.0", default-features = false, path = "../../../frame/grandpa" }
pallet-im-online = { version = "2.0.0", default-features = false, path = "../../../frame/im-online" }
pallet-indices = { version = "2.0.0", default-features = false, path = "../../../frame/indices" }
pallet-identity = { version = "2.0.0", default-features = false, path = "../../../frame/identity" }
pallet-membership = { version = "2.0.0", default-features = false, path = "../../../frame/membership" }
pallet-mmr = { version = "2.0.0", default-features = false, path = "../../../frame/merkle-mountain-range" }
pallet-multisig = { version = "2.0.0", default-features = false, path = "../../../frame/multisig" }
pallet-name-service = { version = "2.0.0", default-features = false, path = "../../../frame/name-service" }
pallet-offences = { version = "2.0.0", default-features = false, path = "../../../frame/offences" }
pallet-offences-benchmarking = { version = "2.0.0", path = "../../../frame/offences/benchmarking", default-features = false, optional = true }
pallet-proxy = { version = "2.0.0", default-features = false, path = "../../../frame/proxy" }
pallet-randomness-collective-flip = { version = "2.0.0", default-features = false, path = "../../../frame/randomness-collective-flip" }
pallet-recovery = { version = "2.0.0", default-features = false, path = "../../../frame/recovery" }
pallet-session = { version = "2.0.0", features = ["historical"], path = "../../../frame/session", default-features = false }
pallet-session-benchmarking = { version = "2.0.0", path = "../../../frame/session/benchmarking", default-features = false, optional = true }
pallet-staking = { version = "2.0.0", default-features = false, path = "../../../frame/staking" }
pallet-staking-reward-curve = { version = "2.0.0", default-features = false, path = "../../../frame/staking/reward-curve" }
pallet-scheduler = { version = "2.0.0", default-features = false, path = "../../../frame/scheduler" }
pallet-society = { version = "2.0.0", default-features = false, path = "../../../frame/society" }
pallet-sudo = { version = "2.0.0", default-features = false, path = "../../../frame/sudo" }
pallet-timestamp = { version = "2.0.0", default-features = false, path = "../../../frame/timestamp" }
pallet-treasury = { version = "2.0.0", default-features = false, path = "../../../frame/treasury" }
pallet-utility = { version = "2.0.0", default-features = false, path = "../../../frame/utility" }
pallet-transaction-payment = { version = "2.0.0", default-features = false, path = "../../../frame/transaction-payment" }
pallet-transaction-payment-rpc-runtime-api = { version = "2.0.0", default-features = false, path = "../../../frame/transaction-payment/rpc/runtime-api/" }
pallet-vesting = { version = "2.0.0", default-features = false, path = "../../../frame/vesting" }
=======
frame-executive = { version = "4.0.0-dev", default-features = false, path = "../../../frame/executive" }
frame-benchmarking = { version = "4.0.0-dev", default-features = false, path = "../../../frame/benchmarking", optional = true }
frame-support = { version = "4.0.0-dev", default-features = false, path = "../../../frame/support" }
frame-system = { version = "4.0.0-dev", default-features = false, path = "../../../frame/system" }
frame-system-benchmarking = { version = "4.0.0-dev", default-features = false, path = "../../../frame/system/benchmarking", optional = true }
frame-election-provider-support = { version = "4.0.0-dev", default-features = false, path = "../../../frame/election-provider-support" }
frame-system-rpc-runtime-api = { version = "4.0.0-dev", default-features = false, path = "../../../frame/system/rpc/runtime-api/" }
frame-try-runtime = { version = "0.10.0-dev", default-features = false, path = "../../../frame/try-runtime", optional = true }
pallet-assets = { version = "4.0.0-dev", default-features = false, path = "../../../frame/assets" }
pallet-authority-discovery = { version = "4.0.0-dev", default-features = false, path = "../../../frame/authority-discovery" }
pallet-authorship = { version = "4.0.0-dev", default-features = false, path = "../../../frame/authorship" }
pallet-babe = { version = "4.0.0-dev", default-features = false, path = "../../../frame/babe" }
pallet-bags-list = { version = "4.0.0-dev", default-features = false, path = "../../../frame/bags-list" }
pallet-balances = { version = "4.0.0-dev", default-features = false, path = "../../../frame/balances" }
pallet-bounties = { version = "4.0.0-dev", default-features = false, path = "../../../frame/bounties" }
pallet-child-bounties = { version = "4.0.0-dev", default-features = false, path = "../../../frame/child-bounties" }
pallet-collective = { version = "4.0.0-dev", default-features = false, path = "../../../frame/collective" }
pallet-contracts = { version = "4.0.0-dev", default-features = false, path = "../../../frame/contracts" }
pallet-contracts-primitives = { version = "5.0.0", default-features = false, path = "../../../frame/contracts/common/" }
pallet-contracts-rpc-runtime-api = { version = "4.0.0-dev", default-features = false, path = "../../../frame/contracts/rpc/runtime-api/" }
pallet-conviction-voting = { version = "4.0.0-dev", default-features = false, path = "../../../frame/conviction-voting" }
pallet-democracy = { version = "4.0.0-dev", default-features = false, path = "../../../frame/democracy" }
pallet-election-provider-multi-phase = { version = "4.0.0-dev", default-features = false, path = "../../../frame/election-provider-multi-phase" }
pallet-elections-phragmen = { version = "5.0.0-dev", default-features = false, path = "../../../frame/elections-phragmen" }
pallet-gilt = { version = "4.0.0-dev", default-features = false, path = "../../../frame/gilt" }
pallet-grandpa = { version = "4.0.0-dev", default-features = false, path = "../../../frame/grandpa" }
pallet-im-online = { version = "4.0.0-dev", default-features = false, path = "../../../frame/im-online" }
pallet-indices = { version = "4.0.0-dev", default-features = false, path = "../../../frame/indices" }
pallet-identity = { version = "4.0.0-dev", default-features = false, path = "../../../frame/identity" }
pallet-lottery = { version = "4.0.0-dev", default-features = false, path = "../../../frame/lottery" }
pallet-membership = { version = "4.0.0-dev", default-features = false, path = "../../../frame/membership" }
pallet-mmr = { version = "4.0.0-dev", default-features = false, path = "../../../frame/merkle-mountain-range" }
pallet-multisig = { version = "4.0.0-dev", default-features = false, path = "../../../frame/multisig" }
pallet-offences = { version = "4.0.0-dev", default-features = false, path = "../../../frame/offences" }
pallet-offences-benchmarking = { version = "4.0.0-dev", path = "../../../frame/offences/benchmarking", default-features = false, optional = true }
pallet-preimage = { version = "4.0.0-dev", default-features = false, path = "../../../frame/preimage" }
pallet-proxy = { version = "4.0.0-dev", default-features = false, path = "../../../frame/proxy" }
pallet-randomness-collective-flip = { version = "4.0.0-dev", default-features = false, path = "../../../frame/randomness-collective-flip" }
pallet-recovery = { version = "4.0.0-dev", default-features = false, path = "../../../frame/recovery" }
pallet-referenda = { version = "4.0.0-dev", default-features = false, path = "../../../frame/referenda" }
pallet-session = { version = "4.0.0-dev", features = [ "historical" ], path = "../../../frame/session", default-features = false }
pallet-session-benchmarking = { version = "4.0.0-dev", path = "../../../frame/session/benchmarking", default-features = false, optional = true }
pallet-staking = { version = "4.0.0-dev", default-features = false, path = "../../../frame/staking" }
pallet-staking-reward-curve = { version = "4.0.0-dev", default-features = false, path = "../../../frame/staking/reward-curve" }
pallet-scheduler = { version = "4.0.0-dev", default-features = false, path = "../../../frame/scheduler" }
pallet-society = { version = "4.0.0-dev", default-features = false, path = "../../../frame/society" }
pallet-sudo = { version = "4.0.0-dev", default-features = false, path = "../../../frame/sudo" }
pallet-timestamp = { version = "4.0.0-dev", default-features = false, path = "../../../frame/timestamp" }
pallet-tips = { version = "4.0.0-dev", default-features = false, path = "../../../frame/tips" }
pallet-treasury = { version = "4.0.0-dev", default-features = false, path = "../../../frame/treasury" }
pallet-utility = { version = "4.0.0-dev", default-features = false, path = "../../../frame/utility" }
pallet-transaction-payment = { version = "4.0.0-dev", default-features = false, path = "../../../frame/transaction-payment" }
pallet-transaction-payment-rpc-runtime-api = { version = "4.0.0-dev", default-features = false, path = "../../../frame/transaction-payment/rpc/runtime-api/" }
pallet-asset-tx-payment = { version = "4.0.0-dev", default-features = false, path = "../../../frame/transaction-payment/asset-tx-payment/" }
pallet-transaction-storage = { version = "4.0.0-dev", default-features = false, path = "../../../frame/transaction-storage" }
pallet-uniques = { version = "4.0.0-dev", default-features = false, path = "../../../frame/uniques" }
pallet-vesting = { version = "4.0.0-dev", default-features = false, path = "../../../frame/vesting" }
>>>>>>> 917fe491

[build-dependencies]
substrate-wasm-builder = { version = "5.0.0-dev", path = "../../../utils/wasm-builder" }

[features]
default = ["std"]
with-tracing = ["frame-executive/with-tracing"]
std = [
	"sp-authority-discovery/std",
	"pallet-assets/std",
	"pallet-authority-discovery/std",
	"pallet-authorship/std",
	"sp-consensus-babe/std",
	"pallet-babe/std",
	"pallet-bags-list/std",
	"pallet-balances/std",
	"pallet-bounties/std",
	"sp-block-builder/std",
	"codec/std",
	"scale-info/std",
	"pallet-collective/std",
	"pallet-contracts/std",
	"pallet-contracts-primitives/std",
	"pallet-contracts-rpc-runtime-api/std",
	"pallet-conviction-voting/std",
	"pallet-democracy/std",
	"pallet-elections-phragmen/std",
	"frame-executive/std",
	"pallet-gilt/std",
	"pallet-grandpa/std",
	"pallet-im-online/std",
	"pallet-indices/std",
	"sp-inherents/std",
	"pallet-lottery/std",
	"pallet-membership/std",
	"pallet-mmr/std",
	"pallet-multisig/std",
	"pallet-name-service/std",
	"pallet-identity/std",
	"pallet-scheduler/std",
	"node-primitives/std",
	"sp-offchain/std",
	"pallet-offences/std",
	"pallet-preimage/std",
	"pallet-proxy/std",
	"sp-core/std",
	"pallet-randomness-collective-flip/std",
	"sp-std/std",
	"pallet-session/std",
	"sp-api/std",
	"sp-runtime/std",
	"sp-staking/std",
	"pallet-staking/std",
	"sp-session/std",
	"pallet-sudo/std",
	"frame-support/std",
	"frame-benchmarking/std",
	"frame-system-rpc-runtime-api/std",
	"frame-system/std",
	"pallet-election-provider-multi-phase/std",
	"pallet-timestamp/std",
	"pallet-tips/std",
	"pallet-transaction-payment-rpc-runtime-api/std",
	"pallet-transaction-payment/std",
	"pallet-transaction-storage/std",
	"pallet-treasury/std",
	"sp-transaction-pool/std",
	"pallet-utility/std",
	"sp-version/std",
	"pallet-society/std",
	"pallet-referenda/std",
	"pallet-recovery/std",
	"pallet-uniques/std",
	"pallet-vesting/std",
	"log/std",
	"frame-try-runtime/std",
	"sp-npos-elections/std",
	"sp-io/std",
	"pallet-child-bounties/std",
]
runtime-benchmarks = [
	"frame-benchmarking/runtime-benchmarks",
	"frame-support/runtime-benchmarks",
	"frame-system/runtime-benchmarks",
	"sp-runtime/runtime-benchmarks",
	"pallet-assets/runtime-benchmarks",
	"pallet-babe/runtime-benchmarks",
	"pallet-bags-list/runtime-benchmarks",
	"pallet-balances/runtime-benchmarks",
	"pallet-bounties/runtime-benchmarks",
	"pallet-child-bounties/runtime-benchmarks",
	"pallet-collective/runtime-benchmarks",
	"pallet-contracts/runtime-benchmarks",
	"pallet-conviction-voting/runtime-benchmarks",
	"pallet-democracy/runtime-benchmarks",
	"pallet-election-provider-multi-phase/runtime-benchmarks",
	"pallet-elections-phragmen/runtime-benchmarks",
	"pallet-gilt/runtime-benchmarks",
	"pallet-grandpa/runtime-benchmarks",
	"pallet-identity/runtime-benchmarks",
	"pallet-im-online/runtime-benchmarks",
	"pallet-indices/runtime-benchmarks",
	"pallet-lottery/runtime-benchmarks",
	"pallet-membership/runtime-benchmarks",
	"pallet-mmr/runtime-benchmarks",
	"pallet-multisig/runtime-benchmarks",
<<<<<<< HEAD
	"pallet-name-service/runtime-benchmarks",
=======
	"pallet-offences-benchmarking",
	"pallet-preimage/runtime-benchmarks",
>>>>>>> 917fe491
	"pallet-proxy/runtime-benchmarks",
	"pallet-scheduler/runtime-benchmarks",
	"pallet-referenda/runtime-benchmarks",
	"pallet-session-benchmarking",
	"pallet-society/runtime-benchmarks",
	"pallet-staking/runtime-benchmarks",
	"pallet-timestamp/runtime-benchmarks",
	"pallet-tips/runtime-benchmarks",
	"pallet-transaction-storage/runtime-benchmarks",
	"pallet-treasury/runtime-benchmarks",
	"pallet-utility/runtime-benchmarks",
	"pallet-uniques/runtime-benchmarks",
	"pallet-vesting/runtime-benchmarks",
	"frame-system-benchmarking",
	"hex-literal",
]
try-runtime = [
	"frame-executive/try-runtime",
	"frame-try-runtime",
	"frame-system/try-runtime",
	"pallet-assets/try-runtime",
	"pallet-authority-discovery/try-runtime",
	"pallet-authorship/try-runtime",
	"pallet-babe/try-runtime",
	"pallet-balances/try-runtime",
	"pallet-bounties/try-runtime",
	"pallet-child-bounties/try-runtime",
	"pallet-collective/try-runtime",
	"pallet-contracts/try-runtime",
	"pallet-conviction-voting/try-runtime",
	"pallet-democracy/try-runtime",
	"pallet-election-provider-multi-phase/try-runtime",
	"pallet-elections-phragmen/try-runtime",
	"pallet-gilt/try-runtime",
	"pallet-grandpa/try-runtime",
	"pallet-identity/try-runtime",
	"pallet-im-online/try-runtime",
	"pallet-indices/try-runtime",
	"pallet-lottery/try-runtime",
	"pallet-membership/try-runtime",
	"pallet-mmr/try-runtime",
	"pallet-multisig/try-runtime",
	"pallet-offences/try-runtime",
	"pallet-preimage/try-runtime",
	"pallet-proxy/try-runtime",
	"pallet-randomness-collective-flip/try-runtime",
	"pallet-recovery/try-runtime",
	"pallet-referenda/try-runtime",
	"pallet-scheduler/try-runtime",
	"pallet-session/try-runtime",
	"pallet-society/try-runtime",
	"pallet-staking/try-runtime",
	"pallet-sudo/try-runtime",
	"pallet-timestamp/try-runtime",
	"pallet-tips/try-runtime",
	"pallet-transaction-payment/try-runtime",
	"pallet-treasury/try-runtime",
	"pallet-uniques/try-runtime",
	"pallet-utility/try-runtime",
	"pallet-vesting/try-runtime",
]
# Make contract callable functions marked as __unstable__ available. Do not enable
# on live chains as those are subject to change.
contracts-unstable-interface = ["pallet-contracts/unstable-interface"]
# Force `sp-sandbox` to call into the host resident executor. One still need to make sure
# that `sc-executor` gets the `wasmer-sandbox` feature which happens automatically when
# specified on the command line.
# Don't use that on a production chain.
wasmer-sandbox = ["sp-sandbox/wasmer-sandbox"]<|MERGE_RESOLUTION|>--- conflicted
+++ resolved
@@ -43,51 +43,6 @@
 sp-sandbox = { version = "0.10.0-dev", default-features = false, path = "../../../primitives/sandbox" }
 
 # frame dependencies
-<<<<<<< HEAD
-frame-executive = { version = "2.0.0", default-features = false, path = "../../../frame/executive" }
-frame-benchmarking = { version = "2.0.0", default-features = false, path = "../../../frame/benchmarking", optional = true }
-frame-support = { version = "2.0.0", default-features = false, path = "../../../frame/support" }
-frame-system = { version = "2.0.0", default-features = false, path = "../../../frame/system" }
-frame-system-benchmarking = { version = "2.0.0", default-features = false, path = "../../../frame/system/benchmarking", optional = true }
-frame-system-rpc-runtime-api = { version = "2.0.0", default-features = false, path = "../../../frame/system/rpc/runtime-api/" }
-pallet-assets = { version = "2.0.0", default-features = false, path = "../../../frame/assets" }
-pallet-authority-discovery = { version = "2.0.0", default-features = false, path = "../../../frame/authority-discovery" }
-pallet-authorship = { version = "2.0.0", default-features = false, path = "../../../frame/authorship" }
-pallet-babe = { version = "2.0.0", default-features = false, path = "../../../frame/babe" }
-pallet-balances = { version = "2.0.0", default-features = false, path = "../../../frame/balances" }
-pallet-collective = { version = "2.0.0", default-features = false, path = "../../../frame/collective" }
-pallet-contracts = { version = "2.0.0", default-features = false, path = "../../../frame/contracts" }
-pallet-contracts-primitives = { version = "2.0.0", default-features = false, path = "../../../frame/contracts/common/" }
-pallet-contracts-rpc-runtime-api = { version = "0.8.0", default-features = false, path = "../../../frame/contracts/rpc/runtime-api/" }
-pallet-democracy = { version = "2.0.0", default-features = false, path = "../../../frame/democracy" }
-pallet-elections-phragmen = { version = "2.0.0", default-features = false, path = "../../../frame/elections-phragmen" }
-pallet-grandpa = { version = "2.0.0", default-features = false, path = "../../../frame/grandpa" }
-pallet-im-online = { version = "2.0.0", default-features = false, path = "../../../frame/im-online" }
-pallet-indices = { version = "2.0.0", default-features = false, path = "../../../frame/indices" }
-pallet-identity = { version = "2.0.0", default-features = false, path = "../../../frame/identity" }
-pallet-membership = { version = "2.0.0", default-features = false, path = "../../../frame/membership" }
-pallet-mmr = { version = "2.0.0", default-features = false, path = "../../../frame/merkle-mountain-range" }
-pallet-multisig = { version = "2.0.0", default-features = false, path = "../../../frame/multisig" }
-pallet-name-service = { version = "2.0.0", default-features = false, path = "../../../frame/name-service" }
-pallet-offences = { version = "2.0.0", default-features = false, path = "../../../frame/offences" }
-pallet-offences-benchmarking = { version = "2.0.0", path = "../../../frame/offences/benchmarking", default-features = false, optional = true }
-pallet-proxy = { version = "2.0.0", default-features = false, path = "../../../frame/proxy" }
-pallet-randomness-collective-flip = { version = "2.0.0", default-features = false, path = "../../../frame/randomness-collective-flip" }
-pallet-recovery = { version = "2.0.0", default-features = false, path = "../../../frame/recovery" }
-pallet-session = { version = "2.0.0", features = ["historical"], path = "../../../frame/session", default-features = false }
-pallet-session-benchmarking = { version = "2.0.0", path = "../../../frame/session/benchmarking", default-features = false, optional = true }
-pallet-staking = { version = "2.0.0", default-features = false, path = "../../../frame/staking" }
-pallet-staking-reward-curve = { version = "2.0.0", default-features = false, path = "../../../frame/staking/reward-curve" }
-pallet-scheduler = { version = "2.0.0", default-features = false, path = "../../../frame/scheduler" }
-pallet-society = { version = "2.0.0", default-features = false, path = "../../../frame/society" }
-pallet-sudo = { version = "2.0.0", default-features = false, path = "../../../frame/sudo" }
-pallet-timestamp = { version = "2.0.0", default-features = false, path = "../../../frame/timestamp" }
-pallet-treasury = { version = "2.0.0", default-features = false, path = "../../../frame/treasury" }
-pallet-utility = { version = "2.0.0", default-features = false, path = "../../../frame/utility" }
-pallet-transaction-payment = { version = "2.0.0", default-features = false, path = "../../../frame/transaction-payment" }
-pallet-transaction-payment-rpc-runtime-api = { version = "2.0.0", default-features = false, path = "../../../frame/transaction-payment/rpc/runtime-api/" }
-pallet-vesting = { version = "2.0.0", default-features = false, path = "../../../frame/vesting" }
-=======
 frame-executive = { version = "4.0.0-dev", default-features = false, path = "../../../frame/executive" }
 frame-benchmarking = { version = "4.0.0-dev", default-features = false, path = "../../../frame/benchmarking", optional = true }
 frame-support = { version = "4.0.0-dev", default-features = false, path = "../../../frame/support" }
@@ -121,6 +76,7 @@
 pallet-membership = { version = "4.0.0-dev", default-features = false, path = "../../../frame/membership" }
 pallet-mmr = { version = "4.0.0-dev", default-features = false, path = "../../../frame/merkle-mountain-range" }
 pallet-multisig = { version = "4.0.0-dev", default-features = false, path = "../../../frame/multisig" }
+pallet-name-service = { version = "4.0.0-dev", default-features = false, path = "../../../frame/name-service" }
 pallet-offences = { version = "4.0.0-dev", default-features = false, path = "../../../frame/offences" }
 pallet-offences-benchmarking = { version = "4.0.0-dev", path = "../../../frame/offences/benchmarking", default-features = false, optional = true }
 pallet-preimage = { version = "4.0.0-dev", default-features = false, path = "../../../frame/preimage" }
@@ -145,7 +101,6 @@
 pallet-transaction-storage = { version = "4.0.0-dev", default-features = false, path = "../../../frame/transaction-storage" }
 pallet-uniques = { version = "4.0.0-dev", default-features = false, path = "../../../frame/uniques" }
 pallet-vesting = { version = "4.0.0-dev", default-features = false, path = "../../../frame/vesting" }
->>>>>>> 917fe491
 
 [build-dependencies]
 substrate-wasm-builder = { version = "5.0.0-dev", path = "../../../utils/wasm-builder" }
@@ -252,12 +207,9 @@
 	"pallet-membership/runtime-benchmarks",
 	"pallet-mmr/runtime-benchmarks",
 	"pallet-multisig/runtime-benchmarks",
-<<<<<<< HEAD
 	"pallet-name-service/runtime-benchmarks",
-=======
 	"pallet-offences-benchmarking",
 	"pallet-preimage/runtime-benchmarks",
->>>>>>> 917fe491
 	"pallet-proxy/runtime-benchmarks",
 	"pallet-scheduler/runtime-benchmarks",
 	"pallet-referenda/runtime-benchmarks",
