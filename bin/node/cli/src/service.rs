// This file is part of Substrate.

// Copyright (C) 2018-2022 Parity Technologies (UK) Ltd.
// SPDX-License-Identifier: GPL-3.0-or-later WITH Classpath-exception-2.0

// This program is free software: you can redistribute it and/or modify
// it under the terms of the GNU General Public License as published by
// the Free Software Foundation, either version 3 of the License, or
// (at your option) any later version.

// This program is distributed in the hope that it will be useful,
// but WITHOUT ANY WARRANTY; without even the implied warranty of
// MERCHANTABILITY or FITNESS FOR A PARTICULAR PURPOSE. See the
// GNU General Public License for more details.

// You should have received a copy of the GNU General Public License
// along with this program. If not, see <https://www.gnu.org/licenses/>.

#![warn(unused_extern_crates)]

//! Service implementation. Specialized wrapper over substrate service.

use codec::Encode;
use frame_system_rpc_runtime_api::AccountNonceApi;
use futures::prelude::*;
use kitchensink_runtime::RuntimeApi;
use node_executor::ExecutorDispatch;
use node_primitives::Block;
use sc_client_api::BlockBackend;
use sc_consensus_babe::{self, SlotProportion};
use sc_executor::NativeElseWasmExecutor;
use sc_network::NetworkService;
use sc_network_common::{protocol::event::Event, service::NetworkEventStream};
use sc_service::{config::Configuration, error::Error as ServiceError, RpcHandlers, TaskManager};
use sc_telemetry::{Telemetry, TelemetryWorker};
use sp_api::ProvideRuntimeApi;
use sp_core::crypto::Pair;
use sp_runtime::{generic, traits::Block as BlockT, SaturatedConversion};
use std::sync::Arc;

/// The full client type definition.
pub type FullClient =
	sc_service::TFullClient<Block, RuntimeApi, NativeElseWasmExecutor<ExecutorDispatch>>;
type FullBackend = sc_service::TFullBackend<Block>;
type FullSelectChain = sc_consensus::LongestChain<FullBackend, Block>;
type FullGrandpaBlockImport =
	grandpa::GrandpaBlockImport<FullBackend, Block, FullClient, FullSelectChain>;

/// The transaction pool type defintion.
pub type TransactionPool = sc_transaction_pool::FullPool<Block, FullClient>;

/// Fetch the nonce of the given `account` from the chain state.
///
/// Note: Should only be used for tests.
pub fn fetch_nonce(client: &FullClient, account: sp_core::sr25519::Pair) -> u32 {
	let best_hash = client.chain_info().best_hash;
	client
		.runtime_api()
		.account_nonce(&generic::BlockId::Hash(best_hash), account.public().into())
		.expect("Fetching account nonce works; qed")
}

/// Create a transaction using the given `call`.
///
/// The transaction will be signed by `sender`. If `nonce` is `None` it will be fetched from the
/// state of the best block.
///
/// Note: Should only be used for tests.
pub fn create_extrinsic(
	client: &FullClient,
	sender: sp_core::sr25519::Pair,
	function: impl Into<kitchensink_runtime::RuntimeCall>,
	nonce: Option<u32>,
) -> kitchensink_runtime::UncheckedExtrinsic {
	let function = function.into();
	let genesis_hash = client.block_hash(0).ok().flatten().expect("Genesis block exists; qed");
	let best_hash = client.chain_info().best_hash;
	let best_block = client.chain_info().best_number;
	let nonce = nonce.unwrap_or_else(|| fetch_nonce(client, sender.clone()));

	let period = kitchensink_runtime::BlockHashCount::get()
		.checked_next_power_of_two()
		.map(|c| c / 2)
		.unwrap_or(2) as u64;
	let tip = 0;
	let extra: kitchensink_runtime::SignedExtra = (
		frame_system::CheckNonZeroSender::<kitchensink_runtime::Runtime>::new(),
		frame_system::CheckSpecVersion::<kitchensink_runtime::Runtime>::new(),
		frame_system::CheckTxVersion::<kitchensink_runtime::Runtime>::new(),
		frame_system::CheckGenesis::<kitchensink_runtime::Runtime>::new(),
		frame_system::CheckEra::<kitchensink_runtime::Runtime>::from(generic::Era::mortal(
			period,
			best_block.saturated_into(),
		)),
		frame_system::CheckNonce::<kitchensink_runtime::Runtime>::from(nonce),
		frame_system::CheckWeight::<kitchensink_runtime::Runtime>::new(),
		pallet_asset_tx_payment::ChargeAssetTxPayment::<kitchensink_runtime::Runtime>::from(
			tip, None,
		),
	);

	let raw_payload = kitchensink_runtime::SignedPayload::from_raw(
		function.clone(),
		extra.clone(),
		(
			(),
			kitchensink_runtime::VERSION.spec_version,
			kitchensink_runtime::VERSION.transaction_version,
			genesis_hash,
			best_hash,
			(),
			(),
			(),
		),
	);
	let signature = raw_payload.using_encoded(|e| sender.sign(e));

	kitchensink_runtime::UncheckedExtrinsic::new_signed(
		function,
		sp_runtime::AccountId32::from(sender.public()).into(),
		kitchensink_runtime::Signature::Sr25519(signature),
		extra,
	)
}

/// Creates a new partial node.
pub fn new_partial(
	config: &Configuration,
) -> Result<
	sc_service::PartialComponents<
		FullClient,
		FullBackend,
		FullSelectChain,
		sc_consensus::DefaultImportQueue<Block, FullClient>,
		sc_transaction_pool::FullPool<Block, FullClient>,
		(
			impl Fn(
				node_rpc::DenyUnsafe,
				sc_rpc::SubscriptionTaskExecutor,
			) -> Result<jsonrpsee::RpcModule<()>, sc_service::Error>,
			(
				sc_consensus_babe::BabeBlockImport<Block, FullClient, FullGrandpaBlockImport>,
				grandpa::LinkHalf<Block, FullClient, FullSelectChain>,
				sc_consensus_babe::BabeLink<Block>,
			),
			grandpa::SharedVoterState,
			Option<Telemetry>,
		),
	>,
	ServiceError,
> {
	let telemetry = config
		.telemetry_endpoints
		.clone()
		.filter(|x| !x.is_empty())
		.map(|endpoints| -> Result<_, sc_telemetry::Error> {
			let worker = TelemetryWorker::new(16)?;
			let telemetry = worker.handle().new_telemetry(endpoints);
			Ok((worker, telemetry))
		})
		.transpose()?;

	let executor = NativeElseWasmExecutor::<ExecutorDispatch>::new(
		config.wasm_method,
		config.default_heap_pages,
		config.max_runtime_instances,
		config.runtime_cache_size,
	);

	let (client, backend, keystore_container, task_manager) =
		sc_service::new_full_parts::<Block, RuntimeApi, _>(
			config,
			telemetry.as_ref().map(|(_, telemetry)| telemetry.handle()),
			executor,
		)?;
	let client = Arc::new(client);

	let telemetry = telemetry.map(|(worker, telemetry)| {
		task_manager.spawn_handle().spawn("telemetry", None, worker.run());
		telemetry
	});

	let select_chain = sc_consensus::LongestChain::new(backend.clone());

	let transaction_pool = sc_transaction_pool::BasicPool::new_full(
		config.transaction_pool.clone(),
		config.role.is_authority().into(),
		config.prometheus_registry(),
		task_manager.spawn_essential_handle(),
		client.clone(),
	);

	let (grandpa_block_import, grandpa_link) = grandpa::block_import(
		client.clone(),
		&(client.clone() as Arc<_>),
		select_chain.clone(),
		telemetry.as_ref().map(|x| x.handle()),
	)?;
	let justification_import = grandpa_block_import.clone();

	let (block_import, babe_link) = sc_consensus_babe::block_import(
		sc_consensus_babe::configuration(&*client)?,
		grandpa_block_import,
		client.clone(),
	)?;

	let slot_duration = babe_link.config().slot_duration();
	let import_queue = sc_consensus_babe::import_queue(
		babe_link.clone(),
		block_import.clone(),
		Some(Box::new(justification_import)),
		client.clone(),
		select_chain.clone(),
		move |_, ()| async move {
			let timestamp = sp_timestamp::InherentDataProvider::from_system_time();

			let slot =
				sp_consensus_babe::inherents::InherentDataProvider::from_timestamp_and_slot_duration(
					*timestamp,
					slot_duration,
				);

			let uncles =
				sp_authorship::InherentDataProvider::<<Block as BlockT>::Header>::check_inherents();

			Ok((slot, timestamp, uncles))
		},
		&task_manager.spawn_essential_handle(),
		config.prometheus_registry(),
		telemetry.as_ref().map(|x| x.handle()),
	)?;

	let import_setup = (block_import, grandpa_link, babe_link);

	let (rpc_extensions_builder, rpc_setup) = {
		let (_, grandpa_link, babe_link) = &import_setup;

		let justification_stream = grandpa_link.justification_stream();
		let shared_authority_set = grandpa_link.shared_authority_set().clone();
		let shared_voter_state = grandpa::SharedVoterState::empty();
		let shared_voter_state2 = shared_voter_state.clone();

		let finality_proof_provider = grandpa::FinalityProofProvider::new_for_service(
			backend.clone(),
			Some(shared_authority_set.clone()),
		);

		let babe_config = babe_link.config().clone();
		let shared_epoch_changes = babe_link.epoch_changes().clone();

		let client = client.clone();
		let pool = transaction_pool.clone();
		let select_chain = select_chain.clone();
		let keystore = keystore_container.sync_keystore();
		let chain_spec = config.chain_spec.cloned_box();

		let rpc_backend = backend.clone();
		let rpc_extensions_builder = move |deny_unsafe, subscription_executor| {
			let deps = node_rpc::FullDeps {
				client: client.clone(),
				pool: pool.clone(),
				select_chain: select_chain.clone(),
				chain_spec: chain_spec.cloned_box(),
				deny_unsafe,
				babe: node_rpc::BabeDeps {
					babe_config: babe_config.clone(),
					shared_epoch_changes: shared_epoch_changes.clone(),
					keystore: keystore.clone(),
				},
				grandpa: node_rpc::GrandpaDeps {
					shared_voter_state: shared_voter_state.clone(),
					shared_authority_set: shared_authority_set.clone(),
					justification_stream: justification_stream.clone(),
					subscription_executor,
					finality_provider: finality_proof_provider.clone(),
				},
			};

			node_rpc::create_full(deps, rpc_backend.clone()).map_err(Into::into)
		};

		(rpc_extensions_builder, shared_voter_state2)
	};

	Ok(sc_service::PartialComponents {
		client,
		backend,
		task_manager,
		keystore_container,
		select_chain,
		import_queue,
		transaction_pool,
		other: (rpc_extensions_builder, import_setup, rpc_setup, telemetry),
	})
}

/// Result of [`new_full_base`].
pub struct NewFullBase {
	/// The task manager of the node.
	pub task_manager: TaskManager,
	/// The client instance of the node.
	pub client: Arc<FullClient>,
	/// The networking service of the node.
	pub network: Arc<NetworkService<Block, <Block as BlockT>::Hash>>,
	/// The transaction pool of the node.
	pub transaction_pool: Arc<TransactionPool>,
	/// The rpc handlers of the node.
	pub rpc_handlers: RpcHandlers,
}

/// Creates a full service from the configuration.
pub fn new_full_base(
	mut config: Configuration,
	disable_hardware_benchmarks: bool,
	with_startup_data: impl FnOnce(
		&sc_consensus_babe::BabeBlockImport<Block, FullClient, FullGrandpaBlockImport>,
		&sc_consensus_babe::BabeLink<Block>,
	),
) -> Result<NewFullBase, ServiceError> {
	let hwbench = if !disable_hardware_benchmarks {
		config.database.path().map(|database_path| {
			let _ = std::fs::create_dir_all(&database_path);
			sc_sysinfo::gather_hwbench(Some(database_path))
		})
	} else {
		None
	};

	let sc_service::PartialComponents {
		client,
		backend,
		mut task_manager,
		import_queue,
		keystore_container,
		select_chain,
		transaction_pool,
		other: (rpc_builder, import_setup, rpc_setup, mut telemetry),
	} = new_partial(&config)?;

	let shared_voter_state = rpc_setup;
	let auth_disc_publish_non_global_ips = config.network.allow_non_globals_in_dht;
	let grandpa_protocol_name = grandpa::protocol_standard_name(
		&client.block_hash(0).ok().flatten().expect("Genesis block exists; qed"),
		&config.chain_spec,
	);

	config
		.network
		.extra_sets
		.push(grandpa::grandpa_peers_set_config(grandpa_protocol_name.clone()));
	let warp_sync = Arc::new(grandpa::warp_proof::NetworkProvider::new(
		backend.clone(),
		import_setup.1.shared_authority_set().clone(),
		Vec::default(),
	));

<<<<<<< HEAD
	let mut mixnet = None;
	let mut mixnet_worker = None;
	let role = config.role.clone();

	// mixnet is optional for non validator node, mandatory for validator.
	if config.mixnet || role.is_authority() {
		let (mixnet_to_network, network_to_mixnet) = sc_mixnet::new_channels();
		mixnet = Some(network_to_mixnet);
		let local_id = config.network.node_key.clone().into_keypair()?;
		let authority_set = import_setup.1.shared_authority_set().clone();
		let metrics = config.prometheus_registry().cloned();
		mixnet_worker = Some((authority_set, mixnet_to_network, local_id, metrics));
	}

	let (network, system_rpc_tx, mixnet_tx, network_starter) =
=======
	let (network, system_rpc_tx, tx_handler_controller, network_starter) =
>>>>>>> 952030cf
		sc_service::build_network(sc_service::BuildNetworkParams {
			config: &config,
			client: client.clone(),
			transaction_pool: transaction_pool.clone(),
			spawn_handle: task_manager.spawn_handle(),
			import_queue,
			block_announce_validator_builder: None,
			warp_sync: Some(warp_sync),
			mixnet,
		})?;

	if config.offchain_worker.enabled {
		sc_service::build_offchain_workers(
			&config,
			task_manager.spawn_handle(),
			client.clone(),
			network.clone(),
		);
	}

	let force_authoring = config.force_authoring;
	let backoff_authoring_blocks =
		Some(sc_consensus_slots::BackoffAuthoringOnFinalizedHeadLagging::default());
	let name = config.network.node_name.clone();
	let enable_grandpa = !config.disable_grandpa;
	let prometheus_registry = config.prometheus_registry().cloned();

	let rpc_handlers = sc_service::spawn_tasks(sc_service::SpawnTasksParams {
		config,
		backend,
		client: client.clone(),
		keystore: keystore_container.sync_keystore(),
		network: network.clone(),
		rpc_builder: Box::new(rpc_builder),
		transaction_pool: transaction_pool.clone(),
		task_manager: &mut task_manager,
		system_rpc_tx,
<<<<<<< HEAD
		mixnet_tx,
=======
		tx_handler_controller,
>>>>>>> 952030cf
		telemetry: telemetry.as_mut(),
	})?;

	if let Some(hwbench) = hwbench {
		sc_sysinfo::print_hwbench(&hwbench);

		if let Some(ref mut telemetry) = telemetry {
			let telemetry_handle = telemetry.handle();
			task_manager.spawn_handle().spawn(
				"telemetry_hwbench",
				None,
				sc_sysinfo::initialize_hwbench_telemetry(telemetry_handle, hwbench),
			);
		}
	}

	let (block_import, grandpa_link, babe_link) = import_setup;

	(with_startup_data)(&block_import, &babe_link);

	if let sc_service::config::Role::Authority { .. } = &role {
		let proposer = sc_basic_authorship::ProposerFactory::new(
			task_manager.spawn_handle(),
			client.clone(),
			transaction_pool.clone(),
			prometheus_registry.as_ref(),
			telemetry.as_ref().map(|x| x.handle()),
		);

		let client_clone = client.clone();
		let slot_duration = babe_link.config().slot_duration();
		let babe_config = sc_consensus_babe::BabeParams {
			keystore: keystore_container.sync_keystore(),
			client: client.clone(),
			select_chain,
			env: proposer,
			block_import,
			sync_oracle: network.clone(),
			justification_sync_link: network.clone(),
			create_inherent_data_providers: move |parent, ()| {
				let client_clone = client_clone.clone();
				async move {
					let uncles = sc_consensus_uncles::create_uncles_inherent_data_provider(
						&*client_clone,
						parent,
					)?;

					let timestamp = sp_timestamp::InherentDataProvider::from_system_time();

					let slot =
						sp_consensus_babe::inherents::InherentDataProvider::from_timestamp_and_slot_duration(
							*timestamp,
							slot_duration,
						);

					let storage_proof =
						sp_transaction_storage_proof::registration::new_data_provider(
							&*client_clone,
							&parent,
						)?;

					Ok((slot, timestamp, uncles, storage_proof))
				}
			},
			force_authoring,
			backoff_authoring_blocks,
			babe_link,
			block_proposal_slot_portion: SlotProportion::new(0.5),
			max_block_proposal_slot_portion: None,
			telemetry: telemetry.as_ref().map(|x| x.handle()),
		};

		let babe = sc_consensus_babe::start_babe(babe_config)?;
		task_manager.spawn_essential_handle().spawn_blocking(
			"babe-proposer",
			Some("block-authoring"),
			babe,
		);
	}

	// Spawn authority discovery module.
	let authority_discovery_service = if role.is_authority() {
		let authority_discovery_role =
			sc_authority_discovery::Role::PublishAndDiscover(keystore_container.keystore());
		let dht_event_stream =
			network.event_stream("authority-discovery").filter_map(|e| async move {
				match e {
					Event::Dht(e) => Some(e),
					_ => None,
				}
			});
		let (authority_discovery_worker, service) =
			sc_authority_discovery::new_worker_and_service_with_config(
				sc_authority_discovery::WorkerConfig {
					publish_non_global_ips: auth_disc_publish_non_global_ips,
					..Default::default()
				},
				client.clone(),
				network.clone(),
				Box::pin(dht_event_stream),
				authority_discovery_role,
				prometheus_registry.clone(),
			);

		task_manager.spawn_handle().spawn(
			"authority-discovery-worker",
			Some("networking"),
			authority_discovery_worker.run(),
		);
		Some(service)
	} else {
		None
	};

	// if the node isn't actively participating in consensus then it doesn't
	// need a keystore, regardless of which protocol we use below.
	let keystore =
		if role.is_authority() { Some(keystore_container.sync_keystore()) } else { None };

	let config = grandpa::Config {
		// FIXME #1578 make this available through chainspec
		gossip_duration: std::time::Duration::from_millis(333),
		justification_period: 512,
		name: Some(name),
		observer_enabled: false,
		keystore,
		local_role: role,
		telemetry: telemetry.as_ref().map(|x| x.handle()),
		protocol_name: grandpa_protocol_name,
	};

	if enable_grandpa {
		// start the full GRANDPA voter
		// NOTE: non-authorities could run the GRANDPA observer protocol, but at
		// this point the full voter should provide better guarantees of block
		// and vote data availability than the observer. The observer has not
		// been tested extensively yet and having most nodes in a network run it
		// could lead to finality stalls.
		let grandpa_config = grandpa::GrandpaParams {
			config,
			link: grandpa_link,
			network: network.clone(),
			telemetry: telemetry.as_ref().map(|x| x.handle()),
			voting_rule: grandpa::VotingRulesBuilder::default().build(),
			prometheus_registry,
			shared_voter_state,
		};

		// the GRANDPA voter task is considered infallible, i.e.
		// if it fails we take down the service with it.
		task_manager.spawn_essential_handle().spawn_blocking(
			"grandpa-voter",
			None,
			grandpa::run_grandpa_voter(grandpa_config)?,
		);
	}

	if let Some((authority_set, channels_to_network, local_id, metrics)) = mixnet_worker {
		if let Some(mixnet_worker) = sc_mixnet::MixnetWorker::new(
			channels_to_network,
			&local_id,
			client.clone(),
			network.clone(),
			authority_set,
			keystore_container.sync_keystore(),
			metrics,
			authority_discovery_service,
		) {
			task_manager
				.spawn_handle()
				.spawn("mixnet-worker", Some("mixnet"), mixnet_worker.run());
		} else {
			return Err(ServiceError::Other("Cannot start mixnet.".to_string()))
		}
	}

	network_starter.start_network();
	Ok(NewFullBase { task_manager, client, network, transaction_pool, rpc_handlers })
}

/// Builds a new service for a full client.
pub fn new_full(
	config: Configuration,
	disable_hardware_benchmarks: bool,
) -> Result<TaskManager, ServiceError> {
	new_full_base(config, disable_hardware_benchmarks, |_, _| ())
		.map(|NewFullBase { task_manager, .. }| task_manager)
}

#[cfg(test)]
mod tests {
	use crate::service::{new_full_base, NewFullBase};
	use codec::Encode;
	use kitchensink_runtime::{
		constants::{currency::CENTS, time::SLOT_DURATION},
		Address, BalancesCall, RuntimeCall, UncheckedExtrinsic,
	};
	use node_primitives::{Block, DigestItem, Signature};
	use sc_client_api::BlockBackend;
	use sc_consensus::{BlockImport, BlockImportParams, ForkChoiceStrategy};
	use sc_consensus_babe::{BabeIntermediate, CompatibleDigestItem, INTERMEDIATE_KEY};
	use sc_consensus_epochs::descendent_query;
	use sc_keystore::LocalKeystore;
	use sc_service_test::TestNetNode;
	use sc_transaction_pool_api::{ChainEvent, MaintainedTransactionPool};
	use sp_consensus::{BlockOrigin, Environment, Proposer};
	use sp_core::{crypto::Pair as CryptoPair, Public};
	use sp_inherents::InherentDataProvider;
	use sp_keyring::AccountKeyring;
	use sp_keystore::{SyncCryptoStore, SyncCryptoStorePtr};
	use sp_runtime::{
		generic::{BlockId, Digest, Era, SignedPayload},
		key_types::BABE,
		traits::{Block as BlockT, Header as HeaderT, IdentifyAccount, Verify},
		RuntimeAppPublic,
	};
	use sp_timestamp;
	use std::sync::Arc;

	type AccountPublic = <Signature as Verify>::Signer;

	#[test]
	// It is "ignored", but the node-cli ignored tests are running on the CI.
	// This can be run locally with `cargo test --release -p node-cli test_sync -- --ignored`.
	#[ignore]
	fn test_sync() {
		sp_tracing::try_init_simple();

		let keystore_path = tempfile::tempdir().expect("Creates keystore path");
		let keystore: SyncCryptoStorePtr =
			Arc::new(LocalKeystore::open(keystore_path.path(), None).expect("Creates keystore"));
		let alice: sp_consensus_babe::AuthorityId =
			SyncCryptoStore::sr25519_generate_new(&*keystore, BABE, Some("//Alice"))
				.expect("Creates authority pair")
				.into();

		let chain_spec = crate::chain_spec::tests::integration_test_config_with_single_authority();

		// For the block factory
		let mut slot = 1u64;

		// For the extrinsics factory
		let bob = Arc::new(AccountKeyring::Bob.pair());
		let charlie = Arc::new(AccountKeyring::Charlie.pair());
		let mut index = 0;

		sc_service_test::sync(
			chain_spec,
			|config| {
				let mut setup_handles = None;
				let NewFullBase { task_manager, client, network, transaction_pool, .. } =
					new_full_base(
						config,
						false,
						|block_import: &sc_consensus_babe::BabeBlockImport<Block, _, _>,
						 babe_link: &sc_consensus_babe::BabeLink<Block>| {
							setup_handles = Some((block_import.clone(), babe_link.clone()));
						},
					)?;

				let node = sc_service_test::TestNetComponents::new(
					task_manager,
					client,
					network,
					transaction_pool,
				);
				Ok((node, setup_handles.unwrap()))
			},
			|service, &mut (ref mut block_import, ref babe_link)| {
				let parent_id = BlockId::number(service.client().chain_info().best_number);
				let parent_header = service.client().header(&parent_id).unwrap().unwrap();
				let parent_hash = parent_header.hash();
				let parent_number = *parent_header.number();

				futures::executor::block_on(service.transaction_pool().maintain(
					ChainEvent::NewBestBlock { hash: parent_header.hash(), tree_route: None },
				));

				let mut proposer_factory = sc_basic_authorship::ProposerFactory::new(
					service.spawn_handle(),
					service.client(),
					service.transaction_pool(),
					None,
					None,
				);

				let mut digest = Digest::default();

				// even though there's only one authority some slots might be empty,
				// so we must keep trying the next slots until we can claim one.
				let (babe_pre_digest, epoch_descriptor) = loop {
					let epoch_descriptor = babe_link
						.epoch_changes()
						.shared_data()
						.epoch_descriptor_for_child_of(
							descendent_query(&*service.client()),
							&parent_hash,
							parent_number,
							slot.into(),
						)
						.unwrap()
						.unwrap();

					let epoch = babe_link
						.epoch_changes()
						.shared_data()
						.epoch_data(&epoch_descriptor, |slot| {
							sc_consensus_babe::Epoch::genesis(babe_link.config(), slot)
						})
						.unwrap();

					if let Some(babe_pre_digest) =
						sc_consensus_babe::authorship::claim_slot(slot.into(), &epoch, &keystore)
							.map(|(digest, _)| digest)
					{
						break (babe_pre_digest, epoch_descriptor)
					}

					slot += 1;
				};

				let inherent_data = (
					sp_timestamp::InherentDataProvider::new(
						std::time::Duration::from_millis(SLOT_DURATION * slot).into(),
					),
					sp_consensus_babe::inherents::InherentDataProvider::new(slot.into()),
				)
					.create_inherent_data()
					.expect("Creates inherent data");

				digest.push(<DigestItem as CompatibleDigestItem>::babe_pre_digest(babe_pre_digest));

				let new_block = futures::executor::block_on(async move {
					let proposer = proposer_factory.init(&parent_header).await;
					proposer
						.unwrap()
						.propose(inherent_data, digest, std::time::Duration::from_secs(1), None)
						.await
				})
				.expect("Error making test block")
				.block;

				let (new_header, new_body) = new_block.deconstruct();
				let pre_hash = new_header.hash();
				// sign the pre-sealed hash of the block and then
				// add it to a digest item.
				let to_sign = pre_hash.encode();
				let signature = SyncCryptoStore::sign_with(
					&*keystore,
					sp_consensus_babe::AuthorityId::ID,
					&alice.to_public_crypto_pair(),
					&to_sign,
				)
				.unwrap()
				.unwrap()
				.try_into()
				.unwrap();
				let item = <DigestItem as CompatibleDigestItem>::babe_seal(signature);
				slot += 1;

				let mut params = BlockImportParams::new(BlockOrigin::File, new_header);
				params.post_digests.push(item);
				params.body = Some(new_body);
				params.insert_intermediate(
					INTERMEDIATE_KEY,
					BabeIntermediate::<Block> { epoch_descriptor },
				);
				params.fork_choice = Some(ForkChoiceStrategy::LongestChain);

				futures::executor::block_on(block_import.import_block(params, Default::default()))
					.expect("error importing test block");
			},
			|service, _| {
				let amount = 5 * CENTS;
				let to: Address = AccountPublic::from(bob.public()).into_account().into();
				let from: Address = AccountPublic::from(charlie.public()).into_account().into();
				let genesis_hash = service.client().block_hash(0).unwrap().unwrap();
				let best_block_id = BlockId::number(service.client().chain_info().best_number);
				let (spec_version, transaction_version) = {
					let version = service.client().runtime_version_at(&best_block_id).unwrap();
					(version.spec_version, version.transaction_version)
				};
				let signer = charlie.clone();

				let function = RuntimeCall::Balances(BalancesCall::transfer {
					dest: to.into(),
					value: amount,
				});

				let check_non_zero_sender = frame_system::CheckNonZeroSender::new();
				let check_spec_version = frame_system::CheckSpecVersion::new();
				let check_tx_version = frame_system::CheckTxVersion::new();
				let check_genesis = frame_system::CheckGenesis::new();
				let check_era = frame_system::CheckEra::from(Era::Immortal);
				let check_nonce = frame_system::CheckNonce::from(index);
				let check_weight = frame_system::CheckWeight::new();
				let tx_payment = pallet_asset_tx_payment::ChargeAssetTxPayment::from(0, None);
				let extra = (
					check_non_zero_sender,
					check_spec_version,
					check_tx_version,
					check_genesis,
					check_era,
					check_nonce,
					check_weight,
					tx_payment,
				);
				let raw_payload = SignedPayload::from_raw(
					function,
					extra,
					((), spec_version, transaction_version, genesis_hash, genesis_hash, (), (), ()),
				);
				let signature = raw_payload.using_encoded(|payload| signer.sign(payload));
				let (function, extra, _) = raw_payload.deconstruct();
				index += 1;
				UncheckedExtrinsic::new_signed(function, from.into(), signature.into(), extra)
					.into()
			},
		);
	}

	#[test]
	#[ignore]
	fn test_consensus() {
		sp_tracing::try_init_simple();

		sc_service_test::consensus(
			crate::chain_spec::tests::integration_test_config_with_two_authorities(),
			|config| {
				let NewFullBase { task_manager, client, network, transaction_pool, .. } =
					new_full_base(config, false, |_, _| ())?;
				Ok(sc_service_test::TestNetComponents::new(
					task_manager,
					client,
					network,
					transaction_pool,
				))
			},
			vec!["//Alice".into(), "//Bob".into()],
		)
	}
}<|MERGE_RESOLUTION|>--- conflicted
+++ resolved
@@ -354,7 +354,6 @@
 		Vec::default(),
 	));
 
-<<<<<<< HEAD
 	let mut mixnet = None;
 	let mut mixnet_worker = None;
 	let role = config.role.clone();
@@ -369,10 +368,7 @@
 		mixnet_worker = Some((authority_set, mixnet_to_network, local_id, metrics));
 	}
 
-	let (network, system_rpc_tx, mixnet_tx, network_starter) =
-=======
-	let (network, system_rpc_tx, tx_handler_controller, network_starter) =
->>>>>>> 952030cf
+	let (network, system_rpc_tx, tx_handler_controller, mixnet_tx, network_starter) =
 		sc_service::build_network(sc_service::BuildNetworkParams {
 			config: &config,
 			client: client.clone(),
@@ -410,11 +406,8 @@
 		transaction_pool: transaction_pool.clone(),
 		task_manager: &mut task_manager,
 		system_rpc_tx,
-<<<<<<< HEAD
+		tx_handler_controller,
 		mixnet_tx,
-=======
-		tx_handler_controller,
->>>>>>> 952030cf
 		telemetry: telemetry.as_mut(),
 	})?;
 
